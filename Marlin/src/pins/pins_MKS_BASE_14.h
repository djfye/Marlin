/**
 * Marlin 3D Printer Firmware
 * Copyright (C) 2016 MarlinFirmware [https://github.com/MarlinFirmware/Marlin]
 *
 * Based on Sprinter and grbl.
 * Copyright (C) 2011 Camiel Gubbels / Erik van der Zalm
 *
 * This program is free software: you can redistribute it and/or modify
 * it under the terms of the GNU General Public License as published by
 * the Free Software Foundation, either version 3 of the License, or
 * (at your option) any later version.
 *
 * This program is distributed in the hope that it will be useful,
 * but WITHOUT ANY WARRANTY; without even the implied warranty of
 * MERCHANTABILITY or FITNESS FOR A PARTICULAR PURPOSE.  See the
 * GNU General Public License for more details.
 *
 * You should have received a copy of the GNU General Public License
 * along with this program.  If not, see <http://www.gnu.org/licenses/>.
 *
 */

/**
<<<<<<< HEAD
 *  MKS BASE v1.4 
=======
 * MKS BASE v1.4
>>>>>>> 371d9a1a
 */

#if HOTENDS > 2 || E_STEPPERS > 2
  #error "MKS BASE 1.4 only supports up to 2 hotends / E-steppers. Comment out this line to continue."
#endif

#define BOARD_NAME "MKS BASE 1.4"

//
// Heaters / Fans
//
#define MOSFET_D_PIN              7   // PH4 ** Pin16 ** PWM7   //E1
#define FAN_PIN                   9   // PH6 ** Pin18 ** PWM9
<<<<<<< HEAD
=======

>>>>>>> 371d9a1a
// Other Mods
#define CASE_LIGHT_PIN           11   // PB5 ** Pin24 ** PWM11
#define SERVO3_PIN               12   // PB6 ** Pin25 ** D12
#define PS_ON_PIN                 2   // X+ // PE4 ** Pin6  ** PWM2       **MUST BE HARDWARE PWM
#define FILWIDTH_PIN             15   // Y+ // PJ0 ** Pin63 ** USART3_RX  **Pin should have a pullup!
#define FIL_RUNOUT_PIN           19   // Z+ // PD2 ** Pin45 ** USART1_RX

<<<<<<< HEAD

=======
>>>>>>> 371d9a1a
//
// M3/M4/M5 - Spindle/Laser Control
//
#define SPINDLE_LASER_PWM_PIN     2   // X+ // PE4 ** Pin6  ** PWM2       **MUST BE HARDWARE PWM
#define SPINDLE_LASER_ENABLE_PIN 15   // Y+ // PJ0 ** Pin63 ** USART3_RX  **Pin should have a pullup!
#define SPINDLE_DIR_PIN          19   // Z+ // PD2 ** Pin45 ** USART1_RX

<<<<<<< HEAD
/**
 * Microstepping pins
 */
#define X_MS1_PIN                 5  // PE3 ** Pin5  ** PWM5
#define X_MS2_PIN                 6  // PH3 ** Pin15 ** PWM6
#define Y_MS1_PIN                59  // PF5 ** Pin92 ** A5
#define Y_MS2_PIN                58  // PF4 ** Pin93 ** A4
#define Z_MS1_PIN                22  // PA0 ** Pin78 ** D22
#define Z_MS2_PIN                39  // PG2 ** Pin70 ** D39
#define E0_MS1_PIN               64  // PK2 ** Pin87 ** A10
#define E0_MS2_PIN               63  // PK1 ** Pin88 ** A9
#define E1_MS1_PIN               57  // PF3 ** Pin94 ** A3
#define E1_MS2_PIN                4  // PG5 ** Pin1  ** PWM4

#include "pins_RAMPS.h"

  /*****************************************/
 /* Available connectors on MKS BASE v1.4 */
/*****************************************/

/*
 *******
 * GND *
 *******   E0
 *  10 *
 *******
 * GND *
 *******   E1
 *  7  *
 *******
 * GND *
 *******   FAN
 *  9  *
 *******
10 // PB4 ** Pin23 ** PWM10
7  // PH4 ** Pin16 ** PWM7
9  // PH6 ** Pin18 ** PWM9
 *******
 * GND *
 *******   Heat Bed
 *  8  *
 *******
8  // PH5 ** Pin17 ** PWM8
 **********
 * 12-24V *
 **********   Power
 *  GND   *
 **********
XS3 Connector
 *****************
 * 65 * GND * 5V *
 *****************
 * 66 * GND * 5V *
 *****************
65 // PK3 ** Pin86 ** A11
66 // PK4 ** Pin85 ** A12
Servos Connector
 *****************
 * 11 * GND * 5V *
 *****************
 * 12 * GND * 5V *
 *****************
11 // PB5 ** Pin24 ** PWM11 
12 // PB6 ** Pin25 ** PWM12
ICSP
 *****************
 * 5V * 51 * GND *
 *****************
 * 50 * 52 * RST *
 *****************
50 // PB3 ** Pin22 ** SPI_MISO  
51 // PB2 ** Pin21 ** SPI_MOSI  
52 // PB1 ** Pin20 ** SPI_SCK
XS6/AUX-1 Connector
 **********************
 * 5V * GND * NC * 20 *
 **********************
 * 50 *  51 * 52 * 21 *
 **********************
50 // PB3 ** Pin22 ** SPI_MISO  
51 // PB2 ** Pin21 ** SPI_MOSI  
52 // PB1 ** Pin20 ** SPI_SCK
20 // PD1 ** Pin44 ** I2C_SDA 
21 // PD0 ** Pin43 ** I2C_SCL
Temperature
 **********************************
 * GND * 69 * GND * 68 * GND * 68 *
 **********************************
69 // PK7 ** Pin82 ** A15
68 // PK6 ** Pin83 ** A14 
67 // PK5 ** Pin84 ** A13
Limit Switches
 ************
 *  2 * GND * X+
 ************
 *  3 * GND * X-
 ************
 * 15 * GND * Y+
 ************
 * 14 * GND * Y-
 ************
 * 19 * GND * Z+
 ************
 * 18 * GND * Z-
 ************
2  // PE4 ** Pin6  ** PWM2       **X+
3  // PE5 ** Pin7  ** PWM3       **X-
15 // PJ0 ** Pin63 ** USART3_RX  **Y+
14 // PJ1 ** Pin64 ** USART3_TX  **Y-
19 // PD2 ** Pin45 ** USART1_RX  **Z+
18 // PD3 ** Pin46 ** USART1_TX  **Z-
EXP1
 ************
 *  37 * 35 *
 ************
 *  17 * 16 *
 ************
 *  23 * 25 *
 ************
 *  27 * 29 *
 ************
 * GND * 5V *
 ************
37 // PC0 ** Pin53 ** D37
35 // PC2 ** Pin55 ** D35
17 // PH0 ** Pin12 ** USART2_RX
16 // PH1 ** Pin13 ** USART2_TX
23 // PA1 ** Pin77 ** D23
25 // PA3 ** Pin75 ** D25
27 // PA5 ** Pin73 ** D27
29 // PA7 ** Pin71 ** D29
EXP2
 ************
 *  50 * 52 *
 ************
 *  31 * 53 *
 ************
 *  33 * 51 *
 ************
 *  49 * 41 *
 ************
 * GND * NC *
 ************
50 // PB3 ** Pin22 ** SPI_MISO
52 // PB1 ** Pin20 ** SPI_SCK
31 // PC6 ** Pin59 ** D31
53 // PB0 ** Pin19 ** SPI_SS
33 // PC4 ** Pin57 ** D33
51 // PB2 ** Pin21 ** SPI_MOSI
49 // PL0 ** Pin35 ** D49
41 // PG0 ** Pin51 ** D41
=======
//
// Microstepping pins
//
#define X_MS1_PIN                 5   // PE3 ** Pin5  ** PWM5
#define X_MS2_PIN                 6   // PH3 ** Pin15 ** PWM6
#define Y_MS1_PIN                59   // PF5 ** Pin92 ** A5
#define Y_MS2_PIN                58   // PF4 ** Pin93 ** A4
#define Z_MS1_PIN                22   // PA0 ** Pin78 ** D22
#define Z_MS2_PIN                39   // PG2 ** Pin70 ** D39
#define E0_MS1_PIN               64   // PK2 ** Pin87 ** A10
#define E0_MS2_PIN               63   // PK1 ** Pin88 ** A9
#define E1_MS1_PIN               57   // PF3 ** Pin94 ** A3
#define E1_MS2_PIN                4   // PG5 ** Pin1  ** PWM4

#include "pins_RAMPS.h"

/*
  Available connectors on MKS BASE v1.4

   =======
   | GND |
   |-----|   E0
   |  10 |                (10)  PB4 ** Pin23 ** PWM10
   |-----|
   | GND |
   |-----|   E1
   |  7  |                ( 7)  PH4 ** Pin16 ** PWM7
   |-----|
   | GND |
   |-----|   FAN
   |  9  |                ( 9)  PH6 ** Pin18 ** PWM9
   =======

   =======
   | GND |
   |-----|   Heated Bed
   |  8  |                ( 8)  PH5 ** Pin17 ** PWM8
   =======

   ==========
   | 12-24V |
   |--------|   Power
   |  GND   |
   ==========

  XS3 Connector
   =================
   | 65 | GND | 5V |      (65)  PK3 ** Pin86 ** A11
   |----|-----|----|
   | 66 | GND | 5V |      (66)  PK4 ** Pin85 ** A12
   =================

  Servos Connector
   =================
   | 11 | GND | 5V |      (11)  PB5 ** Pin24 ** PWM11
   |----|-----|----|
   | 12 | GND | 5V |      (12)  PB6 ** Pin25 ** PWM12
   =================

  ICSP
   =================
   | 5V | 51 | GND |      (51)  PB2 ** Pin21 ** SPI_MOSI
   |----|----|-----|
   | 50 | 52 | RST |      (50)  PB3 ** Pin22 ** SPI_MISO
   =================      (52)  PB1 ** Pin20 ** SPI_SCK

  XS6/AUX-1 Connector
   ======================
   | 5V | GND | NC | 20 | (20)  PD1 ** Pin44 ** I2C_SDA
   |----|-----|----|----|
   | 50 |  51 | 52 | 21 | (50)  PB3 ** Pin22 ** SPI_MISO
   ====================== (51)  PB2 ** Pin21 ** SPI_MOSI
                          (52)  PB1 ** Pin20 ** SPI_SCK
                          (21)  PD0 ** Pin43 ** I2C_SCL

  Temperature
   ==================================
   | GND | 69 | GND | 68 | GND | 67 |
   ==================================
                          (69)  PK7 ** Pin82 ** A15
                          (68)  PK6 ** Pin83 ** A14
                          (67)  PK5 ** Pin84 ** A13

  Limit Switches
   ============
   |  2 | GND | X+        ( 2)  PE4 ** Pin6  ** PWM2
   |----|-----|
   |  3 | GND | X-        ( 3)  PE5 ** Pin7  ** PWM3
   |----|-----|
   | 15 | GND | Y+        (15)  PJ0 ** Pin63 ** USART3_RX
   |----|-----|
   | 14 | GND | Y-        (14)  PJ1 ** Pin64 ** USART3_TX
   |----|-----|
   | 19 | GND | Z+        (19)  PD2 ** Pin45 ** USART1_RX
   |----|-----|
   | 18 | GND | Z-        (18)  PD3 ** Pin46 ** USART1_TX
   ============

  EXP1
   ============
   |  37 | 35 |           (37)  PC0 ** Pin53 ** D37
   |-----|----|           (35)  PC2 ** Pin55 ** D35
   |  17 | 16 |           (17)  PH0 ** Pin12 ** USART2_RX
   |-----|----|           (16)  PH1 ** Pin13 ** USART2_TX
   |  23 | 25 |           (23)  PA1 ** Pin77 ** D23
   |-----|----|           (25)  PA3 ** Pin75 ** D25
   |  27 | 29 |           (27)  PA5 ** Pin73 ** D27
   |-----|----|           (29)  PA7 ** Pin71 ** D29
   | GND | 5V |
   ============

  EXP2
   ============
   |  50 | 52 |           (50)  PB3 ** Pin22 ** SPI_MISO
   |-----|----|           (52)  PB1 ** Pin20 ** SPI_SCK
   |  31 | 53 |           (31)  PC6 ** Pin59 ** D31
   |-----|----|           (53)  PB0 ** Pin19 ** SPI_SS
   |  33 | 51 |           (33)  PC4 ** Pin57 ** D33
   |-----|----|           (51)  PB2 ** Pin21 ** SPI_MOSI
   |  49 | 41 |           (49)  PL0 ** Pin35 ** D49
   |-----|----|           (41)  PG0 ** Pin51 ** D41
   | GND | NC |
   ============
>>>>>>> 371d9a1a
*/<|MERGE_RESOLUTION|>--- conflicted
+++ resolved
@@ -21,11 +21,7 @@
  */
 
 /**
-<<<<<<< HEAD
- *  MKS BASE v1.4 
-=======
  * MKS BASE v1.4
->>>>>>> 371d9a1a
  */
 
 #if HOTENDS > 2 || E_STEPPERS > 2
@@ -39,10 +35,7 @@
 //
 #define MOSFET_D_PIN              7   // PH4 ** Pin16 ** PWM7   //E1
 #define FAN_PIN                   9   // PH6 ** Pin18 ** PWM9
-<<<<<<< HEAD
-=======
 
->>>>>>> 371d9a1a
 // Other Mods
 #define CASE_LIGHT_PIN           11   // PB5 ** Pin24 ** PWM11
 #define SERVO3_PIN               12   // PB6 ** Pin25 ** D12
@@ -50,10 +43,6 @@
 #define FILWIDTH_PIN             15   // Y+ // PJ0 ** Pin63 ** USART3_RX  **Pin should have a pullup!
 #define FIL_RUNOUT_PIN           19   // Z+ // PD2 ** Pin45 ** USART1_RX
 
-<<<<<<< HEAD
-
-=======
->>>>>>> 371d9a1a
 //
 // M3/M4/M5 - Spindle/Laser Control
 //
@@ -61,159 +50,6 @@
 #define SPINDLE_LASER_ENABLE_PIN 15   // Y+ // PJ0 ** Pin63 ** USART3_RX  **Pin should have a pullup!
 #define SPINDLE_DIR_PIN          19   // Z+ // PD2 ** Pin45 ** USART1_RX
 
-<<<<<<< HEAD
-/**
- * Microstepping pins
- */
-#define X_MS1_PIN                 5  // PE3 ** Pin5  ** PWM5
-#define X_MS2_PIN                 6  // PH3 ** Pin15 ** PWM6
-#define Y_MS1_PIN                59  // PF5 ** Pin92 ** A5
-#define Y_MS2_PIN                58  // PF4 ** Pin93 ** A4
-#define Z_MS1_PIN                22  // PA0 ** Pin78 ** D22
-#define Z_MS2_PIN                39  // PG2 ** Pin70 ** D39
-#define E0_MS1_PIN               64  // PK2 ** Pin87 ** A10
-#define E0_MS2_PIN               63  // PK1 ** Pin88 ** A9
-#define E1_MS1_PIN               57  // PF3 ** Pin94 ** A3
-#define E1_MS2_PIN                4  // PG5 ** Pin1  ** PWM4
-
-#include "pins_RAMPS.h"
-
-  /*****************************************/
- /* Available connectors on MKS BASE v1.4 */
-/*****************************************/
-
-/*
- *******
- * GND *
- *******   E0
- *  10 *
- *******
- * GND *
- *******   E1
- *  7  *
- *******
- * GND *
- *******   FAN
- *  9  *
- *******
-10 // PB4 ** Pin23 ** PWM10
-7  // PH4 ** Pin16 ** PWM7
-9  // PH6 ** Pin18 ** PWM9
- *******
- * GND *
- *******   Heat Bed
- *  8  *
- *******
-8  // PH5 ** Pin17 ** PWM8
- **********
- * 12-24V *
- **********   Power
- *  GND   *
- **********
-XS3 Connector
- *****************
- * 65 * GND * 5V *
- *****************
- * 66 * GND * 5V *
- *****************
-65 // PK3 ** Pin86 ** A11
-66 // PK4 ** Pin85 ** A12
-Servos Connector
- *****************
- * 11 * GND * 5V *
- *****************
- * 12 * GND * 5V *
- *****************
-11 // PB5 ** Pin24 ** PWM11 
-12 // PB6 ** Pin25 ** PWM12
-ICSP
- *****************
- * 5V * 51 * GND *
- *****************
- * 50 * 52 * RST *
- *****************
-50 // PB3 ** Pin22 ** SPI_MISO  
-51 // PB2 ** Pin21 ** SPI_MOSI  
-52 // PB1 ** Pin20 ** SPI_SCK
-XS6/AUX-1 Connector
- **********************
- * 5V * GND * NC * 20 *
- **********************
- * 50 *  51 * 52 * 21 *
- **********************
-50 // PB3 ** Pin22 ** SPI_MISO  
-51 // PB2 ** Pin21 ** SPI_MOSI  
-52 // PB1 ** Pin20 ** SPI_SCK
-20 // PD1 ** Pin44 ** I2C_SDA 
-21 // PD0 ** Pin43 ** I2C_SCL
-Temperature
- **********************************
- * GND * 69 * GND * 68 * GND * 68 *
- **********************************
-69 // PK7 ** Pin82 ** A15
-68 // PK6 ** Pin83 ** A14 
-67 // PK5 ** Pin84 ** A13
-Limit Switches
- ************
- *  2 * GND * X+
- ************
- *  3 * GND * X-
- ************
- * 15 * GND * Y+
- ************
- * 14 * GND * Y-
- ************
- * 19 * GND * Z+
- ************
- * 18 * GND * Z-
- ************
-2  // PE4 ** Pin6  ** PWM2       **X+
-3  // PE5 ** Pin7  ** PWM3       **X-
-15 // PJ0 ** Pin63 ** USART3_RX  **Y+
-14 // PJ1 ** Pin64 ** USART3_TX  **Y-
-19 // PD2 ** Pin45 ** USART1_RX  **Z+
-18 // PD3 ** Pin46 ** USART1_TX  **Z-
-EXP1
- ************
- *  37 * 35 *
- ************
- *  17 * 16 *
- ************
- *  23 * 25 *
- ************
- *  27 * 29 *
- ************
- * GND * 5V *
- ************
-37 // PC0 ** Pin53 ** D37
-35 // PC2 ** Pin55 ** D35
-17 // PH0 ** Pin12 ** USART2_RX
-16 // PH1 ** Pin13 ** USART2_TX
-23 // PA1 ** Pin77 ** D23
-25 // PA3 ** Pin75 ** D25
-27 // PA5 ** Pin73 ** D27
-29 // PA7 ** Pin71 ** D29
-EXP2
- ************
- *  50 * 52 *
- ************
- *  31 * 53 *
- ************
- *  33 * 51 *
- ************
- *  49 * 41 *
- ************
- * GND * NC *
- ************
-50 // PB3 ** Pin22 ** SPI_MISO
-52 // PB1 ** Pin20 ** SPI_SCK
-31 // PC6 ** Pin59 ** D31
-53 // PB0 ** Pin19 ** SPI_SS
-33 // PC4 ** Pin57 ** D33
-51 // PB2 ** Pin21 ** SPI_MOSI
-49 // PL0 ** Pin35 ** D49
-41 // PG0 ** Pin51 ** D41
-=======
 //
 // Microstepping pins
 //
@@ -337,5 +173,4 @@
    |-----|----|           (41)  PG0 ** Pin51 ** D41
    | GND | NC |
    ============
->>>>>>> 371d9a1a
 */