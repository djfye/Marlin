--- conflicted
+++ resolved
@@ -99,17 +99,10 @@
 // 3.3V max when defined as an analog input
 //
 
-<<<<<<< HEAD
-#define TEMP_BED_PIN        0  // A0 (TH1)
+#define TEMP_BED_PIN        0   // A0 (TH1)
 #define TEMP_0_PIN          5  // A1 (TH2)
-#define TEMP_1_PIN          2  // A2 (TH3)
-#define TEMP_2_PIN          3  // A3 (TH4)
-=======
-#define TEMP_BED_PIN        0   // A0 (TH1)
-#define TEMP_0_PIN          1   // A1 (TH2)
 #define TEMP_1_PIN          2   // A2 (TH3)
 #define TEMP_2_PIN          3   // A3 (TH4)
->>>>>>> 55e9b85a
 
 
 //
