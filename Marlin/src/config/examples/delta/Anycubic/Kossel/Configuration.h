/**
 * Marlin 3D Printer Firmware
 * Copyright (C) 2016 MarlinFirmware [https://github.com/MarlinFirmware/Marlin]
 *
 * Based on Sprinter and grbl.
 * Copyright (C) 2011 Camiel Gubbels / Erik van der Zalm
 *
 * This program is free software: you can redistribute it and/or modify
 * it under the terms of the GNU General Public License as published by
 * the Free Software Foundation, either version 3 of the License, or
 * (at your option) any later version.
 *
 * This program is distributed in the hope that it will be useful,
 * but WITHOUT ANY WARRANTY; without even the implied warranty of
 * MERCHANTABILITY or FITNESS FOR A PARTICULAR PURPOSE.  See the
 * GNU General Public License for more details.
 *
 * You should have received a copy of the GNU General Public License
 * along with this program.  If not, see <http://www.gnu.org/licenses/>.
 *
 */

/**
 * Choose your version:
 */
// normal size or plus?
//#define ANCYUBIC_KOSSEL_PLUS
// Anycubic Probe version 1 or 2 see README.md; 0 for no probe
#define ANYCUBIC_PROBE_VERSION 0
// Heated Bed:
// 0 ... no heated bed
// 1 ... aluminium heated bed with "BuildTak-like" sticker
// 2 ... ultrabase heated bed
#define ANYCUBIC_KOSSEL_ENABLE_BED 0

/**
 * Configuration.h
 *
 * Basic settings such as:
 *
 * - Type of electronics
 * - Type of temperature sensor
 * - Printer geometry
 * - Endstop configuration
 * - LCD controller
 * - Extra features
 *
 * Advanced settings can be found in Configuration_adv.h
 *
 */
#ifndef CONFIGURATION_H
#define CONFIGURATION_H
#define CONFIGURATION_H_VERSION 020000

//===========================================================================
//============================= Getting Started =============================
//===========================================================================

/**
 * Here are some standard links for getting your machine calibrated:
 *
 * http://reprap.org/wiki/Calibration
 * http://youtu.be/wAL9d7FgInk
 * http://calculator.josefprusa.cz
 * http://reprap.org/wiki/Triffid_Hunter%27s_Calibration_Guide
 * http://www.thingiverse.com/thing:5573
 * https://sites.google.com/site/repraplogphase/calibration-of-your-reprap
 * http://www.thingiverse.com/thing:298812
 */

//===========================================================================
//============================= DELTA Printer ===============================
//===========================================================================
// For a Delta printer start with one of the configuration files in the
// config/examples/delta directory and customize for your machine.
//

//===========================================================================
//============================= SCARA Printer ===============================
//===========================================================================
// For a SCARA printer start with the configuration files in
// config/examples/SCARA and customize for your machine.
//

// @section info

// User-specified version info of this build to display in [Pronterface, etc] terminal window during
// startup. Implementation of an idea by Prof Braino to inform user that any changes made to this
// build by the user have been successfully uploaded into firmware.
#define STRING_CONFIG_H_AUTHOR "@brandstaetter, @grbd" // Who made the changes.
#define SHOW_BOOTSCREEN
#define STRING_SPLASH_LINE1 SHORT_BUILD_VERSION // will be shown during bootup in line 1
#define STRING_SPLASH_LINE2 "Welcome to ANYCUBIC"         // will be shown during bootup in line 2

/**
 * *** VENDORS PLEASE READ ***
 *
 * Marlin allows you to add a custom boot image for Graphical LCDs.
 * With this option Marlin will first show your custom screen followed
 * by the standard Marlin logo with version number and web URL.
 *
 * We encourage you to take advantage of this new feature and we also
 * respectfully request that you retain the unmodified Marlin boot screen.
 */

// Enable to show the bitmap in Marlin/_Bootscreen.h on startup.
//#define SHOW_CUSTOM_BOOTSCREEN

// Enable to show the bitmap in Marlin/_Statusscreen.h on the status screen.
//#define CUSTOM_STATUS_SCREEN_IMAGE

// @section machine

/**
 * Select the serial port on the board to use for communication with the host.
 * This allows the connection of wireless adapters (for instance) to non-default port pins.
 * Note: The first serial port (-1 or 0) will always be used by the Arduino bootloader.
 *
 * :[-1, 0, 1, 2, 3, 4, 5, 6, 7]
 */
#define SERIAL_PORT 0

/**
 * Select a secondary serial port on the board to use for communication with the host.
 * This allows the connection of wireless adapters (for instance) to non-default port pins.
 * Serial port -1 is the USB emulated serial port, if available.
 *
 * :[-1, 0, 1, 2, 3, 4, 5, 6, 7]
 */
//#define SERIAL_PORT_2 -1

/**
 * This setting determines the communication speed of the printer.
 *
 * 250000 works in most cases, but you might try a lower speed if
 * you commonly experience drop-outs during host printing.
 * You may try up to 1000000 to speed up SD file transfer.
 *
 * :[2400, 9600, 19200, 38400, 57600, 115200, 250000, 500000, 1000000]
 */
#define BAUDRATE 115200

// Enable the Bluetooth serial interface on AT90USB devices
//#define BLUETOOTH

// The following define selects which electronics board you have.
// Please choose the name from boards.h that matches your setup
#ifndef MOTHERBOARD
  #define MOTHERBOARD BOARD_TRIGORILLA_14
#endif

// Optional custom name for your RepStrap or other custom machine
// Displayed in the LCD "Ready" message
#define CUSTOM_MACHINE_NAME "ANYCUBIC Kossel"

// Define this to set a unique identifier for this printer, (Used by some programs to differentiate between machines)
// You can use an online service to generate a random UUID. (eg http://www.uuidgenerator.net/version4)
//#define MACHINE_UUID "00000000-0000-0000-0000-000000000000"

// @section extruder

// This defines the number of extruders
// :[1, 2, 3, 4, 5, 6]
#define EXTRUDERS 1

// Generally expected filament diameter (1.75, 2.85, 3.0, ...). Used for Volumetric, Filament Width Sensor, etc.
#define DEFAULT_NOMINAL_FILAMENT_DIA 1.75

// For Cyclops or any "multi-extruder" that shares a single nozzle.
//#define SINGLENOZZLE

/**
 * Průša MK2 Single Nozzle Multi-Material Multiplexer, and variants.
 *
 * This device allows one stepper driver on a control board to drive
 * two to eight stepper motors, one at a time, in a manner suitable
 * for extruders.
 *
 * This option only allows the multiplexer to switch on tool-change.
 * Additional options to configure custom E moves are pending.
 */
//#define MK2_MULTIPLEXER
#if ENABLED(MK2_MULTIPLEXER)
  // Override the default DIO selector pins here, if needed.
  // Some pins files may provide defaults for these pins.
  //#define E_MUX0_PIN 40  // Always Required
  //#define E_MUX1_PIN 42  // Needed for 3 to 8 inputs
  //#define E_MUX2_PIN 44  // Needed for 5 to 8 inputs
#endif

// A dual extruder that uses a single stepper motor
//#define SWITCHING_EXTRUDER
#if ENABLED(SWITCHING_EXTRUDER)
  #define SWITCHING_EXTRUDER_SERVO_NR 0
  #define SWITCHING_EXTRUDER_SERVO_ANGLES { 0, 90 } // Angles for E0, E1[, E2, E3]
  #if EXTRUDERS > 3
    #define SWITCHING_EXTRUDER_E23_SERVO_NR 1
  #endif
#endif

// A dual-nozzle that uses a servomotor to raise/lower one of the nozzles
//#define SWITCHING_NOZZLE
#if ENABLED(SWITCHING_NOZZLE)
  #define SWITCHING_NOZZLE_SERVO_NR 0
  #define SWITCHING_NOZZLE_SERVO_ANGLES { 0, 90 }   // Angles for E0, E1
#endif

/**
 * Two separate X-carriages with extruders that connect to a moving part
 * via a magnetic docking mechanism. Requires SOL1_PIN and SOL2_PIN.
 */
//#define PARKING_EXTRUDER
#if ENABLED(PARKING_EXTRUDER)
  #define PARKING_EXTRUDER_SOLENOIDS_INVERT           // If enabled, the solenoid is NOT magnetized with applied voltage
  #define PARKING_EXTRUDER_SOLENOIDS_PINS_ACTIVE LOW  // LOW or HIGH pin signal energizes the coil
  #define PARKING_EXTRUDER_SOLENOIDS_DELAY 250        // Delay (ms) for magnetic field. No delay if 0 or not defined.
  #define PARKING_EXTRUDER_PARKING_X { -78, 184 }     // X positions for parking the extruders
  #define PARKING_EXTRUDER_GRAB_DISTANCE 1            // mm to move beyond the parking point to grab the extruder
  #define PARKING_EXTRUDER_SECURITY_RAISE 5           // Z-raise before parking
#endif

/**
 * Switching Toolhead
 *
 * Support for swappable and dockable toolheads, such as
 * the E3D Tool Changer. Toolheads are locked with a servo.
 */
//#define SWITCHING_TOOLHEAD
#if ENABLED(SWITCHING_TOOLHEAD)
  #define SWITCHING_TOOLHEAD_SERVO_NR       2         // Index of the servo connector
  #define SWITCHING_TOOLHEAD_SERVO_ANGLES { 0, 180 }  // (degrees) Angles for Lock, Unlock
  #define SWITCHING_TOOLHEAD_Y_POS        235         // (mm) Y position of the toolhead dock
  #define SWITCHING_TOOLHEAD_Y_SECURITY    10         // (mm) Security distance Y axis
  #define SWITCHING_TOOLHEAD_Y_CLEAR       60         // (mm) Minimum distance from dock for unobstructed X axis
  #define SWITCHING_TOOLHEAD_X_POS        { 215, 0 }  // (mm) X positions for parking the extruders
  #define SWITCHING_TOOLHEAD_SECURITY_RAISE 5         // (mm) Z-raise before parking
#endif

/**
 * "Mixing Extruder"
 *   - Adds G-codes M163 and M164 to set and "commit" the current mix factors.
 *   - Extends the stepping routines to move multiple steppers in proportion to the mix.
 *   - Optional support for Repetier Firmware's 'M164 S<index>' supporting virtual tools.
 *   - This implementation supports up to two mixing extruders.
 *   - Enable DIRECT_MIXING_IN_G1 for M165 and mixing in G1 (from Pia Taubert's reference implementation).
 */
//#define MIXING_EXTRUDER
#if ENABLED(MIXING_EXTRUDER)
  #define MIXING_STEPPERS 2        // Number of steppers in your mixing extruder
  #define MIXING_VIRTUAL_TOOLS 16  // Use the Virtual Tool method with M163 and M164
  //#define DIRECT_MIXING_IN_G1    // Allow ABCDHI mix factors in G1 movement commands
#endif

// Offset of the extruders (uncomment if using more than one and relying on firmware to position when changing).
// The offset has to be X=0, Y=0 for the extruder 0 hotend (default extruder).
// For the other hotends it is their distance from the extruder 0 hotend.
//#define HOTEND_OFFSET_X {0.0, 20.00} // (mm) relative X-offset for each nozzle
//#define HOTEND_OFFSET_Y {0.0, 5.00}  // (mm) relative Y-offset for each nozzle
//#define HOTEND_OFFSET_Z {0.0, 0.00}  // (mm) relative Z-offset for each nozzle

// @section machine

/**
 * Select your power supply here. Use 0 if you haven't connected the PS_ON_PIN
 *
 * 0 = No Power Switch
 * 1 = ATX
 * 2 = X-Box 360 203Watts (the blue wire connected to PS_ON and the red wire to VCC)
 *
 * :{ 0:'No power switch', 1:'ATX', 2:'X-Box 360' }
 */
#define POWER_SUPPLY 0

#if POWER_SUPPLY > 0
  // Enable this option to leave the PSU off at startup.
  // Power to steppers and heaters will need to be turned on with M80.
  //#define PS_DEFAULT_OFF

  //#define AUTO_POWER_CONTROL        // Enable automatic control of the PS_ON pin
  #if ENABLED(AUTO_POWER_CONTROL)
    #define AUTO_POWER_FANS           // Turn on PSU if fans need power
    #define AUTO_POWER_E_FANS
    #define AUTO_POWER_CONTROLLERFAN
    #define POWER_TIMEOUT 30
  #endif

#endif

// @section temperature

//===========================================================================
//============================= Thermal Settings ============================
//===========================================================================

/**
 * --NORMAL IS 4.7kohm PULLUP!-- 1kohm pullup can be used on hotend sensor, using correct resistor and table
 *
 * Temperature sensors available:
 *
 *    -4 : thermocouple with AD8495
 *    -3 : thermocouple with MAX31855 (only for sensor 0)
 *    -2 : thermocouple with MAX6675 (only for sensor 0)
 *    -1 : thermocouple with AD595
 *     0 : not used
 *     1 : 100k thermistor - best choice for EPCOS 100k (4.7k pullup)
 *     2 : 200k thermistor - ATC Semitec 204GT-2 (4.7k pullup)
 *     3 : Mendel-parts thermistor (4.7k pullup)
 *     4 : 10k thermistor !! do not use it for a hotend. It gives bad resolution at high temp. !!
 *     5 : 100K thermistor - ATC Semitec 104GT-2/104NT-4-R025H42G (Used in ParCan & J-Head) (4.7k pullup)
 *   501 : 100K Zonestar (Tronxy X3A) Thermistor
 *     6 : 100k EPCOS - Not as accurate as table 1 (created using a fluke thermocouple) (4.7k pullup)
 *     7 : 100k Honeywell thermistor 135-104LAG-J01 (4.7k pullup)
 *    71 : 100k Honeywell thermistor 135-104LAF-J01 (4.7k pullup)
 *     8 : 100k 0603 SMD Vishay NTCS0603E3104FXT (4.7k pullup)
 *     9 : 100k GE Sensing AL03006-58.2K-97-G1 (4.7k pullup)
 *    10 : 100k RS thermistor 198-961 (4.7k pullup)
 *    11 : 100k beta 3950 1% thermistor (4.7k pullup)
 *    12 : 100k 0603 SMD Vishay NTCS0603E3104FXT (4.7k pullup) (calibrated for Makibox hot bed)
 *    13 : 100k Hisens 3950  1% up to 300°C for hotend "Simple ONE " & "Hotend "All In ONE"
 *    15 : 100k thermistor calibration for JGAurora A5 hotend
 *    20 : the PT100 circuit found in the Ultimainboard V2.x
 *    60 : 100k Maker's Tool Works Kapton Bed Thermistor beta=3950
 *    66 : 4.7M High Temperature thermistor from Dyze Design
 *    70 : the 100K thermistor found in the bq Hephestos 2
 *    75 : 100k Generic Silicon Heat Pad with NTC 100K MGB18-104F39050L32 thermistor
 *
 *       1k ohm pullup tables - This is atypical, and requires changing out the 4.7k pullup for 1k.
 *                              (but gives greater accuracy and more stable PID)
 *    51 : 100k thermistor - EPCOS (1k pullup)
 *    52 : 200k thermistor - ATC Semitec 204GT-2 (1k pullup)
 *    55 : 100k thermistor - ATC Semitec 104GT-2 (Used in ParCan & J-Head) (1k pullup)
 *
 *  1047 : Pt1000 with 4k7 pullup
 *  1010 : Pt1000 with 1k pullup (non standard)
 *   147 : Pt100 with 4k7 pullup
 *   110 : Pt100 with 1k pullup (non standard)
 *
 *         Use these for Testing or Development purposes. NEVER for production machine.
 *   998 : Dummy Table that ALWAYS reads 25°C or the temperature defined below.
 *   999 : Dummy Table that ALWAYS reads 100°C or the temperature defined below.
 *
 * :{ '0': "Not used", '1':"100k / 4.7k - EPCOS", '2':"200k / 4.7k - ATC Semitec 204GT-2", '3':"Mendel-parts / 4.7k", '4':"10k !! do not use for a hotend. Bad resolution at high temp. !!", '5':"100K / 4.7k - ATC Semitec 104GT-2 (Used in ParCan & J-Head)", '501':"100K Zonestar (Tronxy X3A)", '6':"100k / 4.7k EPCOS - Not as accurate as Table 1", '7':"100k / 4.7k Honeywell 135-104LAG-J01", '8':"100k / 4.7k 0603 SMD Vishay NTCS0603E3104FXT", '9':"100k / 4.7k GE Sensing AL03006-58.2K-97-G1", '10':"100k / 4.7k RS 198-961", '11':"100k / 4.7k beta 3950 1%", '12':"100k / 4.7k 0603 SMD Vishay NTCS0603E3104FXT (calibrated for Makibox hot bed)", '13':"100k Hisens 3950  1% up to 300°C for hotend 'Simple ONE ' & hotend 'All In ONE'", '20':"PT100 (Ultimainboard V2.x)", '51':"100k / 1k - EPCOS", '52':"200k / 1k - ATC Semitec 204GT-2", '55':"100k / 1k - ATC Semitec 104GT-2 (Used in ParCan & J-Head)", '60':"100k Maker's Tool Works Kapton Bed Thermistor beta=3950", '66':"Dyze Design 4.7M High Temperature thermistor", '70':"the 100K thermistor found in the bq Hephestos 2", '71':"100k / 4.7k Honeywell 135-104LAF-J01", '147':"Pt100 / 4.7k", '1047':"Pt1000 / 4.7k", '110':"Pt100 / 1k (non-standard)", '1010':"Pt1000 / 1k (non standard)", '-4':"Thermocouple + AD8495", '-3':"Thermocouple + MAX31855 (only for sensor 0)", '-2':"Thermocouple + MAX6675 (only for sensor 0)", '-1':"Thermocouple + AD595",'998':"Dummy 1", '999':"Dummy 2" }
 */
#define TEMP_SENSOR_0 5
#define TEMP_SENSOR_1 0
#define TEMP_SENSOR_2 0
#define TEMP_SENSOR_3 0
#define TEMP_SENSOR_4 0
#define TEMP_SENSOR_5 0

#if ANYCUBIC_KOSSEL_ENABLE_BED > 0
   #define TEMP_SENSOR_BED 5
#else
  #define TEMP_SENSOR_BED 0
#endif

#define TEMP_SENSOR_CHAMBER 0

// Dummy thermistor constant temperature readings, for use with 998 and 999
#define DUMMY_THERMISTOR_998_VALUE 25
#define DUMMY_THERMISTOR_999_VALUE 100

// Use temp sensor 1 as a redundant sensor with sensor 0. If the readings
// from the two sensors differ too much the print will be aborted.
//#define TEMP_SENSOR_1_AS_REDUNDANT
#define MAX_REDUNDANT_TEMP_SENSOR_DIFF 10

// Extruder temperature must be close to target for this long before M109 returns success
#define TEMP_RESIDENCY_TIME 10  // (seconds)
#define TEMP_HYSTERESIS 3       // (degC) range of +/- temperatures considered "close" to the target one
#define TEMP_WINDOW     1       // (degC) Window around target to start the residency timer x degC early.

// Bed temperature must be close to target for this long before M190 returns success
#define TEMP_BED_RESIDENCY_TIME 10  // (seconds)
#define TEMP_BED_HYSTERESIS 3       // (degC) range of +/- temperatures considered "close" to the target one
#define TEMP_BED_WINDOW     1       // (degC) Window around target to start the residency timer x degC early.

// The minimal temperature defines the temperature below which the heater will not be enabled It is used
// to check that the wiring to the thermistor is not broken.
// Otherwise this would lead to the heater being powered on all the time.
#define HEATER_0_MINTEMP 5
#define HEATER_1_MINTEMP 5
#define HEATER_2_MINTEMP 5
#define HEATER_3_MINTEMP 5
#define HEATER_4_MINTEMP 5
#define HEATER_5_MINTEMP 5
#define BED_MINTEMP 5

// When temperature exceeds max temp, your heater will be switched off.
// This feature exists to protect your hotend from overheating accidentally, but *NOT* from thermistor short/failure!
// You should use MINTEMP for thermistor short/failure protection.
#define HEATER_0_MAXTEMP 275
#define HEATER_1_MAXTEMP 275
#define HEATER_2_MAXTEMP 275
#define HEATER_3_MAXTEMP 275
#define HEATER_4_MAXTEMP 275
#define HEATER_5_MAXTEMP 275
#define BED_MAXTEMP 120

//===========================================================================
//============================= PID Settings ================================
//===========================================================================
// PID Tuning Guide here: http://reprap.org/wiki/PID_Tuning

// Comment the following line to disable PID and enable bang-bang.
#define PIDTEMP
#define BANG_MAX 255     // Limits current to nozzle while in bang-bang mode; 255=full current
#define PID_MAX BANG_MAX // Limits current to nozzle while PID is active (see PID_FUNCTIONAL_RANGE below); 255=full current
#define PID_K1 0.95      // Smoothing factor within any PID loop
#if ENABLED(PIDTEMP)
  #define PID_AUTOTUNE_MENU // Add PID Autotune to the LCD "Temperature" menu to run M303 and apply the result.
  //#define PID_DEBUG // Sends debug data to the serial port.
  //#define PID_OPENLOOP 1 // Puts PID in open loop. M104/M140 sets the output power from 0 to PID_MAX
  //#define SLOW_PWM_HEATERS // PWM with very low frequency (roughly 0.125Hz=8s) and minimum state time of approximately 1s useful for heaters driven by a relay
  //#define PID_PARAMS_PER_HOTEND // Uses separate PID parameters for each extruder (useful for mismatched extruders)
                                  // Set/get with gcode: M301 E[extruder number, 0-2]
  #define PID_FUNCTIONAL_RANGE 10 // If the temperature difference between the target temperature and the actual temperature
                                  // is more than PID_FUNCTIONAL_RANGE then the PID will be shut off and the heater will be set to min/max.

  // If you are using a pre-configured hotend then you can use one of the value sets by uncommenting it

  // Ultimaker
  //#define DEFAULT_Kp 22.2
  //#define DEFAULT_Ki 1.08
  //#define DEFAULT_Kd 114

  // MakerGear
  //#define DEFAULT_Kp 7.0
  //#define DEFAULT_Ki 0.1
  //#define DEFAULT_Kd 12

  // Mendel Parts V9 on 12V
  //#define DEFAULT_Kp 63.0
  //#define DEFAULT_Ki 2.25
  //#define DEFAULT_Kd 440

  // Anycubic Kossel - run 'M106 S255' & 'M303 E0 C10 S200'
  #define DEFAULT_Kp 22.36
  #define DEFAULT_Ki 1.63
  #define DEFAULT_Kd 76.48

#endif // PIDTEMP

//===========================================================================
//============================= PID > Bed Temperature Control ===============
//===========================================================================

/**
 * PID Bed Heating
 *
 * If this option is enabled set PID constants below.
 * If this option is disabled, bang-bang will be used and BED_LIMIT_SWITCHING will enable hysteresis.
 *
 * The PID frequency will be the same as the extruder PWM.
 * If PID_dT is the default, and correct for the hardware/configuration, that means 7.689Hz,
 * which is fine for driving a square wave into a resistive load and does not significantly
 * impact FET heating. This also works fine on a Fotek SSR-10DA Solid State Relay into a 250W
 * heater. If your configuration is significantly different than this and you don't understand
 * the issues involved, don't use bed PID until someone else verifies that your hardware works.
 */
#if ANYCUBIC_KOSSEL_ENABLE_BED > 0
  #define PIDTEMPBED
#endif
//#define BED_LIMIT_SWITCHING

/**
 * Max Bed Power
 * Applies to all forms of bed control (PID, bang-bang, and bang-bang with hysteresis).
 * When set to any value below 255, enables a form of PWM to the bed that acts like a divider
 * so don't use it unless you are OK with PWM on your bed. (See the comment on enabling PIDTEMPBED)
 */
#define MAX_BED_POWER 255 // limits duty cycle to bed; 255=full current

#if ENABLED(PIDTEMPBED)

  // Anycubic Kossel
  // this is for the aluminium bed with a BuildTak-like sticker on it
  // from pid autotune. "M303 E-1 C8 S60" to run autotune on the bed at 60 degreesC for 8 cycles
  #if ANYCUBIC_KOSSEL_ENABLE_BED == 1
    #define DEFAULT_bedKp 374.03
    #define DEFAULT_bedKi 72.47
    #define DEFAULT_bedKd 482.59
  #elif ANYCUBIC_KOSSEL_ENABLE_BED == 2
    // TODO get real PID values for Ultrabase Bed
    #define DEFAULT_bedKp 374.03
    #define DEFAULT_bedKi 72.47
    #define DEFAULT_bedKd 482.59
  #endif

  //#define PID_BED_DEBUG // Sends debug data to the serial port.

  //120V 250W silicone heater into 4mm borosilicate (MendelMax 1.5+)
  //from FOPDT model - kp=.39 Tp=405 Tdead=66, Tc set to 79.2, aggressive factor of .15 (vs .1, 1, 10)
  //#define DEFAULT_bedKp 10.00
  //#define DEFAULT_bedKi .023
  //#define DEFAULT_bedKd 305.4

  //120V 250W silicone heater into 4mm borosilicate (MendelMax 1.5+)
  //from pidautotune
  //#define DEFAULT_bedKp 97.1
  //#define DEFAULT_bedKi 1.41
  //#define DEFAULT_bedKd 1675.16

  // FIND YOUR OWN: "M303 E-1 C8 S90" to run autotune on the bed at 90 degreesC for 8 cycles.
#endif // PIDTEMPBED

// @section extruder

/**
 * Prevent extrusion if the temperature is below EXTRUDE_MINTEMP.
 * Add M302 to set the minimum extrusion temperature and/or turn
 * cold extrusion prevention on and off.
 *
 * *** IT IS HIGHLY RECOMMENDED TO LEAVE THIS OPTION ENABLED! ***
 */
#define PREVENT_COLD_EXTRUSION
#define EXTRUDE_MINTEMP 170

/**
 * Prevent a single extrusion longer than EXTRUDE_MAXLENGTH.
 * Note: For Bowden Extruders make this large enough to allow load/unload.
 */
#define PREVENT_LENGTHY_EXTRUDE
#define EXTRUDE_MAXLENGTH 750

//===========================================================================
//======================== Thermal Runaway Protection =======================
//===========================================================================

/**
 * Thermal Protection provides additional protection to your printer from damage
 * and fire. Marlin always includes safe min and max temperature ranges which
 * protect against a broken or disconnected thermistor wire.
 *
 * The issue: If a thermistor falls out, it will report the much lower
 * temperature of the air in the room, and the the firmware will keep
 * the heater on.
 *
 * If you get "Thermal Runaway" or "Heating failed" errors the
 * details can be tuned in Configuration_adv.h
 */

#define THERMAL_PROTECTION_HOTENDS // Enable thermal protection for all extruders
#define THERMAL_PROTECTION_BED     // Enable thermal protection for the heated bed

//===========================================================================
//============================= Mechanical Settings =========================
//===========================================================================

// @section machine

// Uncomment one of these options to enable CoreXY, CoreXZ, or CoreYZ kinematics
// either in the usual order or reversed
//#define COREXY
//#define COREXZ
//#define COREYZ
//#define COREYX
//#define COREZX
//#define COREZY

//===========================================================================
//============================== Delta Settings =============================
//===========================================================================
// Enable DELTA kinematics and most of the default configuration for Deltas
#define DELTA

#if ENABLED(DELTA)

  // Make delta curves from many straight lines (linear interpolation).
  // This is a trade-off between visible corners (not enough segments)
  // and processor overload (too many expensive sqrt calls).
  #define DELTA_SEGMENTS_PER_SECOND 80

  // Convert feedrates to apply to the Effector instead of the Carriages
  //#define DELTA_FEEDRATE_SCALING

  // After homing move down to a height where XY movement is unconstrained
  #define DELTA_HOME_TO_SAFE_ZONE

  // Delta calibration menu
  // uncomment to add three points calibration menu option.
  // See http://minow.blogspot.com/index.html#4918805519571907051
  #define DELTA_CALIBRATION_MENU

  // uncomment to add G33 Delta Auto-Calibration (Enable EEPROM_SETTINGS to store results)
  #if ANYCUBIC_PROBE_VERSION > 0
    #define DELTA_AUTO_CALIBRATION
  #endif

  // NOTE NB all values for DELTA_* values MUST be floating point, so always have a decimal point in them

  #if ENABLED(DELTA_AUTO_CALIBRATION)
    // set the default number of probe points : n*n (1 -> 7)
    #define DELTA_CALIBRATION_DEFAULT_POINTS 4
  #endif

  #if ENABLED(DELTA_AUTO_CALIBRATION) || ENABLED(DELTA_CALIBRATION_MENU)
    // Set the radius for the calibration probe points - max DELTA_PRINTABLE_RADIUS for non-eccentric probes
    #define DELTA_CALIBRATION_RADIUS DELTA_PRINTABLE_RADIUS - MIN_PROBE_EDGE  // mm
    // Set the steprate for papertest probing
    #define PROBE_MANUALLY_STEP 0.05 // mm
  #endif

  #if ENABLED(ANCYUBIC_KOSSEL_PLUS)
    // Print surface diameter/2 minus unreachable space (avoid collisions with vertical towers).
    #define DELTA_PRINTABLE_RADIUS 116.0 // mm
    // Center-to-center distance of the holes in the diagonal push rods.
    #define DELTA_DIAGONAL_ROD 271.5 // mm
      // Horizontal offset from middle of printer to smooth rod center.
    #define DELTA_SMOOTH_ROD_OFFSET 186 // mm
    // Horizontal offset of the universal joints on the end effector.
    #define DELTA_EFFECTOR_OFFSET 31 // mm
    // Horizontal offset of the universal joints on the carriages.
    #define DELTA_CARRIAGE_OFFSET 20.6 // mm
    // Horizontal distance bridged by diagonal push rods when effector is centered.
    #define DELTA_RADIUS (DELTA_SMOOTH_ROD_OFFSET-(DELTA_EFFECTOR_OFFSET)-(DELTA_CARRIAGE_OFFSET))  //mm  Get this value from auto calibrate
  #else
    // Print surface diameter/2 minus unreachable space (avoid collisions with vertical towers).
    #define DELTA_PRINTABLE_RADIUS 90.0 // mm
    // Center-to-center distance of the holes in the diagonal push rods.
    #define DELTA_DIAGONAL_ROD 218.0 // mm
    // Horizontal distance bridged by diagonal push rods when effector is centered.
    #define DELTA_RADIUS 97.0 //mm  Get this value from auto calibrate
  #endif

  // height from z=0 to home position
  #define DELTA_HEIGHT 320.00 // get this value from auto calibrate

  #define DELTA_ENDSTOP_ADJ { 0.0, 0.0, 0.0 } // get these from auto calibrate

  // Trim adjustments for individual towers
  // tower angle corrections for X and Y tower / rotate XYZ so Z tower angle = 0
  // measured in degrees anticlockwise looking from above the printer
  #define DELTA_TOWER_ANGLE_TRIM { 0.0, 0.0, 0.0 } // get these values from auto calibrate

  // delta radius and diaginal rod adjustments measured in mm
  //#define DELTA_RADIUS_TRIM_TOWER { 0.0, 0.0, 0.0 }
  //#define DELTA_DIAGONAL_ROD_TRIM_TOWER { 0.0, 0.0, 0.0 }

#endif

//===========================================================================
//============================== Endstop Settings ===========================
//===========================================================================

// @section homing

// Specify here all the endstop connectors that are connected to any endstop or probe.
// Almost all printers will be using one per axis. Probes will use one or more of the
// extra connectors. Leave undefined any used for non-endstop and non-probe purposes.
//#define USE_XMIN_PLUG
//#define USE_YMIN_PLUG
#if ANYCUBIC_PROBE_VERSION > 0
  #define USE_ZMIN_PLUG // a Z probe
#endif
#define USE_XMAX_PLUG
#define USE_YMAX_PLUG
#define USE_ZMAX_PLUG

// Enable pullup for all endstops to prevent a floating state
#define ENDSTOPPULLUPS
#if DISABLED(ENDSTOPPULLUPS)
  // Disable ENDSTOPPULLUPS to set pullups individually
  //#define ENDSTOPPULLUP_XMAX
  //#define ENDSTOPPULLUP_YMAX
  //#define ENDSTOPPULLUP_ZMAX
  //#define ENDSTOPPULLUP_XMIN
  //#define ENDSTOPPULLUP_YMIN
  //#define ENDSTOPPULLUP_ZMIN
  //#define ENDSTOPPULLUP_ZMIN_PROBE
#endif

// Enable pulldown for all endstops to prevent a floating state
//#define ENDSTOPPULLDOWNS
#if DISABLED(ENDSTOPPULLDOWNS)
  // Disable ENDSTOPPULLDOWNS to set pulldowns individually
  //#define ENDSTOPPULLDOWN_XMAX
  //#define ENDSTOPPULLDOWN_YMAX
  //#define ENDSTOPPULLDOWN_ZMAX
  //#define ENDSTOPPULLDOWN_XMIN
  //#define ENDSTOPPULLDOWN_YMIN
  //#define ENDSTOPPULLDOWN_ZMIN
  //#define ENDSTOPPULLDOWN_ZMIN_PROBE
#endif

// Mechanical endstop with COM to ground and NC to Signal uses "false" here (most common setup).
#define X_MIN_ENDSTOP_INVERTING false  // set to true to invert the logic of the endstop.
#define Y_MIN_ENDSTOP_INVERTING false  // set to true to invert the logic of the endstop.
#define Z_MIN_ENDSTOP_INVERTING (ANYCUBIC_PROBE_VERSION + 0 == 2) // V1 is NC, V2 is NO
#define X_MAX_ENDSTOP_INVERTING false  // set to true to invert the logic of the endstop.
#define Y_MAX_ENDSTOP_INVERTING false  // set to true to invert the logic of the endstop.
#define Z_MAX_ENDSTOP_INVERTING false  // set to true to invert the logic of the endstop.
<<<<<<< HEAD
#if ANYCUBIC_PROBE_VERSION == 1
  #define Z_MIN_PROBE_ENDSTOP_INVERTING false  // V1 Probe is NC
#elif ANYCUBIC_PROBE_VERSION == 2
  #define Z_MIN_PROBE_ENDSTOP_INVERTING true  // V2 Probe is NO
#endif
=======
#define Z_MIN_PROBE_ENDSTOP_INVERTING Z_MIN_ENDSTOP_INVERTING
>>>>>>> 935b1209

/**
 * Stepper Drivers
 *
 * These settings allow Marlin to tune stepper driver timing and enable advanced options for
 * stepper drivers that support them. You may also override timing options in Configuration_adv.h.
 *
 * A4988 is assumed for unspecified drivers.
 *
 * Options: A4988, A5984, DRV8825, LV8729, L6470, TB6560, TB6600, TMC2100,
 *          TMC2130, TMC2130_STANDALONE, TMC2208, TMC2208_STANDALONE,
 *          TMC26X,  TMC26X_STANDALONE,  TMC2660, TMC2660_STANDALONE,
 *          TMC5130, TMC5130_STANDALONE
 * :['A4988', 'A5984', 'DRV8825', 'LV8729', 'L6470', 'TB6560', 'TB6600', 'TMC2100', 'TMC2130', 'TMC2130_STANDALONE', 'TMC2208', 'TMC2208_STANDALONE', 'TMC26X', 'TMC26X_STANDALONE', 'TMC2660', 'TMC2660_STANDALONE', 'TMC5130', 'TMC5130_STANDALONE']
 */
//#define X_DRIVER_TYPE  A4988
//#define Y_DRIVER_TYPE  A4988
//#define Z_DRIVER_TYPE  A4988
//#define X2_DRIVER_TYPE A4988
//#define Y2_DRIVER_TYPE A4988
//#define Z2_DRIVER_TYPE A4988
//#define Z3_DRIVER_TYPE A4988
//#define E0_DRIVER_TYPE A4988
//#define E1_DRIVER_TYPE A4988
//#define E2_DRIVER_TYPE A4988
//#define E3_DRIVER_TYPE A4988
//#define E4_DRIVER_TYPE A4988
//#define E5_DRIVER_TYPE A4988

// Enable this feature if all enabled endstop pins are interrupt-capable.
// This will remove the need to poll the interrupt pins, saving many CPU cycles.
//#define ENDSTOP_INTERRUPTS_FEATURE

/**
 * Endstop Noise Threshold
 *
 * Enable if your probe or endstops falsely trigger due to noise.
 *
 * - Higher values may affect repeatability or accuracy of some bed probes.
 * - To fix noise install a 100nF ceramic capacitor inline with the switch.
 * - This feature is not required for common micro-switches mounted on PCBs
 *   based on the Makerbot design, which already have the 100nF capacitor.
 *
 * :[2,3,4,5,6,7]
 */
//#define ENDSTOP_NOISE_THRESHOLD 2

//=============================================================================
//============================== Movement Settings ============================
//=============================================================================
// @section motion

// delta speeds must be the same on xyz
/**
 * Default Settings
 *
 * These settings can be reset by M502
 *
 * Note that if EEPROM is enabled, saved values will override these.
 */

/**
 * With this option each E stepper can have its own factors for the
 * following movement settings. If fewer factors are given than the
 * total number of extruders, the last value applies to the rest.
 */
//#define DISTINCT_E_FACTORS

/**
 * Default Axis Steps Per Unit (steps/mm)
 * Override with M92
 *                                      X, Y, Z, E0 [, E1[, E2[, E3[, E4[, E5]]]]]
 */
// variables to calculate steps
#define XYZ_FULL_STEPS_PER_ROTATION 200
#define XYZ_MICROSTEPS 16
#define XYZ_BELT_PITCH 2
#define XYZ_PULLEY_TEETH 20

// delta speeds must be the same on xyz
#define DEFAULT_XYZ_STEPS_PER_UNIT ((XYZ_FULL_STEPS_PER_ROTATION) * (XYZ_MICROSTEPS) / double(XYZ_BELT_PITCH) / double(XYZ_PULLEY_TEETH)) // 80
#define DEFAULT_AXIS_STEPS_PER_UNIT   { DEFAULT_XYZ_STEPS_PER_UNIT, DEFAULT_XYZ_STEPS_PER_UNIT, DEFAULT_XYZ_STEPS_PER_UNIT, 96 }  // default steps per unit for Kossel (GT2, 20 tooth)

/**
 * Default Max Feed Rate (mm/s)
 * Override with M203
 *                                      X, Y, Z, E0 [, E1[, E2[, E3[, E4[, E5]]]]]
 */
#define DEFAULT_MAX_FEEDRATE          { 100, 100, 100, 100}

/**
 * Default Max Acceleration (change/s) change = mm/s
 * (Maximum start speed for accelerated moves)
 * Override with M201
 *                                      X, Y, Z, E0 [, E1[, E2[, E3[, E4[, E5]]]]]
 */
#define DEFAULT_MAX_ACCELERATION       { 3000, 3000, 3000, 3000 }

/**
 * Default Acceleration (change/s) change = mm/s
 * Override with M204
 *
 *   M204 P    Acceleration
 *   M204 R    Retract Acceleration
 *   M204 T    Travel Acceleration
 */
#define DEFAULT_ACCELERATION          3000    // X, Y, Z and E acceleration for printing moves
#define DEFAULT_RETRACT_ACCELERATION  3000    // E acceleration for retracts
#define DEFAULT_TRAVEL_ACCELERATION   3000    // X, Y, Z acceleration for travel (non printing) moves

/**
 * Default Jerk (mm/s)
 * Override with M205 X Y Z E
 *
 * "Jerk" specifies the minimum speed change that requires acceleration.
 * When changing speed and direction, if the difference is less than the
 * value set here, it may happen instantaneously.
 */
#define DEFAULT_XJERK                 5.0
#define DEFAULT_YJERK                 DEFAULT_XJERK
#define DEFAULT_ZJERK                 DEFAULT_XJERK // Must be same as XY for delta
#define DEFAULT_EJERK                 DEFAULT_XJERK

/**
 * S-Curve Acceleration
 *
 * This option eliminates vibration during printing by fitting a Bézier
 * curve to move acceleration, producing much smoother direction changes.
 *
 * See https://github.com/synthetos/TinyG/wiki/Jerk-Controlled-Motion-Explained
 */
#define S_CURVE_ACCELERATION

//===========================================================================
//============================= Z Probe Options =============================
//===========================================================================
// @section probes

//
// See http://marlinfw.org/docs/configuration/probes.html
//

/**
 * Z_MIN_PROBE_USES_Z_MIN_ENDSTOP_PIN
 *
 * Enable this option for a probe connected to the Z Min endstop pin.
 */
#if ANYCUBIC_PROBE_VERSION > 0
  #define Z_MIN_PROBE_USES_Z_MIN_ENDSTOP_PIN
#endif

/**
 * Z_MIN_PROBE_ENDSTOP
 *
 * Enable this option for a probe connected to any pin except Z-Min.
 * (By default Marlin assumes the Z-Max endstop pin.)
 * To use a custom Z Probe pin, set Z_MIN_PROBE_PIN below.
 *
 *  - The simplest option is to use a free endstop connector.
 *  - Use 5V for powered (usually inductive) sensors.
 *
 *  - RAMPS 1.3/1.4 boards may use the 5V, GND, and Aux4->D32 pin:
 *    - For simple switches connect...
 *      - normally-closed switches to GND and D32.
 *      - normally-open switches to 5V and D32.
 *
 * WARNING: Setting the wrong pin may have unexpected and potentially
 * disastrous consequences. Use with caution and do your homework.
 *
 */
//#define Z_MIN_PROBE_ENDSTOP

/**
 * Probe Type
 *
 * Allen Key Probes, Servo Probes, Z-Sled Probes, FIX_MOUNTED_PROBE, etc.
 * Activate one of these to use Auto Bed Leveling below.
 */

/**
 * The "Manual Probe" provides a means to do "Auto" Bed Leveling without a probe.
 * Use G29 repeatedly, adjusting the Z height at each point with movement commands
 * or (with LCD_BED_LEVELING) the LCD controller.
 */
#if ANYCUBIC_PROBE_VERSION == 0
  #define PROBE_MANUALLY
  #define MANUAL_PROBE_START_Z 1.5
#endif

/**
 * A Fix-Mounted Probe either doesn't deploy or needs manual deployment.
 *   (e.g., an inductive probe or a nozzle-based probe-switch.)
 */
#if ANYCUBIC_PROBE_VERSION > 0
  #define FIX_MOUNTED_PROBE
#endif

/**
 * Z Servo Probe, such as an endstop switch on a rotating arm.
 */
//#define Z_PROBE_SERVO_NR 0   // Defaults to SERVO 0 connector.
//#define Z_SERVO_ANGLES {70,0}  // Z Servo Deploy and Stow angles

/**
 * The BLTouch probe uses a Hall effect sensor and emulates a servo.
 */
//#define BLTOUCH
#if ENABLED(BLTOUCH)
  //#define BLTOUCH_DELAY 375   // (ms) Enable and increase if needed
#endif

// A probe that is deployed and stowed with a solenoid pin (SOL1_PIN)
//#define SOLENOID_PROBE

// A sled-mounted probe like those designed by Charles Bell.
//#define Z_PROBE_SLED
//#define SLED_DOCKING_OFFSET 5  // The extra distance the X axis must travel to pickup the sled. 0 should be fine but you can push it further if you'd like.

/**
 * Allen key retractable z-probe as seen on many Kossel delta printers - http://reprap.org/wiki/Kossel#Automatic_bed_leveling_probe
 * Deploys by touching z-axis belt. Retracts by pushing the probe down. Uses Z_MIN_PIN.
 */
//#define Z_PROBE_ALLEN_KEY

#if ENABLED(Z_PROBE_ALLEN_KEY)
  // 2 or 3 sets of coordinates for deploying and retracting the spring loaded touch probe on G29,
  // if servo actuated touch probe is not defined. Uncomment as appropriate for your printer/probe.

  #define Z_PROBE_ALLEN_KEY_DEPLOY_1_X 30.0
  #define Z_PROBE_ALLEN_KEY_DEPLOY_1_Y DELTA_PRINTABLE_RADIUS
  #define Z_PROBE_ALLEN_KEY_DEPLOY_1_Z 100.0
  #define Z_PROBE_ALLEN_KEY_DEPLOY_1_FEEDRATE XY_PROBE_SPEED

  #define Z_PROBE_ALLEN_KEY_DEPLOY_2_X 0.0
  #define Z_PROBE_ALLEN_KEY_DEPLOY_2_Y DELTA_PRINTABLE_RADIUS
  #define Z_PROBE_ALLEN_KEY_DEPLOY_2_Z 100.0
  #define Z_PROBE_ALLEN_KEY_DEPLOY_2_FEEDRATE (XY_PROBE_SPEED)/10

  #define Z_PROBE_ALLEN_KEY_DEPLOY_3_X Z_PROBE_ALLEN_KEY_DEPLOY_2_X * 0.75
  #define Z_PROBE_ALLEN_KEY_DEPLOY_3_Y Z_PROBE_ALLEN_KEY_DEPLOY_2_Y * 0.75
  #define Z_PROBE_ALLEN_KEY_DEPLOY_3_Z Z_PROBE_ALLEN_KEY_DEPLOY_2_Z
  #define Z_PROBE_ALLEN_KEY_DEPLOY_3_FEEDRATE XY_PROBE_SPEED

  #define Z_PROBE_ALLEN_KEY_STOW_1_X -64.0 // Move the probe into position
  #define Z_PROBE_ALLEN_KEY_STOW_1_Y 56.0
  #define Z_PROBE_ALLEN_KEY_STOW_1_Z 23.0
  #define Z_PROBE_ALLEN_KEY_STOW_1_FEEDRATE XY_PROBE_SPEED

  #define Z_PROBE_ALLEN_KEY_STOW_2_X -64.0 // Push it down
  #define Z_PROBE_ALLEN_KEY_STOW_2_Y 56.0
  #define Z_PROBE_ALLEN_KEY_STOW_2_Z 3.0
  #define Z_PROBE_ALLEN_KEY_STOW_2_FEEDRATE (XY_PROBE_SPEED)/10

  #define Z_PROBE_ALLEN_KEY_STOW_3_X -64.0 // Move it up to clear
  #define Z_PROBE_ALLEN_KEY_STOW_3_Y 56.0
  #define Z_PROBE_ALLEN_KEY_STOW_3_Z 50.0
  #define Z_PROBE_ALLEN_KEY_STOW_3_FEEDRATE XY_PROBE_SPEED

  #define Z_PROBE_ALLEN_KEY_STOW_4_X 0.0
  #define Z_PROBE_ALLEN_KEY_STOW_4_Y 0.0
  #define Z_PROBE_ALLEN_KEY_STOW_4_Z Z_PROBE_ALLEN_KEY_STOW_3_Z
  #define Z_PROBE_ALLEN_KEY_STOW_4_FEEDRATE XY_PROBE_SPEED

#endif // Z_PROBE_ALLEN_KEY

/**
 *   Z Probe to nozzle (X,Y) offset, relative to (0, 0).
 *   X and Y offsets must be integers.
 *
 *   In the following example the X and Y offsets are both positive:
 *   #define X_PROBE_OFFSET_FROM_EXTRUDER 10
 *   #define Y_PROBE_OFFSET_FROM_EXTRUDER 10
 *
 *      +-- BACK ---+
 *      |           |
 *    L |    (+) P  | R <-- probe (20,20)
 *    E |           | I
 *    F | (-) N (+) | G <-- nozzle (10,10)
 *    T |           | H
 *      |    (-)    | T
 *      |           |
 *      O-- FRONT --+
 *    (0,0)
 */
#define X_PROBE_OFFSET_FROM_EXTRUDER 0     // X offset: -left  +right  [of the nozzle]
#define Y_PROBE_OFFSET_FROM_EXTRUDER 0     // Y offset: -front +behind [the nozzle]

#if ANYCUBIC_PROBE_VERSION == 2
  #define Z_PROBE_OFFSET_FROM_EXTRUDER -16.8     // Z offset: -below +above  [the nozzle]
#elif ANYCUBIC_PROBE_VERSION == 1
  #define Z_PROBE_OFFSET_FROM_EXTRUDER -19.0 // Z offset: -below +above  [the nozzle]
#else
  #define Z_PROBE_OFFSET_FROM_EXTRUDER 0 // Z offset: -below +above  [the nozzle]
#endif

// Certain types of probes need to stay away from edges
<<<<<<< HEAD
#define MIN_PROBE_EDGE 20
=======
#define MIN_PROBE_EDGE 15
>>>>>>> 935b1209

// X and Y axis travel speed (mm/m) between probes
#define XY_PROBE_SPEED 6000

// Feedrate (mm/m) for the first approach when double-probing (MULTIPLE_PROBING == 2)
#define Z_PROBE_SPEED_FAST HOMING_FEEDRATE_Z

// Feedrate (mm/m) for the "accurate" probe of each point
#define Z_PROBE_SPEED_SLOW (Z_PROBE_SPEED_FAST / 3)

// The number of probes to perform at each point.
//   Set to 2 for a fast/slow probe, using the second probe result.
//   Set to 3 or more for slow probes, averaging the results.
#define MULTIPLE_PROBING 3

/**
 * Z probes require clearance when deploying, stowing, and moving between
 * probe points to avoid hitting the bed and other hardware.
 * Servo-mounted probes require extra space for the arm to rotate.
 * Inductive probes need space to keep from triggering early.
 *
 * Use these settings to specify the distance (mm) to raise the probe (or
 * lower the bed). The values set here apply over and above any (negative)
 * probe Z Offset set with Z_PROBE_OFFSET_FROM_EXTRUDER, M851, or the LCD.
 * Only integer values >= 1 are valid here.
 *
 * Example: `M851 Z-5` with a CLEARANCE of 4  =>  9mm from bed to nozzle.
 *     But: `M851 Z+1` with a CLEARANCE of 2  =>  2mm from bed to nozzle.
 */
#define Z_CLEARANCE_DEPLOY_PROBE   30 // Z Clearance for Deploy/Stow
#define Z_CLEARANCE_BETWEEN_PROBES 5 // Z Clearance between probe points
#define Z_CLEARANCE_MULTI_PROBE    5 // Z Clearance between multiple probes
#define Z_AFTER_PROBING            5 // Z position after probing is done

#define Z_PROBE_LOW_POINT          -2 // Farthest distance below the trigger-point to go before stopping

// For M851 give a range for adjusting the Z probe offset
#define Z_PROBE_OFFSET_RANGE_MIN -40
#define Z_PROBE_OFFSET_RANGE_MAX 20

// Enable the M48 repeatability test to test probe accuracy
#if ANYCUBIC_PROBE_VERSION > 0
  #define Z_MIN_PROBE_REPEATABILITY_TEST
#endif

// Before deploy/stow pause for user confirmation
#define PAUSE_BEFORE_DEPLOY_STOW

/**
 * Enable one or more of the following if probing seems unreliable.
 * Heaters and/or fans can be disabled during probing to minimize electrical
 * noise. A delay can also be added to allow noise and vibration to settle.
 * These options are most useful for the BLTouch probe, but may also improve
 * readings with inductive probes and piezo sensors.
 */
//#define PROBING_HEATERS_OFF       // Turn heaters off when probing
#if ENABLED(PROBING_HEATERS_OFF)
  //#define WAIT_FOR_BED_HEATER     // Wait for bed to heat back up between probes (to improve accuracy)
#endif
//#define PROBING_FANS_OFF          // Turn fans off when probing
//#define DELAY_BEFORE_PROBING 200  // (ms) To prevent vibrations from triggering piezo sensors

// For Inverting Stepper Enable Pins (Active Low) use 0, Non Inverting (Active High) use 1
// :{ 0:'Low', 1:'High' }
#define X_ENABLE_ON 0
#define Y_ENABLE_ON 0
#define Z_ENABLE_ON 0
#define E_ENABLE_ON 0 // For all extruders

// Disables axis stepper immediately when it's not being used.
// WARNING: When motors turn off there is a chance of losing position accuracy!
#define DISABLE_X false
#define DISABLE_Y false
#define DISABLE_Z false

// Warn on display about possibly reduced accuracy
//#define DISABLE_REDUCED_ACCURACY_WARNING

// @section extruder

#define DISABLE_E false // For all extruders
#define DISABLE_INACTIVE_EXTRUDER true // Keep only the active extruder enabled.

// @section machine

// Invert the stepper direction. Change (or reverse the motor connector) if an axis goes the wrong way.
#define INVERT_X_DIR true
#define INVERT_Y_DIR true
#define INVERT_Z_DIR true

// @section extruder

// For direct drive extruder v9 set to true, for geared extruder set to false.
#define INVERT_E0_DIR true
#define INVERT_E1_DIR false
#define INVERT_E2_DIR false
#define INVERT_E3_DIR false
#define INVERT_E4_DIR false
#define INVERT_E5_DIR false

// @section homing

//#define NO_MOTION_BEFORE_HOMING  // Inhibit movement until all axes have been homed

//#define UNKNOWN_Z_NO_RAISE // Don't raise Z (lower the bed) if Z is "unknown." For beds that fall when Z is powered off.

//#define Z_HOMING_HEIGHT 4  // (in mm) Minimal z height before homing (G28) for Z clearance above the bed, clamps, ...
                             // Be sure you have this distance over your Z_MAX_POS in case.

// Direction of endstops when homing; 1=MAX, -1=MIN
// :[-1,1]
#define X_HOME_DIR 1  // deltas always home to max
#define Y_HOME_DIR 1
#define Z_HOME_DIR 1

// @section machine

// The size of the print bed
#define X_BED_SIZE ((DELTA_PRINTABLE_RADIUS) * 2)
#define Y_BED_SIZE ((DELTA_PRINTABLE_RADIUS) * 2)

// Travel limits (mm) after homing, corresponding to endstop positions.
#define X_MIN_POS -(DELTA_PRINTABLE_RADIUS)
#define Y_MIN_POS -(DELTA_PRINTABLE_RADIUS)
#define Z_MIN_POS 0
#define X_MAX_POS DELTA_PRINTABLE_RADIUS
#define Y_MAX_POS DELTA_PRINTABLE_RADIUS
#define Z_MAX_POS MANUAL_Z_HOME_POS

/**
 * Software Endstops
 *
 * - Prevent moves outside the set machine bounds.
 * - Individual axes can be disabled, if desired.
 * - X and Y only apply to Cartesian robots.
 * - Use 'M211' to set software endstops on/off or report current state
 */

// Min software endstops constrain movement within minimum coordinate bounds
#define MIN_SOFTWARE_ENDSTOPS
#if ENABLED(MIN_SOFTWARE_ENDSTOPS)
  #define MIN_SOFTWARE_ENDSTOP_X
  #define MIN_SOFTWARE_ENDSTOP_Y
  #define MIN_SOFTWARE_ENDSTOP_Z
#endif

// Max software endstops constrain movement within maximum coordinate bounds
#define MAX_SOFTWARE_ENDSTOPS
#if ENABLED(MAX_SOFTWARE_ENDSTOPS)
  #define MAX_SOFTWARE_ENDSTOP_X
  #define MAX_SOFTWARE_ENDSTOP_Y
  #define MAX_SOFTWARE_ENDSTOP_Z
#endif

#if ENABLED(MIN_SOFTWARE_ENDSTOPS) || ENABLED(MAX_SOFTWARE_ENDSTOPS)
  #define SOFT_ENDSTOPS_MENU_ITEM  // Enable/Disable software endstops from the LCD
#endif

/**
 * Filament Runout Sensors
 * Mechanical or opto endstops are used to check for the presence of filament.
 *
 * RAMPS-based boards use SERVO3_PIN for the first runout sensor.
 * For other boards you may need to define FIL_RUNOUT_PIN, FIL_RUNOUT2_PIN, etc.
 * By default the firmware assumes HIGH=FILAMENT PRESENT.
 */
//#define FILAMENT_RUNOUT_SENSOR
#if ENABLED(FILAMENT_RUNOUT_SENSOR)
  #define NUM_RUNOUT_SENSORS   1     // Number of sensors, up to one per extruder. Define a FIL_RUNOUT#_PIN for each.
  #define FIL_RUNOUT_INVERTING false // set to true to invert the logic of the sensor.
  #define FIL_RUNOUT_PULLUP          // Use internal pullup for filament runout pins.
  //#define FIL_RUNOUT_PULLDOWN      // Use internal pulldown for filament runout pins.
  #define FILAMENT_RUNOUT_SCRIPT "M600"
#endif

//===========================================================================
//=============================== Bed Leveling ==============================
//===========================================================================
// @section calibrate

/**
 * Choose one of the options below to enable G29 Bed Leveling. The parameters
 * and behavior of G29 will change depending on your selection.
 *
 *  If using a Probe for Z Homing, enable Z_SAFE_HOMING also!
 *
 * - AUTO_BED_LEVELING_3POINT
 *   Probe 3 arbitrary points on the bed (that aren't collinear)
 *   You specify the XY coordinates of all 3 points.
 *   The result is a single tilted plane. Best for a flat bed.
 *
 * - AUTO_BED_LEVELING_LINEAR
 *   Probe several points in a grid.
 *   You specify the rectangle and the density of sample points.
 *   The result is a single tilted plane. Best for a flat bed.
 *
 * - AUTO_BED_LEVELING_BILINEAR
 *   Probe several points in a grid.
 *   You specify the rectangle and the density of sample points.
 *   The result is a mesh, best for large or uneven beds.
 *
 * - AUTO_BED_LEVELING_UBL (Unified Bed Leveling)
 *   A comprehensive bed leveling system combining the features and benefits
 *   of other systems. UBL also includes integrated Mesh Generation, Mesh
 *   Validation and Mesh Editing systems.
 *
 * - MESH_BED_LEVELING
 *   Probe a grid manually
 *   The result is a mesh, suitable for large or uneven beds. (See BILINEAR.)
 *   For machines without a probe, Mesh Bed Leveling provides a method to perform
 *   leveling in steps so you can manually adjust the Z height at each grid-point.
 *   With an LCD controller the process is guided step-by-step.
 */
#if ANYCUBIC_PROBE_VERSION == 0
  #define AUTO_BED_LEVELING_3POINT
#else
//#define AUTO_BED_LEVELING_LINEAR
  #define AUTO_BED_LEVELING_BILINEAR
//#define AUTO_BED_LEVELING_UBL
//#define MESH_BED_LEVELING
#endif
/**
 * Normally G28 leaves leveling disabled on completion. Enable
 * this option to have G28 restore the prior leveling state.
 */
#define RESTORE_LEVELING_AFTER_G28

/**
 * Enable detailed logging of G28, G29, M48, etc.
 * Turn on with the command 'M111 S32'.
 * NOTE: Requires a lot of PROGMEM!
 */
//#define DEBUG_LEVELING_FEATURE

#if ENABLED(MESH_BED_LEVELING) || ENABLED(AUTO_BED_LEVELING_BILINEAR) || ENABLED(AUTO_BED_LEVELING_UBL)
  // Gradually reduce leveling correction until a set height is reached,
  // at which point movement will be level to the machine's XY plane.
  // The height can be set with M420 Z<height>
  //#define ENABLE_LEVELING_FADE_HEIGHT

  // For Cartesian machines, instead of dividing moves on mesh boundaries,
  // split up moves into short segments like a Delta. This follows the
  // contours of the bed more closely than edge-to-edge straight moves.
  #define SEGMENT_LEVELED_MOVES
  #define LEVELED_SEGMENT_LENGTH 5.0 // (mm) Length of all segments (except the last one)

  /**
   * Enable the G26 Mesh Validation Pattern tool.
   */
  //#define G26_MESH_VALIDATION
  #if ENABLED(G26_MESH_VALIDATION)
    #define MESH_TEST_NOZZLE_SIZE    0.4  // (mm) Diameter of primary nozzle.
    #define MESH_TEST_LAYER_HEIGHT   0.2  // (mm) Default layer height for the G26 Mesh Validation Tool.
    #define MESH_TEST_HOTEND_TEMP  205.0  // (°C) Default nozzle temperature for the G26 Mesh Validation Tool.
    #define MESH_TEST_BED_TEMP      60.0  // (°C) Default bed temperature for the G26 Mesh Validation Tool.
  #endif

#endif

#if ENABLED(AUTO_BED_LEVELING_LINEAR) || ENABLED(AUTO_BED_LEVELING_BILINEAR)

  // Set the number of grid points per dimension.
  // Works best with 5 or more points in each dimension.
  #define GRID_MAX_POINTS_X 9
  #define GRID_MAX_POINTS_Y GRID_MAX_POINTS_X

  // Set the boundaries for probing (where the probe can reach).
  #define LEFT_PROBE_BED_POSITION -(DELTA_PRINTABLE_RADIUS -(MIN_PROBE_EDGE))
  #define RIGHT_PROBE_BED_POSITION DELTA_PRINTABLE_RADIUS -(MIN_PROBE_EDGE)
  #define FRONT_PROBE_BED_POSITION -(DELTA_PRINTABLE_RADIUS -(MIN_PROBE_EDGE))
  #define BACK_PROBE_BED_POSITION DELTA_PRINTABLE_RADIUS -(MIN_PROBE_EDGE)

  // Probe along the Y axis, advancing X after each column
  //#define PROBE_Y_FIRST

  #if ENABLED(AUTO_BED_LEVELING_BILINEAR)

    // Beyond the probed grid, continue the implied tilt?
    // Default is to maintain the height of the nearest edge.
    //#define EXTRAPOLATE_BEYOND_GRID

    //
    // Experimental Subdivision of the grid by Catmull-Rom method.
    // Synthesizes intermediate points to produce a more detailed mesh.
    //
    //#define ABL_BILINEAR_SUBDIVISION
    #if ENABLED(ABL_BILINEAR_SUBDIVISION)
      // Number of subdivisions between probe points
      #define BILINEAR_SUBDIVISIONS 3
    #endif

  #endif

#elif ENABLED(AUTO_BED_LEVELING_UBL)

  //===========================================================================
  //========================= Unified Bed Leveling ============================
  //===========================================================================

  //#define MESH_EDIT_GFX_OVERLAY   // Display a graphics overlay while editing the mesh

  #define MESH_INSET 1              // Set Mesh bounds as an inset region of the bed
  #define GRID_MAX_POINTS_X 10      // Don't use more than 15 points per axis, implementation limited.
  #define GRID_MAX_POINTS_Y GRID_MAX_POINTS_X

  #define UBL_MESH_EDIT_MOVES_Z     // Sophisticated users prefer no movement of nozzle
  #define UBL_SAVE_ACTIVE_ON_M500   // Save the currently active mesh in the current slot on M500

  //#define UBL_Z_RAISE_WHEN_OFF_MESH 2.5 // When the nozzle is off the mesh, this value is used
                                          // as the Z-Height correction value.

#elif ENABLED(MESH_BED_LEVELING)

  //===========================================================================
  //=================================== Mesh ==================================
  //===========================================================================

  #define MESH_INSET 10          // Set Mesh bounds as an inset region of the bed
  #define GRID_MAX_POINTS_X 3    // Don't use more than 7 points per axis, implementation limited.
  #define GRID_MAX_POINTS_Y GRID_MAX_POINTS_X

  //#define MESH_G28_REST_ORIGIN // After homing all axes ('G28' or 'G28 XYZ') rest Z at Z_MIN_POS

#endif // BED_LEVELING

/**
 * Points to probe for all 3-point Leveling procedures.
 * Override if the automatically selected points are inadequate.
 */
#if ENABLED(AUTO_BED_LEVELING_3POINT) || ENABLED(AUTO_BED_LEVELING_UBL)
  #define PROBE_PT_1_X -40
  #define PROBE_PT_1_Y 60
  #define PROBE_PT_2_X 40
  #define PROBE_PT_2_Y 60
  #define PROBE_PT_3_X 0
  #define PROBE_PT_3_Y -70
#endif

/**
 * Add a bed leveling sub-menu for ABL or MBL.
 * Include a guided procedure if manual probing is enabled.
 */
#define LCD_BED_LEVELING

#if ENABLED(LCD_BED_LEVELING)
  #define MBL_Z_STEP 0.05    // Step size while manually probing Z axis.
  #define LCD_PROBE_Z_RANGE 4 // Z Range centered on Z_MIN_POS for LCD Z adjustment
#endif

// Add a menu item to move between bed corners for manual bed adjustment
//#define LEVEL_BED_CORNERS

#if ENABLED(LEVEL_BED_CORNERS)
  #define LEVEL_CORNERS_INSET 30    // (mm) An inset for corner leveling
  //#define LEVEL_CENTER_TOO        // Move to the center after the last corner
#endif

/**
 * Commands to execute at the end of G29 probing.
 * Useful to retract or move the Z probe out of the way.
 */
//#define Z_PROBE_END_SCRIPT "G1 Z10 F12000\nG1 X15 Y330\nG1 Z0.5\nG1 Z10"


// @section homing

// The center of the bed is at (X=0, Y=0)
#define BED_CENTER_AT_0_0

// Manually set the home position. Leave these undefined for automatic settings.
// For DELTA this is the top-center of the Cartesian print volume.
//#define MANUAL_X_HOME_POS 0
//#define MANUAL_Y_HOME_POS 0
#define MANUAL_Z_HOME_POS DELTA_HEIGHT // Distance between the nozzle to printbed after homing

// Use "Z Safe Homing" to avoid homing with a Z probe outside the bed area.
//
// With this feature enabled:
//
// - Allow Z homing only after X and Y homing AND stepper drivers still enabled.
// - If stepper drivers time out, it will need X and Y homing again before Z homing.
// - Move the Z probe (or nozzle) to a defined XY point before Z Homing when homing all axes (G28).
// - Prevent Z homing when the Z probe is outside bed area.
//
//#define Z_SAFE_HOMING

#if ENABLED(Z_SAFE_HOMING)
  #define Z_SAFE_HOMING_X_POINT ((X_BED_SIZE) / 2)    // X point for Z homing when homing all axes (G28).
  #define Z_SAFE_HOMING_Y_POINT ((Y_BED_SIZE) / 2)    // Y point for Z homing when homing all axes (G28).
#endif

// Delta only homes to Z
#define HOMING_FEEDRATE_Z  (100*60)

// Validate that endstops are triggered on homing moves
#define VALIDATE_HOMING_ENDSTOPS

// @section calibrate

/**
 * Bed Skew Compensation
 *
 * This feature corrects for misalignment in the XYZ axes.
 *
 * Take the following steps to get the bed skew in the XY plane:
 *  1. Print a test square (e.g., https://www.thingiverse.com/thing:2563185)
 *  2. For XY_DIAG_AC measure the diagonal A to C
 *  3. For XY_DIAG_BD measure the diagonal B to D
 *  4. For XY_SIDE_AD measure the edge A to D
 *
 * Marlin automatically computes skew factors from these measurements.
 * Skew factors may also be computed and set manually:
 *
 *  - Compute AB     : SQRT(2*AC*AC+2*BD*BD-4*AD*AD)/2
 *  - XY_SKEW_FACTOR : TAN(PI/2-ACOS((AC*AC-AB*AB-AD*AD)/(2*AB*AD)))
 *
 * If desired, follow the same procedure for XZ and YZ.
 * Use these diagrams for reference:
 *
 *    Y                     Z                     Z
 *    ^     B-------C       ^     B-------C       ^     B-------C
 *    |    /       /        |    /       /        |    /       /
 *    |   /       /         |   /       /         |   /       /
 *    |  A-------D          |  A-------D          |  A-------D
 *    +-------------->X     +-------------->X     +-------------->Y
 *     XY_SKEW_FACTOR        XZ_SKEW_FACTOR        YZ_SKEW_FACTOR
 */
//#define SKEW_CORRECTION

#if ENABLED(SKEW_CORRECTION)
  // Input all length measurements here:
  #define XY_DIAG_AC 282.8427124746
  #define XY_DIAG_BD 282.8427124746
  #define XY_SIDE_AD 200

  // Or, set the default skew factors directly here
  // to override the above measurements:
  #define XY_SKEW_FACTOR 0.0

  //#define SKEW_CORRECTION_FOR_Z
  #if ENABLED(SKEW_CORRECTION_FOR_Z)
    #define XZ_DIAG_AC 282.8427124746
    #define XZ_DIAG_BD 282.8427124746
    #define YZ_DIAG_AC 282.8427124746
    #define YZ_DIAG_BD 282.8427124746
    #define YZ_SIDE_AD 200
    #define XZ_SKEW_FACTOR 0.0
    #define YZ_SKEW_FACTOR 0.0
  #endif

  // Enable this option for M852 to set skew at runtime
  //#define SKEW_CORRECTION_GCODE
#endif

//=============================================================================
//============================= Additional Features ===========================
//=============================================================================

// @section extras

//
// EEPROM
//
// The microcontroller can store settings in the EEPROM, e.g. max velocity...
// M500 - stores parameters in EEPROM
// M501 - reads parameters from EEPROM (if you need reset them after you changed them temporarily).
// M502 - reverts to the default "factory settings".  You still need to store them in EEPROM afterwards if you want to.
//
#define EEPROM_SETTINGS // Enable for M500 and M501 commands
//#define DISABLE_M503    // Saves ~2700 bytes of PROGMEM. Disable for release!
#define EEPROM_CHITCHAT   // Give feedback on EEPROM commands. Disable to save PROGMEM.

//
// Host Keepalive
//
// When enabled Marlin will send a busy status message to the host
// every couple of seconds when it can't accept commands.
//
#define HOST_KEEPALIVE_FEATURE        // Disable this if your host doesn't like keepalive messages
#define DEFAULT_KEEPALIVE_INTERVAL 2  // Number of seconds between "busy" messages. Set with M113.
#define BUSY_WHILE_HEATING            // Some hosts require "busy" messages even during heating

//
// M100 Free Memory Watcher
//
//#define M100_FREE_MEMORY_WATCHER    // Add M100 (Free Memory Watcher) to debug memory usage

//
// G20/G21 Inch mode support
//
//#define INCH_MODE_SUPPORT

//
// M149 Set temperature units support
//
//#define TEMPERATURE_UNITS_SUPPORT

// @section temperature

// Preheat Constants
#define PREHEAT_1_TEMP_HOTEND 190
#define PREHEAT_1_TEMP_BED     60
#define PREHEAT_1_FAN_SPEED   255 // Value from 0 to 255

#define PREHEAT_2_TEMP_HOTEND 240
#define PREHEAT_2_TEMP_BED    100
#define PREHEAT_2_FAN_SPEED   255 // Value from 0 to 255

/**
 * Nozzle Park
 *
 * Park the nozzle at the given XYZ position on idle or G27.
 *
 * The "P" parameter controls the action applied to the Z axis:
 *
 *    P0  (Default) If Z is below park Z raise the nozzle.
 *    P1  Raise the nozzle always to Z-park height.
 *    P2  Raise the nozzle by Z-park amount, limited to Z_MAX_POS.
 */
#define NOZZLE_PARK_FEATURE

#if ENABLED(NOZZLE_PARK_FEATURE)
  // Specify a park position as { X, Y, Z }
  #define NOZZLE_PARK_POINT { 0, 0, 20 }
  #define NOZZLE_PARK_XY_FEEDRATE 100   // X and Y axes feedrate in mm/s (also used for delta printers Z axis)
  #define NOZZLE_PARK_Z_FEEDRATE 100      // Z axis feedrate in mm/s (not used for delta printers)
#endif

/**
 * Clean Nozzle Feature -- EXPERIMENTAL
 *
 * Adds the G12 command to perform a nozzle cleaning process.
 *
 * Parameters:
 *   P  Pattern
 *   S  Strokes / Repetitions
 *   T  Triangles (P1 only)
 *
 * Patterns:
 *   P0  Straight line (default). This process requires a sponge type material
 *       at a fixed bed location. "S" specifies strokes (i.e. back-forth motions)
 *       between the start / end points.
 *
 *   P1  Zig-zag pattern between (X0, Y0) and (X1, Y1), "T" specifies the
 *       number of zig-zag triangles to do. "S" defines the number of strokes.
 *       Zig-zags are done in whichever is the narrower dimension.
 *       For example, "G12 P1 S1 T3" will execute:
 *
 *          --
 *         |  (X0, Y1) |     /\        /\        /\     | (X1, Y1)
 *         |           |    /  \      /  \      /  \    |
 *       A |           |   /    \    /    \    /    \   |
 *         |           |  /      \  /      \  /      \  |
 *         |  (X0, Y0) | /        \/        \/        \ | (X1, Y0)
 *          --         +--------------------------------+
 *                       |________|_________|_________|
 *                           T1        T2        T3
 *
 *   P2  Circular pattern with middle at NOZZLE_CLEAN_CIRCLE_MIDDLE.
 *       "R" specifies the radius. "S" specifies the stroke count.
 *       Before starting, the nozzle moves to NOZZLE_CLEAN_START_POINT.
 *
 *   Caveats: The ending Z should be the same as starting Z.
 * Attention: EXPERIMENTAL. G-code arguments may change.
 *
 */
//#define NOZZLE_CLEAN_FEATURE

#if ENABLED(NOZZLE_CLEAN_FEATURE)
  // Default number of pattern repetitions
  #define NOZZLE_CLEAN_STROKES  12

  // Default number of triangles
  #define NOZZLE_CLEAN_TRIANGLES  3

  // Specify positions as { X, Y, Z }
  #define NOZZLE_CLEAN_START_POINT { 30, 30, (Z_MIN_POS + 1)}
  #define NOZZLE_CLEAN_END_POINT   {100, 60, (Z_MIN_POS + 1)}

  // Circular pattern radius
  #define NOZZLE_CLEAN_CIRCLE_RADIUS 6.5
  // Circular pattern circle fragments number
  #define NOZZLE_CLEAN_CIRCLE_FN 10
  // Middle point of circle
  #define NOZZLE_CLEAN_CIRCLE_MIDDLE NOZZLE_CLEAN_START_POINT

  // Moves the nozzle to the initial position
  #define NOZZLE_CLEAN_GOBACK
#endif

/**
 * Print Job Timer
 *
 * Automatically start and stop the print job timer on M104/M109/M190.
 *
 *   M104 (hotend, no wait) - high temp = none,        low temp = stop timer
 *   M109 (hotend, wait)    - high temp = start timer, low temp = stop timer
 *   M190 (bed, wait)       - high temp = start timer, low temp = none
 *
 * The timer can also be controlled with the following commands:
 *
 *   M75 - Start the print job timer
 *   M76 - Pause the print job timer
 *   M77 - Stop the print job timer
 */
#define PRINTJOB_TIMER_AUTOSTART

/**
 * Print Counter
 *
 * Track statistical data such as:
 *
 *  - Total print jobs
 *  - Total successful print jobs
 *  - Total failed print jobs
 *  - Total time printing
 *
 * View the current statistics with M78.
 */
#define PRINTCOUNTER

//=============================================================================
//============================= LCD and SD support ============================
//=============================================================================

// @section lcd

/**
 * LCD LANGUAGE
 *
 * Select the language to display on the LCD. These languages are available:
 *
 *    en, an, bg, ca, cz, de, el, el-gr, es, eu, fi, fr, gl, hr, it,
 *    jp-kana, nl, pl, pt, pt-br, ru, sk, tr, uk, zh_CN, zh_TW, test
 *
 * :{ 'en':'English', 'an':'Aragonese', 'bg':'Bulgarian', 'ca':'Catalan', 'cz':'Czech', 'de':'German', 'el':'Greek', 'el-gr':'Greek (Greece)', 'es':'Spanish', 'eu':'Basque-Euskera', 'fi':'Finnish', 'fr':'French', 'gl':'Galician', 'hr':'Croatian', 'it':'Italian', 'jp-kana':'Japanese', 'nl':'Dutch', 'pl':'Polish', 'pt':'Portuguese', 'pt-br':'Portuguese (Brazilian)', 'ru':'Russian', 'sk':'Slovak', 'tr':'Turkish', 'uk':'Ukrainian', 'zh_CN':'Chinese (Simplified)', 'zh_TW':'Chinese (Traditional)', 'test':'TEST' }
 */
#define LCD_LANGUAGE en

/**
 * LCD Character Set
 *
 * Note: This option is NOT applicable to Graphical Displays.
 *
 * All character-based LCDs provide ASCII plus one of these
 * language extensions:
 *
 *  - JAPANESE ... the most common
 *  - WESTERN  ... with more accented characters
 *  - CYRILLIC ... for the Russian language
 *
 * To determine the language extension installed on your controller:
 *
 *  - Compile and upload with LCD_LANGUAGE set to 'test'
 *  - Click the controller to view the LCD menu
 *  - The LCD will display Japanese, Western, or Cyrillic text
 *
 * See http://marlinfw.org/docs/development/lcd_language.html
 *
 * :['JAPANESE', 'WESTERN', 'CYRILLIC']
 */
#define DISPLAY_CHARSET_HD44780 JAPANESE

/**
 * SD CARD
 *
 * SD Card support is disabled by default. If your controller has an SD slot,
 * you must uncomment the following option or it won't work.
 *
 */
#define SDSUPPORT

/**
 * SD CARD: SPI SPEED
 *
 * Enable one of the following items for a slower SPI transfer speed.
 * This may be required to resolve "volume init" errors.
 */
//#define SPI_SPEED SPI_HALF_SPEED
//#define SPI_SPEED SPI_QUARTER_SPEED
//#define SPI_SPEED SPI_EIGHTH_SPEED

/**
 * SD CARD: ENABLE CRC
 *
 * Use CRC checks and retries on the SD communication.
 */
//#define SD_CHECK_AND_RETRY

/**
 * LCD Menu Items
 *
 * Disable all menus and only display the Status Screen, or
 * just remove some extraneous menu items to recover space.
 */
//#define NO_LCD_MENUS
//#define SLIM_LCD_MENUS

//
// ENCODER SETTINGS
//
// This option overrides the default number of encoder pulses needed to
// produce one step. Should be increased for high-resolution encoders.
//
#define ENCODER_PULSES_PER_STEP 3

//
// Use this option to override the number of step signals required to
// move between next/prev menu items.
//
#define ENCODER_STEPS_PER_MENU_ITEM 1

/**
 * Encoder Direction Options
 *
 * Test your encoder's behavior first with both options disabled.
 *
 *  Reversed Value Edit and Menu Nav? Enable REVERSE_ENCODER_DIRECTION.
 *  Reversed Menu Navigation only?    Enable REVERSE_MENU_DIRECTION.
 *  Reversed Value Editing only?      Enable BOTH options.
 */

//
// This option reverses the encoder direction everywhere.
//
//  Set this option if CLOCKWISE causes values to DECREASE
//
#define REVERSE_ENCODER_DIRECTION

//
// This option reverses the encoder direction for navigating LCD menus.
//
//  If CLOCKWISE normally moves DOWN this makes it go UP.
//  If CLOCKWISE normally moves UP this makes it go DOWN.
//
//#define REVERSE_MENU_DIRECTION

//
// Individual Axis Homing
//
// Add individual axis homing items (Home X, Home Y, and Home Z) to the LCD menu.
//
//#define INDIVIDUAL_AXIS_HOMING_MENU

//
// SPEAKER/BUZZER
//
// If you have a speaker that can produce tones, enable it here.
// By default Marlin assumes you have a buzzer with a fixed frequency.
//
#define SPEAKER

//
// The duration and frequency for the UI feedback sound.
// Set these to 0 to disable audio feedback in the LCD menus.
//
// Note: Test audio output with the G-Code:
//  M300 S<frequency Hz> P<duration ms>
//
#define LCD_FEEDBACK_FREQUENCY_DURATION_MS 2
#define LCD_FEEDBACK_FREQUENCY_HZ 5000

//=============================================================================
//======================== LCD / Controller Selection =========================
//========================   (Character-based LCDs)   =========================
//=============================================================================

//
// RepRapDiscount Smart Controller.
// http://reprap.org/wiki/RepRapDiscount_Smart_Controller
//
// Note: Usually sold with a white PCB.
//
#define REPRAP_DISCOUNT_SMART_CONTROLLER

//
// Original RADDS LCD Display+Encoder+SDCardReader
// http://doku.radds.org/dokumentation/lcd-display/
//
//#define RADDS_DISPLAY

//
// ULTIMAKER Controller.
//
//#define ULTIMAKERCONTROLLER

//
// ULTIPANEL as seen on Thingiverse.
//
//#define ULTIPANEL

//
// PanelOne from T3P3 (via RAMPS 1.4 AUX2/AUX3)
// http://reprap.org/wiki/PanelOne
//
//#define PANEL_ONE

//
// GADGETS3D G3D LCD/SD Controller
// http://reprap.org/wiki/RAMPS_1.3/1.4_GADGETS3D_Shield_with_Panel
//
// Note: Usually sold with a blue PCB.
//
//#define G3D_PANEL

//
// RigidBot Panel V1.0
// http://www.inventapart.com/
//
//#define RIGIDBOT_PANEL

//
// Makeboard 3D Printer Parts 3D Printer Mini Display 1602 Mini Controller
// https://www.aliexpress.com/item/Micromake-Makeboard-3D-Printer-Parts-3D-Printer-Mini-Display-1602-Mini-Controller-Compatible-with-Ramps-1/32765887917.html
//
//#define MAKEBOARD_MINI_2_LINE_DISPLAY_1602

//
// ANET and Tronxy 20x4 Controller
//
//#define ZONESTAR_LCD            // Requires ADC_KEYPAD_PIN to be assigned to an analog pin.
                                  // This LCD is known to be susceptible to electrical interference
                                  // which scrambles the display.  Pressing any button clears it up.
                                  // This is a LCD2004 display with 5 analog buttons.

//
// Generic 16x2, 16x4, 20x2, or 20x4 character-based LCD.
//
//#define ULTRA_LCD

//=============================================================================
//======================== LCD / Controller Selection =========================
//=====================   (I2C and Shift-Register LCDs)   =====================
//=============================================================================

//
// CONTROLLER TYPE: I2C
//
// Note: These controllers require the installation of Arduino's LiquidCrystal_I2C
// library. For more info: https://github.com/kiyoshigawa/LiquidCrystal_I2C
//

//
// Elefu RA Board Control Panel
// http://www.elefu.com/index.php?route=product/product&product_id=53
//
//#define RA_CONTROL_PANEL

//
// Sainsmart (YwRobot) LCD Displays
//
// These require F.Malpartida's LiquidCrystal_I2C library
// https://bitbucket.org/fmalpartida/new-liquidcrystal/wiki/Home
//
//#define LCD_SAINSMART_I2C_1602
//#define LCD_SAINSMART_I2C_2004

//
// Generic LCM1602 LCD adapter
//
//#define LCM1602

//
// PANELOLU2 LCD with status LEDs,
// separate encoder and click inputs.
//
// Note: This controller requires Arduino's LiquidTWI2 library v1.2.3 or later.
// For more info: https://github.com/lincomatic/LiquidTWI2
//
// Note: The PANELOLU2 encoder click input can either be directly connected to
// a pin (if BTN_ENC defined to != -1) or read through I2C (when BTN_ENC == -1).
//
//#define LCD_I2C_PANELOLU2

//
// Panucatt VIKI LCD with status LEDs,
// integrated click & L/R/U/D buttons, separate encoder inputs.
//
//#define LCD_I2C_VIKI

//
// CONTROLLER TYPE: Shift register panels
//

//
// 2 wire Non-latching LCD SR from https://goo.gl/aJJ4sH
// LCD configuration: http://reprap.org/wiki/SAV_3D_LCD
//
//#define SAV_3DLCD

//=============================================================================
//=======================   LCD / Controller Selection  =======================
//=========================      (Graphical LCDs)      ========================
//=============================================================================

//
// CONTROLLER TYPE: Graphical 128x64 (DOGM)
//
// IMPORTANT: The U8glib library is required for Graphical Display!
//            https://github.com/olikraus/U8glib_Arduino
//

//
// RepRapDiscount FULL GRAPHIC Smart Controller
// http://reprap.org/wiki/RepRapDiscount_Full_Graphic_Smart_Controller
//
//#define REPRAP_DISCOUNT_FULL_GRAPHIC_SMART_CONTROLLER

//
// ReprapWorld Graphical LCD
// https://reprapworld.com/?products_details&products_id/1218
//
//#define REPRAPWORLD_GRAPHICAL_LCD

//
// Activate one of these if you have a Panucatt Devices
// Viki 2.0 or mini Viki with Graphic LCD
// http://panucatt.com
//
//#define VIKI2
//#define miniVIKI

//
// MakerLab Mini Panel with graphic
// controller and SD support - http://reprap.org/wiki/Mini_panel
//
//#define MINIPANEL

//
// MaKr3d Makr-Panel with graphic controller and SD support.
// http://reprap.org/wiki/MaKr3d_MaKrPanel
//
//#define MAKRPANEL

//
// Adafruit ST7565 Full Graphic Controller.
// https://github.com/eboston/Adafruit-ST7565-Full-Graphic-Controller/
//
//#define ELB_FULL_GRAPHIC_CONTROLLER

//
// BQ LCD Smart Controller shipped by
// default with the BQ Hephestos 2 and Witbox 2.
//
//#define BQ_LCD_SMART_CONTROLLER

//
// Cartesio UI
// http://mauk.cc/webshop/cartesio-shop/electronics/user-interface
//
//#define CARTESIO_UI

//
// LCD for Melzi Card with Graphical LCD
//
//#define LCD_FOR_MELZI

//
// SSD1306 OLED full graphics generic display
//
//#define U8GLIB_SSD1306

//
// SAV OLEd LCD module support using either SSD1306 or SH1106 based LCD modules
//
//#define SAV_3DGLCD
#if ENABLED(SAV_3DGLCD)
  //#define U8GLIB_SSD1306
  #define U8GLIB_SH1106
#endif

//
// Original Ulticontroller from Ultimaker 2 printer with SSD1309 I2C display and encoder
// https://github.com/Ultimaker/Ultimaker2/tree/master/1249_Ulticontroller_Board_(x1)
//
//#define ULTI_CONTROLLER

//
// TinyBoy2 128x64 OLED / Encoder Panel
//
//#define OLED_PANEL_TINYBOY2

//
// MKS MINI12864 with graphic controller and SD support
// http://reprap.org/wiki/MKS_MINI_12864
//
//#define MKS_MINI_12864

//
// Factory display for Creality CR-10
// https://www.aliexpress.com/item/Universal-LCD-12864-3D-Printer-Display-Screen-With-Encoder-For-CR-10-CR-7-Model/32833148327.html
//
// This is RAMPS-compatible using a single 10-pin connector.
// (For CR-10 owners who want to replace the Melzi Creality board but retain the display)
//
//#define CR10_STOCKDISPLAY

//
// ANET and Tronxy Graphical Controller
//
// Anet 128x64 full graphics lcd with rotary encoder as used on Anet A6
// A clone of the RepRapDiscount full graphics display but with
// different pins/wiring (see pins_ANET_10.h).
//
//#define ANET_FULL_GRAPHICS_LCD

//
// MKS OLED 1.3" 128 × 64 FULL GRAPHICS CONTROLLER
// http://reprap.org/wiki/MKS_12864OLED
//
// Tiny, but very sharp OLED display
//
//#define MKS_12864OLED          // Uses the SH1106 controller (default)
//#define MKS_12864OLED_SSD1306  // Uses the SSD1306 controller

//
// AZSMZ 12864 LCD with SD
// https://www.aliexpress.com/store/product/3D-printer-smart-controller-SMART-RAMPS-OR-RAMPS-1-4-LCD-12864-LCD-control-panel-green/2179173_32213636460.html
//
//#define AZSMZ_12864

//
// Silvergate GLCD controller
// http://github.com/android444/Silvergate
//
//#define SILVER_GATE_GLCD_CONTROLLER

//=============================================================================
//============================  Other Controllers  ============================
//=============================================================================

//
// CONTROLLER TYPE: Standalone / Serial
//

//
// LCD for Malyan M200 printers.
//
//#define MALYAN_LCD

//
// CONTROLLER TYPE: Keypad / Add-on
//

//
// RepRapWorld REPRAPWORLD_KEYPAD v1.1
// http://reprapworld.com/?products_details&products_id=202&cPath=1591_1626
//
// REPRAPWORLD_KEYPAD_MOVE_STEP sets how much should the robot move when a key
// is pressed, a value of 10.0 means 10mm per click.
//
//#define REPRAPWORLD_KEYPAD
//#define REPRAPWORLD_KEYPAD_MOVE_STEP 10.0

//=============================================================================
//=============================== Extra Features ==============================
//=============================================================================

// @section extras

// Increase the FAN PWM frequency. Removes the PWM noise but increases heating in the FET/Arduino
//#define FAST_PWM_FAN

// Use software PWM to drive the fan, as for the heaters. This uses a very low frequency
// which is not as annoying as with the hardware PWM. On the other hand, if this frequency
// is too low, you should also increment SOFT_PWM_SCALE.
//#define FAN_SOFT_PWM

// Incrementing this by 1 will double the software PWM frequency,
// affecting heaters, and the fan if FAN_SOFT_PWM is enabled.
// However, control resolution will be halved for each increment;
// at zero value, there are 128 effective control positions.
#define SOFT_PWM_SCALE 0

// If SOFT_PWM_SCALE is set to a value higher than 0, dithering can
// be used to mitigate the associated resolution loss. If enabled,
// some of the PWM cycles are stretched so on average the desired
// duty cycle is attained.
//#define SOFT_PWM_DITHER

// Temperature status LEDs that display the hotend and bed temperature.
// If all hotends, bed temperature, and target temperature are under 54C
// then the BLUE led is on. Otherwise the RED led is on. (1C hysteresis)
//#define TEMP_STAT_LEDS

// M240  Triggers a camera by emulating a Canon RC-1 Remote
// Data from: http://www.doc-diy.net/photo/rc-1_hacked/
//#define PHOTOGRAPH_PIN     23

// SkeinForge sends the wrong arc g-codes when using Arc Point as fillet procedure
//#define SF_ARC_FIX

// Support for the BariCUDA Paste Extruder
//#define BARICUDA

// Support for BlinkM/CyzRgb
//#define BLINKM

// Support for PCA9632 PWM LED driver
//#define PCA9632

/**
 * RGB LED / LED Strip Control
 *
 * Enable support for an RGB LED connected to 5V digital pins, or
 * an RGB Strip connected to MOSFETs controlled by digital pins.
 *
 * Adds the M150 command to set the LED (or LED strip) color.
 * If pins are PWM capable (e.g., 4, 5, 6, 11) then a range of
 * luminance values can be set from 0 to 255.
 * For Neopixel LED an overall brightness parameter is also available.
 *
 * *** CAUTION ***
 *  LED Strips require a MOSFET Chip between PWM lines and LEDs,
 *  as the Arduino cannot handle the current the LEDs will require.
 *  Failure to follow this precaution can destroy your Arduino!
 *  NOTE: A separate 5V power supply is required! The Neopixel LED needs
 *  more current than the Arduino 5V linear regulator can produce.
 * *** CAUTION ***
 *
 * LED Type. Enable only one of the following two options.
 *
 */
//#define RGB_LED
//#define RGBW_LED

#if ENABLED(RGB_LED) || ENABLED(RGBW_LED)
  #define RGB_LED_R_PIN 34
  #define RGB_LED_G_PIN 43
  #define RGB_LED_B_PIN 35
  #define RGB_LED_W_PIN -1
#endif

// Support for Adafruit Neopixel LED driver
//#define NEOPIXEL_LED
#if ENABLED(NEOPIXEL_LED)
  #define NEOPIXEL_TYPE   NEO_GRBW // NEO_GRBW / NEO_GRB - four/three channel driver type (defined in Adafruit_NeoPixel.h)
  #define NEOPIXEL_PIN    4        // LED driving pin on motherboard 4 => D4 (EXP2-5 on Printrboard) / 30 => PC7 (EXP3-13 on Rumba)
  #define NEOPIXEL_PIXELS 30       // Number of LEDs in the strip
  #define NEOPIXEL_IS_SEQUENTIAL   // Sequential display for temperature change - LED by LED. Disable to change all LEDs at once.
  #define NEOPIXEL_BRIGHTNESS 127  // Initial brightness (0-255)
  //#define NEOPIXEL_STARTUP_TEST  // Cycle through colors at startup
#endif

/**
 * Printer Event LEDs
 *
 * During printing, the LEDs will reflect the printer status:
 *
 *  - Gradually change from blue to violet as the heated bed gets to target temp
 *  - Gradually change from violet to red as the hotend gets to temperature
 *  - Change to white to illuminate work surface
 *  - Change to green once print has finished
 *  - Turn off after the print has finished and the user has pushed a button
 */
#if ENABLED(BLINKM) || ENABLED(RGB_LED) || ENABLED(RGBW_LED) || ENABLED(PCA9632) || ENABLED(NEOPIXEL_LED)
  #define PRINTER_EVENT_LEDS
#endif

/**
 * R/C SERVO support
 * Sponsored by TrinityLabs, Reworked by codexmas
 */

/**
 * Number of servos
 *
 * For some servo-related options NUM_SERVOS will be set automatically.
 * Set this manually if there are extra servos needing manual control.
 * Leave undefined or set to 0 to entirely disable the servo subsystem.
 */
//#define NUM_SERVOS 3 // Servo index starts with 0 for M280 command

// Delay (in milliseconds) before the next move will start, to give the servo time to reach its target angle.
// 300ms is a good value but you can try less delay.
// If the servo can't reach the requested position, increase it.
#define SERVO_DELAY { 300 }

// Only power servos during movement, otherwise leave off to prevent jitter
//#define DEACTIVATE_SERVOS_AFTER_MOVE

// Allow servo angle to be edited and saved to EEPROM
//#define EDITABLE_SERVO_ANGLES

#endif // CONFIGURATION_H<|MERGE_RESOLUTION|>--- conflicted
+++ resolved
@@ -690,15 +690,7 @@
 #define X_MAX_ENDSTOP_INVERTING false  // set to true to invert the logic of the endstop.
 #define Y_MAX_ENDSTOP_INVERTING false  // set to true to invert the logic of the endstop.
 #define Z_MAX_ENDSTOP_INVERTING false  // set to true to invert the logic of the endstop.
-<<<<<<< HEAD
-#if ANYCUBIC_PROBE_VERSION == 1
-  #define Z_MIN_PROBE_ENDSTOP_INVERTING false  // V1 Probe is NC
-#elif ANYCUBIC_PROBE_VERSION == 2
-  #define Z_MIN_PROBE_ENDSTOP_INVERTING true  // V2 Probe is NO
-#endif
-=======
 #define Z_MIN_PROBE_ENDSTOP_INVERTING Z_MIN_ENDSTOP_INVERTING
->>>>>>> 935b1209
 
 /**
  * Stepper Drivers
@@ -995,11 +987,7 @@
 #endif
 
 // Certain types of probes need to stay away from edges
-<<<<<<< HEAD
-#define MIN_PROBE_EDGE 20
-=======
 #define MIN_PROBE_EDGE 15
->>>>>>> 935b1209
 
 // X and Y axis travel speed (mm/m) between probes
 #define XY_PROBE_SPEED 6000
