/**
 * Marlin 3D Printer Firmware
 * Copyright (C) 2016 MarlinFirmware [https://github.com/MarlinFirmware/Marlin]
 *
 * Based on Sprinter and grbl.
 * Copyright (C) 2011 Camiel Gubbels / Erik van der Zalm
 *
 * This program is free software: you can redistribute it and/or modify
 * it under the terms of the GNU General Public License as published by
 * the Free Software Foundation, either version 3 of the License, or
 * (at your option) any later version.
 *
 * This program is distributed in the hope that it will be useful,
 * but WITHOUT ANY WARRANTY; without even the implied warranty of
 * MERCHANTABILITY or FITNESS FOR A PARTICULAR PURPOSE.  See the
 * GNU General Public License for more details.
 *
 * You should have received a copy of the GNU General Public License
 * along with this program.  If not, see <http://www.gnu.org/licenses/>.
 *
 */

/**
 * Configuration_adv.h
 *
 * Advanced settings.
 * Only change these if you know exactly what you're doing.
 * Some of these settings can damage your printer if improperly set!
 *
 * Basic settings can be found in Configuration.h
 *
 */
#ifndef CONFIGURATION_ADV_H
#define CONFIGURATION_ADV_H
#define CONFIGURATION_ADV_H_VERSION 020000

// @section temperature

//===========================================================================
//=============================Thermal Settings  ============================
//===========================================================================

//
// Hephestos 2 24V heated bed upgrade kit.
// https://store.bq.com/en/heated-bed-kit-hephestos2
//
//#define HEPHESTOS2_HEATED_BED_KIT
#if ENABLED(HEPHESTOS2_HEATED_BED_KIT)
  #undef TEMP_SENSOR_BED
  #define TEMP_SENSOR_BED 70
  #define HEATER_BED_INVERTING true
#endif

#if DISABLED(PIDTEMPBED)
  #define BED_CHECK_INTERVAL 5000 // ms between checks in bang-bang control
  #if ENABLED(BED_LIMIT_SWITCHING)
    #define BED_HYSTERESIS 2 // Only disable heating if T>target+BED_HYSTERESIS and enable heating if T>target-BED_HYSTERESIS
  #endif
#endif

/**
 * Thermal Protection provides additional protection to your printer from damage
 * and fire. Marlin always includes safe min and max temperature ranges which
 * protect against a broken or disconnected thermistor wire.
 *
 * The issue: If a thermistor falls out, it will report the much lower
 * temperature of the air in the room, and the the firmware will keep
 * the heater on.
 *
 * The solution: Once the temperature reaches the target, start observing.
 * If the temperature stays too far below the target (hysteresis) for too
 * long (period), the firmware will halt the machine as a safety precaution.
 *
 * If you get false positives for "Thermal Runaway", increase
 * THERMAL_PROTECTION_HYSTERESIS and/or THERMAL_PROTECTION_PERIOD
 */
#if ENABLED(THERMAL_PROTECTION_HOTENDS)
  #define THERMAL_PROTECTION_PERIOD 40        // Seconds
  #define THERMAL_PROTECTION_HYSTERESIS 4     // Degrees Celsius

  /**
   * Whenever an M104, M109, or M303 increases the target temperature, the
   * firmware will wait for the WATCH_TEMP_PERIOD to expire. If the temperature
   * hasn't increased by WATCH_TEMP_INCREASE degrees, the machine is halted and
   * requires a hard reset. This test restarts with any M104/M109/M303, but only
   * if the current temperature is far enough below the target for a reliable
   * test.
   *
   * If you get false positives for "Heating failed", increase WATCH_TEMP_PERIOD
   * and/or decrease WATCH_TEMP_INCREASE. WATCH_TEMP_INCREASE should not be set
   * below 2.
   */
  #define WATCH_TEMP_PERIOD 20                // Seconds
  #define WATCH_TEMP_INCREASE 2               // Degrees Celsius
#endif

/**
 * Thermal Protection parameters for the bed are just as above for hotends.
 */
#if ENABLED(THERMAL_PROTECTION_BED)
  #define THERMAL_PROTECTION_BED_PERIOD 20    // Seconds
  #define THERMAL_PROTECTION_BED_HYSTERESIS 2 // Degrees Celsius

  /**
   * As described above, except for the bed (M140/M190/M303).
   */
  #define WATCH_BED_TEMP_PERIOD 60                // Seconds
  #define WATCH_BED_TEMP_INCREASE 2               // Degrees Celsius
#endif

#if ENABLED(PIDTEMP)
  // this adds an experimental additional term to the heating power, proportional to the extrusion speed.
  // if Kc is chosen well, the additional required power due to increased melting should be compensated.
  //#define PID_EXTRUSION_SCALING
  #if ENABLED(PID_EXTRUSION_SCALING)
    #define DEFAULT_Kc (100) //heating power=Kc*(e_speed)
    #define LPQ_MAX_LEN 50
  #endif
#endif

/**
 * Automatic Temperature:
 * The hotend target temperature is calculated by all the buffered lines of gcode.
 * The maximum buffered steps/sec of the extruder motor is called "se".
 * Start autotemp mode with M109 S<mintemp> B<maxtemp> F<factor>
 * The target temperature is set to mintemp+factor*se[steps/sec] and is limited by
 * mintemp and maxtemp. Turn this off by executing M109 without F*
 * Also, if the temperature is set to a value below mintemp, it will not be changed by autotemp.
 * On an Ultimaker, some initial testing worked with M109 S215 B260 F1 in the start.gcode
 */
#define AUTOTEMP
#if ENABLED(AUTOTEMP)
  #define AUTOTEMP_OLDWEIGHT 0.98
#endif

// Show extra position information in M114
//#define M114_DETAIL

// Show Temperature ADC value
// Enable for M105 to include ADC values read from temperature sensors.
//#define SHOW_TEMP_ADC_VALUES

/**
 * High Temperature Thermistor Support
 *
 * Thermistors able to support high temperature tend to have a hard time getting
 * good readings at room and lower temperatures. This means HEATER_X_RAW_LO_TEMP
 * will probably be caught when the heating element first turns on during the
 * preheating process, which will trigger a min_temp_error as a safety measure
 * and force stop everything.
 * To circumvent this limitation, we allow for a preheat time (during which,
 * min_temp_error won't be triggered) and add a min_temp buffer to handle
 * aberrant readings.
 *
 * If you want to enable this feature for your hotend thermistor(s)
 * uncomment and set values > 0 in the constants below
 */

// The number of consecutive low temperature errors that can occur
// before a min_temp_error is triggered. (Shouldn't be more than 10.)
//#define MAX_CONSECUTIVE_LOW_TEMPERATURE_ERROR_ALLOWED 0

// The number of milliseconds a hotend will preheat before starting to check
// the temperature. This value should NOT be set to the time it takes the
// hot end to reach the target temperature, but the time it takes to reach
// the minimum temperature your thermistor can read. The lower the better/safer.
// This shouldn't need to be more than 30 seconds (30000)
//#define MILLISECONDS_PREHEAT_TIME 0

// @section extruder

// Extruder runout prevention.
// If the machine is idle and the temperature over MINTEMP
// then extrude some filament every couple of SECONDS.
//#define EXTRUDER_RUNOUT_PREVENT
#if ENABLED(EXTRUDER_RUNOUT_PREVENT)
  #define EXTRUDER_RUNOUT_MINTEMP 190
  #define EXTRUDER_RUNOUT_SECONDS 30
  #define EXTRUDER_RUNOUT_SPEED 1500  // mm/m
  #define EXTRUDER_RUNOUT_EXTRUDE 5   // mm
#endif

// @section temperature

// Calibration for AD595 / AD8495 sensor to adjust temperature measurements.
// The final temperature is calculated as (measuredTemp * GAIN) + OFFSET.
#define TEMP_SENSOR_AD595_OFFSET  0.0
#define TEMP_SENSOR_AD595_GAIN    1.0
#define TEMP_SENSOR_AD8495_OFFSET 0.0
#define TEMP_SENSOR_AD8495_GAIN   1.0

/**
 * Controller Fan
 * To cool down the stepper drivers and MOSFETs.
 *
 * The fan will turn on automatically whenever any stepper is enabled
 * and turn off after a set period after all steppers are turned off.
 */
//#define USE_CONTROLLER_FAN
#if ENABLED(USE_CONTROLLER_FAN)
  //#define CONTROLLER_FAN_PIN -1        // Set a custom pin for the controller fan
  #define CONTROLLERFAN_SECS 60          // Duration in seconds for the fan to run after all motors are disabled
  #define CONTROLLERFAN_SPEED 255        // 255 == full speed
#endif

// When first starting the main fan, run it at full speed for the
// given number of milliseconds.  This gets the fan spinning reliably
// before setting a PWM value. (Does not work with software PWM for fan on Sanguinololu)
#define FAN_KICKSTART_TIME 800

/**
 * PWM Fan Scaling
 *
 * Define the min/max speeds for PWM fans (as set with M106).
 *
 * With these options the M106 0-255 value range is scaled to a subset
 * to ensure that the fan has enough power to spin, or to run lower
 * current fans with higher current. (e.g., 5V/12V fans with 12V/24V)
 * Value 0 always turns off the fan.
 *
 * Define one or both of these to override the default 0-255 range.
 */
//#define FAN_MIN_PWM 50
//#define FAN_MAX_PWM 128

// @section extruder

/**
 * Extruder cooling fans
 *
 * Extruder auto fans automatically turn on when their extruders'
 * temperatures go above EXTRUDER_AUTO_FAN_TEMPERATURE.
 *
 * Your board's pins file specifies the recommended pins. Override those here
 * or set to -1 to disable completely.
 *
 * Multiple extruders can be assigned to the same pin in which case
 * the fan will turn on when any selected extruder is above the threshold.
 */
//#define E0_AUTO_FAN_PIN -1
//#define E1_AUTO_FAN_PIN -1
#define E2_AUTO_FAN_PIN -1
#define E3_AUTO_FAN_PIN -1
#define E4_AUTO_FAN_PIN -1
#define E5_AUTO_FAN_PIN -1
#define CHAMBER_AUTO_FAN_PIN -1
#define EXTRUDER_AUTO_FAN_TEMPERATURE 50
#define EXTRUDER_AUTO_FAN_SPEED   255  // == full speed

/**
 * Part-Cooling Fan Multiplexer
 *
 * This feature allows you to digitally multiplex the fan output.
 * The multiplexer is automatically switched at tool-change.
 * Set FANMUX[012]_PINs below for up to 2, 4, or 8 multiplexed fans.
 */
#define FANMUX0_PIN -1
#define FANMUX1_PIN -1
#define FANMUX2_PIN -1

/**
 * M355 Case Light on-off / brightness
 */
//#define CASE_LIGHT_ENABLE
#if ENABLED(CASE_LIGHT_ENABLE)
  //#define CASE_LIGHT_PIN 4                  // Override the default pin if needed
  #define INVERT_CASE_LIGHT false             // Set true if Case Light is ON when pin is LOW
  #define CASE_LIGHT_DEFAULT_ON true          // Set default power-up state on
  #define CASE_LIGHT_DEFAULT_BRIGHTNESS 105   // Set default power-up brightness (0-255, requires PWM pin)
  //#define MENU_ITEM_CASE_LIGHT              // Add a Case Light option to the LCD main menu
  //#define CASE_LIGHT_USE_NEOPIXEL           // Use Neopixel LED as case light, requires NEOPIXEL_LED.
  #if ENABLED(CASE_LIGHT_USE_NEOPIXEL)
    #define CASE_LIGHT_NEOPIXEL_COLOR { 255, 255, 255, 255 } // { Red, Green, Blue, White }
  #endif
#endif

//===========================================================================
//============================ Mechanical Settings ==========================
//===========================================================================

// @section homing

// If you want endstops to stay on (by default) even when not homing
// enable this option. Override at any time with M120, M121.
//#define ENDSTOPS_ALWAYS_ON_DEFAULT

// @section extras

//#define Z_LATE_ENABLE // Enable Z the last moment. Needed if your Z driver overheats.

// Employ an external closed loop controller. Override pins here if needed.
//#define EXTERNAL_CLOSED_LOOP_CONTROLLER
#if ENABLED(EXTERNAL_CLOSED_LOOP_CONTROLLER)
  //#define CLOSED_LOOP_ENABLE_PIN        -1
  //#define CLOSED_LOOP_MOVE_COMPLETE_PIN -1
#endif

/**
 * Dual Steppers / Dual Endstops
 *
 * This section will allow you to use extra E drivers to drive a second motor for X, Y, or Z axes.
 *
 * For example, set X_DUAL_STEPPER_DRIVERS setting to use a second motor. If the motors need to
 * spin in opposite directions set INVERT_X2_VS_X_DIR. If the second motor needs its own endstop
 * set X_DUAL_ENDSTOPS. This can adjust for "racking." Use X2_USE_ENDSTOP to set the endstop plug
 * that should be used for the second endstop. Extra endstops will appear in the output of 'M119'.
 *
 * Use X_DUAL_ENDSTOP_ADJUSTMENT to adjust for mechanical imperfection. After homing both motors
 * this offset is applied to the X2 motor. To find the offset home the X axis, and measure the error
 * in X2. Dual endstop offsets can be set at runtime with 'M666 X<offset> Y<offset> Z<offset>'.
 */

//#define X_DUAL_STEPPER_DRIVERS
#if ENABLED(X_DUAL_STEPPER_DRIVERS)
  #define INVERT_X2_VS_X_DIR true   // Set 'true' if X motors should rotate in opposite directions
  //#define X_DUAL_ENDSTOPS
  #if ENABLED(X_DUAL_ENDSTOPS)
    #define X2_USE_ENDSTOP _XMAX_
    #define X_DUAL_ENDSTOPS_ADJUSTMENT  0
  #endif
#endif

//#define Y_DUAL_STEPPER_DRIVERS
#if ENABLED(Y_DUAL_STEPPER_DRIVERS)
  #define INVERT_Y2_VS_Y_DIR true   // Set 'true' if Y motors should rotate in opposite directions
  //#define Y_DUAL_ENDSTOPS
  #if ENABLED(Y_DUAL_ENDSTOPS)
    #define Y2_USE_ENDSTOP _YMAX_
    #define Y_DUAL_ENDSTOPS_ADJUSTMENT  0
  #endif
#endif

//#define Z_DUAL_STEPPER_DRIVERS
#if ENABLED(Z_DUAL_STEPPER_DRIVERS)
  //#define Z_DUAL_ENDSTOPS
  #if ENABLED(Z_DUAL_ENDSTOPS)
    #define Z2_USE_ENDSTOP _XMAX_
    #define Z_DUAL_ENDSTOPS_ADJUSTMENT  0
  #endif
#endif

//#define Z_TRIPLE_STEPPER_DRIVERS
#if ENABLED(Z_TRIPLE_STEPPER_DRIVERS)
  //#define Z_TRIPLE_ENDSTOPS
  #if ENABLED(Z_TRIPLE_ENDSTOPS)
    #define Z2_USE_ENDSTOP _XMAX_
    #define Z3_USE_ENDSTOP _YMAX_
    #define Z_TRIPLE_ENDSTOPS_ADJUSTMENT2  0
    #define Z_TRIPLE_ENDSTOPS_ADJUSTMENT3  0
  #endif
#endif

/**
 * Dual X Carriage
 *
 * This setup has two X carriages that can move independently, each with its own hotend.
 * The carriages can be used to print an object with two colors or materials, or in
 * "duplication mode" it can print two identical or X-mirrored objects simultaneously.
 * The inactive carriage is parked automatically to prevent oozing.
 * X1 is the left carriage, X2 the right. They park and home at opposite ends of the X axis.
 * By default the X2 stepper is assigned to the first unused E plug on the board.
 */
//#define DUAL_X_CARRIAGE
#if ENABLED(DUAL_X_CARRIAGE)
  #define X1_MIN_POS X_MIN_POS  // set minimum to ensure first x-carriage doesn't hit the parked second X-carriage
  #define X1_MAX_POS X_BED_SIZE // set maximum to ensure first x-carriage doesn't hit the parked second X-carriage
  #define X2_MIN_POS 80     // set minimum to ensure second x-carriage doesn't hit the parked first X-carriage
  #define X2_MAX_POS 353    // set maximum to the distance between toolheads when both heads are homed
  #define X2_HOME_DIR 1     // the second X-carriage always homes to the maximum endstop position
  #define X2_HOME_POS X2_MAX_POS // default home position is the maximum carriage position
      // However: In this mode the HOTEND_OFFSET_X value for the second extruder provides a software
      // override for X2_HOME_POS. This also allow recalibration of the distance between the two endstops
      // without modifying the firmware (through the "M218 T1 X???" command).
      // Remember: you should set the second extruder x-offset to 0 in your slicer.

  // There are a few selectable movement modes for dual x-carriages using M605 S<mode>
  //    Mode 0 (DXC_FULL_CONTROL_MODE): Full control. The slicer has full control over both x-carriages and can achieve optimal travel results
  //                                    as long as it supports dual x-carriages. (M605 S0)
  //    Mode 1 (DXC_AUTO_PARK_MODE)   : Auto-park mode. The firmware will automatically park and unpark the x-carriages on tool changes so
  //                                    that additional slicer support is not required. (M605 S1)
  //    Mode 2 (DXC_DUPLICATION_MODE) : Duplication mode. The firmware will transparently make the second x-carriage and extruder copy all
  //                                    actions of the first x-carriage. This allows the printer to print 2 arbitrary items at
  //                                    once. (2nd extruder x offset and temp offset are set using: M605 S2 [Xnnn] [Rmmm])

  // This is the default power-up mode which can be later using M605.
  #define DEFAULT_DUAL_X_CARRIAGE_MODE DXC_FULL_CONTROL_MODE

  // Default settings in "Auto-park Mode"
  #define TOOLCHANGE_PARK_ZLIFT   0.2      // the distance to raise Z axis when parking an extruder
  #define TOOLCHANGE_UNPARK_ZLIFT 1        // the distance to raise Z axis when unparking an extruder

  // Default x offset in duplication mode (typically set to half print bed width)
  #define DEFAULT_DUPLICATION_X_OFFSET 100

#endif // DUAL_X_CARRIAGE

// Activate a solenoid on the active extruder with M380. Disable all with M381.
// Define SOL0_PIN, SOL1_PIN, etc., for each extruder that has a solenoid.
//#define EXT_SOLENOID

// @section homing

// Homing hits each endstop, retracts by these distances, then does a slower bump.
#define X_HOME_BUMP_MM 5
#define Y_HOME_BUMP_MM 5
#define Z_HOME_BUMP_MM 1
#define HOMING_BUMP_DIVISOR { 2, 2, 4 }  // Re-Bump Speed Divisor (Divides the Homing Feedrate)
#define QUICK_HOME                       // If homing includes X and Y, do a diagonal move initially

// When G28 is called, this option will make Y home before X
#define HOME_Y_BEFORE_X

// Enable this if X or Y can't home without homing the other axis first.
//#define CODEPENDENT_XY_HOMING

// @section machine

#define AXIS_RELATIVE_MODES {false, false, false, false}

// Allow duplication mode with a basic dual-nozzle extruder
//#define DUAL_NOZZLE_DUPLICATION_MODE

// By default pololu step drivers require an active high signal. However, some high power drivers require an active low signal as step.
#define INVERT_X_STEP_PIN false
#define INVERT_Y_STEP_PIN false
#define INVERT_Z_STEP_PIN false
#define INVERT_E_STEP_PIN false

// Default stepper release if idle. Set to 0 to deactivate.
// Steppers will shut down DEFAULT_STEPPER_DEACTIVE_TIME seconds after the last move when DISABLE_INACTIVE_? is true.
// Time can be set by M18 and M84.
#define DEFAULT_STEPPER_DEACTIVE_TIME 300
#define DISABLE_INACTIVE_X false
#define DISABLE_INACTIVE_Y false
#define DISABLE_INACTIVE_Z false  // set to false if the nozzle will fall down on your printed part when print has finished.
#define DISABLE_INACTIVE_E true

#define DEFAULT_MINIMUMFEEDRATE       0.0     // minimum feedrate
#define DEFAULT_MINTRAVELFEEDRATE     0.0

#define HOME_AFTER_DEACTIVATE  // Require rehoming after steppers are deactivated

// @section lcd

#if ENABLED(ULTIPANEL)
  #define MANUAL_FEEDRATE {50*60, 50*60, 4*60, 60} // Feedrates for manual moves along X, Y, Z, E from panel
  #define MANUAL_E_MOVES_RELATIVE // Show LCD extruder moves as relative rather than absolute positions
  //#define ULTIPANEL_FEEDMULTIPLY  // Comment to disable setting feedrate multiplier via encoder
#endif

// @section extras

// minimum time in microseconds that a movement needs to take if the buffer is emptied.
#define DEFAULT_MINSEGMENTTIME        20000

// If defined the movements slow down when the look ahead buffer is only half full
#define SLOWDOWN

// Frequency limit
// See nophead's blog for more info
// Not working O
//#define XY_FREQUENCY_LIMIT  15

// Minimum planner junction speed. Sets the default minimum speed the planner plans for at the end
// of the buffer and all stops. This should not be much greater than zero and should only be changed
// if unwanted behavior is observed on a user's machine when running at very slow speeds.
#define MINIMUM_PLANNER_SPEED 0.05 // (mm/sec)

//
// Use Junction Deviation instead of traditional Jerk Limiting
//
//#define JUNCTION_DEVIATION
#if ENABLED(JUNCTION_DEVIATION)
  #define JUNCTION_DEVIATION_MM 0.02  // (mm) Distance from real junction edge
#endif

/**
 * Adaptive Step Smoothing increases the resolution of multi-axis moves, particularly at step frequencies
 * below 1kHz (for AVR) or 10kHz (for ARM), where aliasing between axes in multi-axis moves causes audible
 * vibration and surface artifacts. The algorithm adapts to provide the best possible step smoothing at the
 * lowest stepping frequencies.
 */
//#define ADAPTIVE_STEP_SMOOTHING

// Microstep setting (Only functional when stepper driver microstep pins are connected to MCU.
#define MICROSTEP_MODES { 16, 16, 16, 16, 16, 16 } // [1,2,4,8,16]

/**
 *  @section  stepper motor current
 *
 *  Some boards have a means of setting the stepper motor current via firmware.
 *
 *  The power on motor currents are set by:
 *    PWM_MOTOR_CURRENT - used by MINIRAMBO & ULTIMAIN_2
 *                         known compatible chips: A4982
 *    DIGIPOT_MOTOR_CURRENT - used by BQ_ZUM_MEGA_3D, RAMBO & SCOOVO_X9H
 *                         known compatible chips: AD5206
 *    DAC_MOTOR_CURRENT_DEFAULT - used by PRINTRBOARD_REVF & RIGIDBOARD_V2
 *                         known compatible chips: MCP4728
 *    DIGIPOT_I2C_MOTOR_CURRENTS - used by 5DPRINT, AZTEEG_X3_PRO, AZTEEG_X5_MINI_WIFI, MIGHTYBOARD_REVE
 *                         known compatible chips: MCP4451, MCP4018
 *
 *  Motor currents can also be set by M907 - M910 and by the LCD.
 *    M907 - applies to all.
 *    M908 - BQ_ZUM_MEGA_3D, RAMBO, PRINTRBOARD_REVF, RIGIDBOARD_V2 & SCOOVO_X9H
 *    M909, M910 & LCD - only PRINTRBOARD_REVF & RIGIDBOARD_V2
 */
//#define PWM_MOTOR_CURRENT { 1300, 1300, 1250 }            // Values in milliamps

#define DIGIPOT_MOTOR_CURRENT { 170, 170, 180, 190, 180 }   // Values 0-255
                                                            //
                                                            // bq ZUM Mega 3D defaults:
                                                            //  X  = 150 [~1.17A]
                                                            //  Y  = 170 [~1.33A]
                                                            //  Z  = 180 [~1.41A]
                                                            //  E0 = 190 [~1.49A]

//#define DAC_MOTOR_CURRENT_DEFAULT { 70, 80, 90, 80 }      // Default drive percent - X, Y, Z, E axis

// Use an I2C based DIGIPOT (e.g., Azteeg X3 Pro)
//#define DIGIPOT_I2C
#if ENABLED(DIGIPOT_I2C) && !defined(DIGIPOT_I2C_ADDRESS_A)
  /**
   * Common slave addresses:
   *
   *                        A   (A shifted)   B   (B shifted)  IC
   * Smoothie              0x2C (0x58)       0x2D (0x5A)       MCP4451
   * AZTEEG_X3_PRO         0x2C (0x58)       0x2E (0x5C)       MCP4451
   * AZTEEG_X5_MINI_WIFI         0x58              0x5C        MCP4451
   * MIGHTYBOARD_REVE      0x2F (0x5E)                         MCP4018
   */
  #define DIGIPOT_I2C_ADDRESS_A 0x2C  // unshifted slave address for first DIGIPOT
  #define DIGIPOT_I2C_ADDRESS_B 0x2D  // unshifted slave address for second DIGIPOT
#endif

//#define DIGIPOT_MCP4018          // Requires library from https://github.com/stawel/SlowSoftI2CMaster
#define DIGIPOT_I2C_NUM_CHANNELS 8 // 5DPRINT: 4     AZTEEG_X3_PRO: 8     MKS SBASE: 5
// Actual motor currents in Amps. The number of entries must match DIGIPOT_I2C_NUM_CHANNELS.
// These correspond to the physical drivers, so be mindful if the order is changed.
#define DIGIPOT_I2C_MOTOR_CURRENTS { 1.0, 1.0, 1.0, 1.0, 1.0, 1.0, 1.0, 1.0 }  //  AZTEEG_X3_PRO

//===========================================================================
//=============================Additional Features===========================
//===========================================================================

#define ENCODER_RATE_MULTIPLIER       // If defined, certain menu edit operations automatically multiply the steps when the encoder is moved quickly
#define ENCODER_10X_STEPS_PER_SEC  30 // If the encoder steps per sec exceeds this value, multiply steps moved x10 to quickly advance the value
#define ENCODER_100X_STEPS_PER_SEC 50 // If the encoder steps per sec exceeds this value, multiply steps moved x100 to really quickly advance the value

//#define CHDK 4        //Pin for triggering CHDK to take a picture see how to use it here http://captain-slow.dk/2014/03/09/3d-printing-timelapses/
#define CHDK_DELAY 50 //How long in ms the pin should stay HIGH before going LOW again

// @section lcd

// Include a page of printer information in the LCD Main Menu
//#define LCD_INFO_MENU

// Scroll a longer status message into view
#define STATUS_MESSAGE_SCROLLING

// On the Info Screen, display XY with one decimal place when possible
#define LCD_DECIMAL_SMALL_XY

// The timeout (in ms) to return to the status screen from sub-menus
#define LCD_TIMEOUT_TO_STATUS 60000

// Add an 'M73' G-code to set the current percentage
//#define LCD_SET_PROGRESS_MANUALLY

#if ENABLED(SDSUPPORT) || ENABLED(LCD_SET_PROGRESS_MANUALLY)
  //#define LCD_PROGRESS_BAR              // Show a progress bar on HD44780 LCDs for SD printing
  #if ENABLED(LCD_PROGRESS_BAR)
    #define PROGRESS_BAR_BAR_TIME 2000    // (ms) Amount of time to show the bar
    #define PROGRESS_BAR_MSG_TIME 3000    // (ms) Amount of time to show the status message
    #define PROGRESS_MSG_EXPIRE   0       // (ms) Amount of time to retain the status message (0=forever)
    //#define PROGRESS_MSG_ONCE           // Show the message for MSG_TIME then clear it
    //#define LCD_PROGRESS_BAR_TEST       // Add a menu item to test the progress bar
  #endif
#endif // SDSUPPORT || LCD_SET_PROGRESS_MANUALLY

/**
 * LED Control Menu
 * Enable this feature to add LED Control to the LCD menu
 */
//#define LED_CONTROL_MENU
#if ENABLED(LED_CONTROL_MENU)
  #define LED_COLOR_PRESETS                 // Enable the Preset Color menu option
  #if ENABLED(LED_COLOR_PRESETS)
    #define LED_USER_PRESET_RED        255  // User defined RED value
    #define LED_USER_PRESET_GREEN      128  // User defined GREEN value
    #define LED_USER_PRESET_BLUE         0  // User defined BLUE value
    #define LED_USER_PRESET_WHITE      255  // User defined WHITE value
    #define LED_USER_PRESET_BRIGHTNESS 255  // User defined intensity
    //#define LED_USER_PRESET_STARTUP       // Have the printer display the user preset color on startup
  #endif
#endif // LED_CONTROL_MENU

#if ENABLED(SDSUPPORT)

  // Some RAMPS and other boards don't detect when an SD card is inserted. You can work
  // around this by connecting a push button or single throw switch to the pin defined
  // as SD_DETECT_PIN in your board's pins definitions.
  // This setting should be disabled unless you are using a push button, pulling the pin to ground.
  // Note: This is always disabled for ULTIPANEL (except ELB_FULL_GRAPHIC_CONTROLLER).
  #define SD_DETECT_INVERTED

  #define SD_FINISHED_STEPPERRELEASE false         // Disable steppers when SD Print is finished
  #define SD_FINISHED_RELEASECOMMAND "G27 P0"      // You might want to keep the z enabled so your bed stays in place.

  // Reverse SD sort to show "more recent" files first, according to the card's FAT.
  // Since the FAT gets out of order with usage, SDCARD_SORT_ALPHA is recommended.
  #define SDCARD_RATHERRECENTFIRST

  // Add an option in the menu to run all auto#.g files
  //#define MENU_ADDAUTOSTART

  /**
   * Continue after Power-Loss (Creality3D)
   *
   * Store the current state to the SD Card at the start of each layer
   * during SD printing. If the recovery file is found at boot time, present
   * an option on the LCD screen to continue the print from the last-known
   * point in the file.
   */
  //#define POWER_LOSS_RECOVERY
  #if ENABLED(POWER_LOSS_RECOVERY)
    //#define POWER_LOSS_PIN   44     // Pin to detect power loss
    //#define POWER_LOSS_STATE HIGH   // State of pin indicating power loss
  #endif

  /**
   * Sort SD file listings in alphabetical order.
   *
   * With this option enabled, items on SD cards will be sorted
   * by name for easier navigation.
   *
   * By default...
   *
   *  - Use the slowest -but safest- method for sorting.
   *  - Folders are sorted to the top.
   *  - The sort key is statically allocated.
   *  - No added G-code (M34) support.
   *  - 40 item sorting limit. (Items after the first 40 are unsorted.)
   *
   * SD sorting uses static allocation (as set by SDSORT_LIMIT), allowing the
   * compiler to calculate the worst-case usage and throw an error if the SRAM
   * limit is exceeded.
   *
   *  - SDSORT_USES_RAM provides faster sorting via a static directory buffer.
   *  - SDSORT_USES_STACK does the same, but uses a local stack-based buffer.
   *  - SDSORT_CACHE_NAMES will retain the sorted file listing in RAM. (Expensive!)
   *  - SDSORT_DYNAMIC_RAM only uses RAM when the SD menu is visible. (Use with caution!)
   */
  //#define SDCARD_SORT_ALPHA

  // SD Card Sorting options
  #if ENABLED(SDCARD_SORT_ALPHA)
    #define SDSORT_LIMIT       40     // Maximum number of sorted items (10-256). Costs 27 bytes each.
    #define FOLDER_SORTING     -1     // -1=above  0=none  1=below
    #define SDSORT_GCODE       false  // Allow turning sorting on/off with LCD and M34 g-code.
    #define SDSORT_USES_RAM    false  // Pre-allocate a static array for faster pre-sorting.
    #define SDSORT_USES_STACK  false  // Prefer the stack for pre-sorting to give back some SRAM. (Negated by next 2 options.)
    #define SDSORT_CACHE_NAMES false  // Keep sorted items in RAM longer for speedy performance. Most expensive option.
    #define SDSORT_DYNAMIC_RAM false  // Use dynamic allocation (within SD menus). Least expensive option. Set SDSORT_LIMIT before use!
    #define SDSORT_CACHE_VFATS 2      // Maximum number of 13-byte VFAT entries to use for sorting.
                                      // Note: Only affects SCROLL_LONG_FILENAMES with SDSORT_CACHE_NAMES but not SDSORT_DYNAMIC_RAM.
  #endif

  // This allows hosts to request long names for files and folders with M33
  //#define LONG_FILENAME_HOST_SUPPORT

  // Enable this option to scroll long filenames in the SD card menu
  //#define SCROLL_LONG_FILENAMES

  /**
   * This option allows you to abort SD printing when any endstop is triggered.
   * This feature must be enabled with "M540 S1" or from the LCD menu.
   * To have any effect, endstops must be enabled during SD printing.
   */
  //#define ABORT_ON_ENDSTOP_HIT_FEATURE_ENABLED

  /**
   * This option makes it easier to print the same SD Card file again.
   * On print completion the LCD Menu will open with the file selected.
   * You can just click to start the print, or navigate elsewhere.
   */
  //#define SD_REPRINT_LAST_SELECTED_FILE

  /**
   * Auto-report SdCard status with M27 S<seconds>
   */
  //#define AUTO_REPORT_SD_STATUS

#endif // SDSUPPORT

/**
 * Additional options for Graphical Displays
 *
 * Use the optimizations here to improve printing performance,
 * which can be adversely affected by graphical display drawing,
 * especially when doing several short moves, and when printing
 * on DELTA and SCARA machines.
 *
 * Some of these options may result in the display lagging behind
 * controller events, as there is a trade-off between reliable
 * printing performance versus fast display updates.
 */
#if ENABLED(DOGLCD)
  // Show SD percentage next to the progress bar
  //#define DOGM_SD_PERCENT

  // Enable to save many cycles by drawing a hollow frame on the Info Screen
  //#define XYZ_HOLLOW_FRAME

  // Enable to save many cycles by drawing a hollow frame on Menu Screens
  #define MENU_HOLLOW_FRAME

  // A bigger font is available for edit items. Costs 3120 bytes of PROGMEM.
  // Western only. Not available for Cyrillic, Kana, Turkish, Greek, or Chinese.
  //#define USE_BIG_EDIT_FONT

  // A smaller font may be used on the Info Screen. Costs 2300 bytes of PROGMEM.
  // Western only. Not available for Cyrillic, Kana, Turkish, Greek, or Chinese.
  //#define USE_SMALL_INFOFONT

  // Enable this option and reduce the value to optimize screen updates.
  // The normal delay is 10µs. Use the lowest value that still gives a reliable display.
  //#define DOGM_SPI_DELAY_US 5

  // Swap the CW/CCW indicators in the graphics overlay
  //#define OVERLAY_GFX_REVERSE

  #if ENABLED(U8GLIB_ST7920)
    /**
     * ST7920-based LCDs can emulate a 16 x 4 character display using
     * the ST7920 character-generator for very fast screen updates.
     * Enable LIGHTWEIGHT_UI to use this special display mode.
     *
     * Since LIGHTWEIGHT_UI has limited space, the position and status
     * message occupy the same line. Set STATUS_EXPIRE_SECONDS to the
     * length of time to display the status message before clearing.
     *
     * Set STATUS_EXPIRE_SECONDS to zero to never clear the status.
     * This will prevent position updates from being displayed.
     */
    //#define LIGHTWEIGHT_UI
    #if ENABLED(LIGHTWEIGHT_UI)
      #define STATUS_EXPIRE_SECONDS 20
    #endif
  #endif

#endif // DOGLCD

// @section safety

// The hardware watchdog should reset the microcontroller disabling all outputs,
// in case the firmware gets stuck and doesn't do temperature regulation.
#define USE_WATCHDOG

#if ENABLED(USE_WATCHDOG)
  // If you have a watchdog reboot in an ArduinoMega2560 then the device will hang forever, as a watchdog reset will leave the watchdog on.
  // The "WATCHDOG_RESET_MANUAL" goes around this by not using the hardware reset.
  //  However, THIS FEATURE IS UNSAFE!, as it will only work if interrupts are disabled. And the code could hang in an interrupt routine with interrupts disabled.
  //#define WATCHDOG_RESET_MANUAL
#endif

// @section lcd

/**
 * Babystepping enables movement of the axes by tiny increments without changing
 * the current position values. This feature is used primarily to adjust the Z
 * axis in the first layer of a print in real-time.
 *
 * Warning: Does not respect endstops!
 */
#define BABYSTEPPING
#if ENABLED(BABYSTEPPING)
<<<<<<< HEAD
  //#define BABYSTEP_XY                   // Also enable X/Y Babystepping. Not supported on DELTA!
  #define BABYSTEP_INVERT_Z false         // Change if Z babysteps should go the other way
  #define BABYSTEP_MULTIPLICATOR 2        // Babysteps are very small. Increase for faster motion.
  //#define BABYSTEP_ZPROBE_OFFSET          // Combine M851 Z and Babystepping
  //#define DOUBLECLICK_FOR_Z_BABYSTEPPING  // Double-click on the Status Screen for Z Babystepping.
  #define DOUBLECLICK_MAX_INTERVAL  1500  // Maximum interval between clicks, in milliseconds.
                                          // Note: Extra time may be added to mitigate controller latency.
  //#define BABYSTEP_ZPROBE_GFX_OVERLAY   // Enable graphical overlay on Z-offset editor
=======
  //#define BABYSTEP_XY              // Also enable X/Y Babystepping. Not supported on DELTA!
  #define BABYSTEP_INVERT_Z false    // Change if Z babysteps should go the other way
  #define BABYSTEP_MULTIPLICATOR 2   // Babysteps are very small. Increase for faster motion.
  //#define BABYSTEP_ZPROBE_OFFSET   // Combine M851 Z and Babystepping
  //#define DOUBLECLICK_FOR_Z_BABYSTEPPING // Double-click on the Status Screen for Z Babystepping.
  #define DOUBLECLICK_MAX_INTERVAL 1500 // Maximum interval between clicks, in milliseconds.
                                        // Note: Extra time may be added to mitigate controller latency.
  //#define BABYSTEP_ZPROBE_GFX_OVERLAY // Enable graphical overlay on Z-offset editor
>>>>>>> 935b1209
  #if ENABLED(BABYSTEP_ZPROBE_OFFSET)
    //#define BABYSTEP_HOTEND_Z_OFFSET // For multiple hotends, babystep relative Z offsets
  #endif
#endif

// @section extruder

/**
 * Linear Pressure Control v1.5
 *
 * Assumption: advance [steps] = k * (delta velocity [steps/s])
 * K=0 means advance disabled.
 *
 * NOTE: K values for LIN_ADVANCE 1.5 differ from earlier versions!
 *
 * Set K around 0.22 for 3mm PLA Direct Drive with ~6.5cm between the drive gear and heatbreak.
 * Larger K values will be needed for flexible filament and greater distances.
 * If this algorithm produces a higher speed offset than the extruder can handle (compared to E jerk)
 * print acceleration will be reduced during the affected moves to keep within the limit.
 *
 * See http://marlinfw.org/docs/features/lin_advance.html for full instructions.
 * Mention @Sebastianv650 on GitHub to alert the author of any issues.
 */
//#define LIN_ADVANCE
#if ENABLED(LIN_ADVANCE)
  #define LIN_ADVANCE_K 0.22  // Unit: mm compression per 1mm/s extruder speed
  //#define LA_DEBUG          // If enabled, this will generate debug information output over USB.
#endif

// @section leveling

#if ENABLED(MESH_BED_LEVELING) || ENABLED(AUTO_BED_LEVELING_UBL)
  // Override the mesh area if the automatic (max) area is too large
  //#define MESH_MIN_X MESH_INSET
  //#define MESH_MIN_Y MESH_INSET
  //#define MESH_MAX_X X_BED_SIZE - (MESH_INSET)
  //#define MESH_MAX_Y Y_BED_SIZE - (MESH_INSET)
#endif

/**
 * Repeatedly attempt G29 leveling until it succeeds.
 * Stop after G29_MAX_RETRIES attempts.
 */
//#define G29_RETRY_AND_RECOVER
#if ENABLED(G29_RETRY_AND_RECOVER)
  #define G29_MAX_RETRIES 3
  #define G29_HALT_ON_FAILURE
  /**
   * Specify the GCODE commands that will be executed when leveling succeeds,
   * between attempts, and after the maximum number of retries have been tried.
   */
  #define G29_SUCCESS_COMMANDS "M117 Bed leveling done."
  #define G29_RECOVER_COMMANDS "M117 Probe failed. Rewiping.\nG28\nG12 P0 S12 T0"
  #define G29_FAILURE_COMMANDS "M117 Bed leveling failed.\nG0 Z10\nM300 P25 S880\nM300 P50 S0\nM300 P25 S880\nM300 P50 S0\nM300 P25 S880\nM300 P50 S0\nG4 S1"
  /**
   * Specify an action command to send to the host on a recovery attempt or failure.
   * Will be sent in the form '//action:ACTION_ON_G29_FAILURE', e.g. '//action:probe_failed'.
   * The host must be configured to handle the action command.
   */
  #define G29_ACTION_ON_RECOVER "probe_rewipe"
  #define G29_ACTION_ON_FAILURE "probe_failed"
#endif

// @section extras

//
// G2/G3 Arc Support
//
//#define ARC_SUPPORT               // Disable this feature to save ~3226 bytes
#if ENABLED(ARC_SUPPORT)
  #define MM_PER_ARC_SEGMENT  1   // Length of each arc segment
  #define N_ARC_CORRECTION   25   // Number of intertpolated segments between corrections
  //#define ARC_P_CIRCLES         // Enable the 'P' parameter to specify complete circles
  //#define CNC_WORKSPACE_PLANES  // Allow G2/G3 to operate in XY, ZX, or YZ planes
#endif

// Support for G5 with XYZE destination and IJPQ offsets. Requires ~2666 bytes.
//#define BEZIER_CURVE_SUPPORT

// G38.2 and G38.3 Probe Target
// Set MULTIPLE_PROBING if you want G38 to double touch
//#define G38_PROBE_TARGET
#if ENABLED(G38_PROBE_TARGET)
  #define G38_MINIMUM_MOVE 0.0275 // minimum distance in mm that will produce a move (determined using the print statement in check_move)
#endif

// Moves (or segments) with fewer steps than this will be joined with the next move
#define MIN_STEPS_PER_SEGMENT 6

/**
 * Minimum delay after setting the stepper DIR (in ns)
 *     0 : No delay (Expect at least 10µS since one Stepper ISR must transpire)
 *    20 : Minimum for TMC2xxx drivers
 *   200 : Minimum for A4988 drivers
 *   400 : Minimum for A5984 drivers
 *   500 : Minimum for LV8729 drivers (guess, no info in datasheet)
 *   650 : Minimum for DRV8825 drivers
 *  1500 : Minimum for TB6600 drivers (guess, no info in datasheet)
 * 15000 : Minimum for TB6560 drivers (guess, no info in datasheet)
 *
 * Override the default value based on the driver type set in Configuration.h.
 */
//#define MINIMUM_STEPPER_DIR_DELAY 650

/**
 * Minimum stepper driver pulse width (in µs)
 *   0 : Smallest possible width the MCU can produce, compatible with TMC2xxx drivers
 *   1 : Minimum for A4988, A5984, and LV8729 stepper drivers
 *   2 : Minimum for DRV8825 stepper drivers
 *   3 : Minimum for TB6600 stepper drivers
 *  30 : Minimum for TB6560 stepper drivers
 *
 * Override the default value based on the driver type set in Configuration.h.
 */
//#define MINIMUM_STEPPER_PULSE 2

/**
 * Maximum stepping rate (in Hz) the stepper driver allows
 *  If undefined, defaults to 1MHz / (2 * MINIMUM_STEPPER_PULSE)
 *  500000 : Maximum for A4988 stepper driver
 *  400000 : Maximum for TMC2xxx stepper drivers
 *  250000 : Maximum for DRV8825 stepper driver
 *  150000 : Maximum for TB6600 stepper driver
 *  130000 : Maximum for LV8729 stepper driver
 *   15000 : Maximum for TB6560 stepper driver
 *
 * Override the default value based on the driver type set in Configuration.h.
 */
//#define MAXIMUM_STEPPER_RATE 250000

// @section temperature

// Control heater 0 and heater 1 in parallel.
//#define HEATERS_PARALLEL

//===========================================================================
//================================= Buffers =================================
//===========================================================================

// @section hidden

// The number of linear motions that can be in the plan at any give time.
// THE BLOCK_BUFFER_SIZE NEEDS TO BE A POWER OF 2 (e.g. 8, 16, 32) because shifts and ors are used to do the ring-buffering.
#if ENABLED(SDSUPPORT)
  #define BLOCK_BUFFER_SIZE 16 // SD,LCD,Buttons take more memory, block buffer needs to be smaller
#else
  #define BLOCK_BUFFER_SIZE 64 // maximize block buffer
#endif

// @section serial

// The ASCII buffer for serial input
#define MAX_CMD_SIZE 96
#define BUFSIZE 4

// Transmission to Host Buffer Size
// To save 386 bytes of PROGMEM (and TX_BUFFER_SIZE+3 bytes of RAM) set to 0.
// To buffer a simple "ok" you need 4 bytes.
// For ADVANCED_OK (M105) you need 32 bytes.
// For debug-echo: 128 bytes for the optimal speed.
// Other output doesn't need to be that speedy.
// :[0, 2, 4, 8, 16, 32, 64, 128, 256]
#define TX_BUFFER_SIZE 32

// Host Receive Buffer Size
// Without XON/XOFF flow control (see SERIAL_XON_XOFF below) 32 bytes should be enough.
// To use flow control, set this buffer size to at least 1024 bytes.
// :[0, 2, 4, 8, 16, 32, 64, 128, 256, 512, 1024, 2048]
//#define RX_BUFFER_SIZE 1024

#if RX_BUFFER_SIZE >= 1024
  // Enable to have the controller send XON/XOFF control characters to
  // the host to signal the RX buffer is becoming full.
  //#define SERIAL_XON_XOFF
#endif

#if ENABLED(SDSUPPORT)
  // Enable this option to collect and display the maximum
  // RX queue usage after transferring a file to SD.
  //#define SERIAL_STATS_MAX_RX_QUEUED

  // Enable this option to collect and display the number
  // of dropped bytes after a file transfer to SD.
  //#define SERIAL_STATS_DROPPED_RX
#endif

// Enable an emergency-command parser to intercept certain commands as they
// enter the serial receive buffer, so they cannot be blocked.
// Currently handles M108, M112, M410
// Does not work on boards using AT90USB (USBCON) processors!
//#define EMERGENCY_PARSER

// Bad Serial-connections can miss a received command by sending an 'ok'
// Therefore some clients abort after 30 seconds in a timeout.
// Some other clients start sending commands while receiving a 'wait'.
// This "wait" is only sent when the buffer is empty. 1 second is a good value here.
#define NO_TIMEOUTS 1000 // Milliseconds

// Some clients will have this feature soon. This could make the NO_TIMEOUTS unnecessary.
#define ADVANCED_OK

// @section extras

/**
 * Firmware-based and LCD-controlled retract
 *
 * Add G10 / G11 commands for automatic firmware-based retract / recover.
 * Use M207 and M208 to define parameters for retract / recover.
 *
 * Use M209 to enable or disable auto-retract.
 * With auto-retract enabled, all G1 E moves within the set range
 * will be converted to firmware-based retract/recover moves.
 *
 * Be sure to turn off auto-retract during filament change.
 *
 * Note that M207 / M208 / M209 settings are saved to EEPROM.
 *
 */
//#define FWRETRACT
#if ENABLED(FWRETRACT)
  #define FWRETRACT_AUTORETRACT           // costs ~500 bytes of PROGMEM
  #if ENABLED(FWRETRACT_AUTORETRACT)
    #define MIN_AUTORETRACT 0.1           // When auto-retract is on, convert E moves of this length and over
    #define MAX_AUTORETRACT 10.0          // Upper limit for auto-retract conversion
  #endif
  #define RETRACT_LENGTH 3                // Default retract length (positive mm)
  #define RETRACT_LENGTH_SWAP 13          // Default swap retract length (positive mm), for extruder change
  #define RETRACT_FEEDRATE 45             // Default feedrate for retracting (mm/s)
  #define RETRACT_ZLIFT 0                 // Default retract Z-lift
  #define RETRACT_RECOVER_LENGTH 0        // Default additional recover length (mm, added to retract length when recovering)
  #define RETRACT_RECOVER_LENGTH_SWAP 0   // Default additional swap recover length (mm, added to retract length when recovering from extruder change)
  #define RETRACT_RECOVER_FEEDRATE 8      // Default feedrate for recovering from retraction (mm/s)
  #define RETRACT_RECOVER_FEEDRATE_SWAP 8 // Default feedrate for recovering from swap retraction (mm/s)
#endif

/**
 * Extra Fan Speed
 * Adds a secondary fan speed for each print-cooling fan.
 *   'M106 P<fan> T3-255' : Set a secondary speed for <fan>
 *   'M106 P<fan> T2'     : Use the set secondary speed
 *   'M106 P<fan> T1'     : Restore the previous fan speed
 */
//#define EXTRA_FAN_SPEED

/**
 * Advanced Pause
 * Experimental feature for filament change support and for parking the nozzle when paused.
 * Adds the GCode M600 for initiating filament change.
 * If PARK_HEAD_ON_PAUSE enabled, adds the GCode M125 to pause printing and park the nozzle.
 *
 * Requires an LCD display.
 * Requires NOZZLE_PARK_FEATURE.
 * This feature is required for the default FILAMENT_RUNOUT_SCRIPT.
 */
//#define ADVANCED_PAUSE_FEATURE
#if ENABLED(ADVANCED_PAUSE_FEATURE)
  #define PAUSE_PARK_RETRACT_FEEDRATE         60  // (mm/s) Initial retract feedrate.
  #define PAUSE_PARK_RETRACT_LENGTH            2  // (mm) Initial retract.
                                                  // This short retract is done immediately, before parking the nozzle.
  #define FILAMENT_CHANGE_UNLOAD_FEEDRATE     10  // (mm/s) Unload filament feedrate. This can be pretty fast.
  #define FILAMENT_CHANGE_UNLOAD_ACCEL        25  // (mm/s^2) Lower acceleration may allow a faster feedrate.
  #define FILAMENT_CHANGE_UNLOAD_LENGTH      100  // (mm) The length of filament for a complete unload.
                                                  //   For Bowden, the full length of the tube and nozzle.
                                                  //   For direct drive, the full length of the nozzle.
                                                  //   Set to 0 for manual unloading.
  #define FILAMENT_CHANGE_SLOW_LOAD_FEEDRATE   6  // (mm/s) Slow move when starting load.
  #define FILAMENT_CHANGE_SLOW_LOAD_LENGTH     0  // (mm) Slow length, to allow time to insert material.
                                                  // 0 to disable start loading and skip to fast load only
  #define FILAMENT_CHANGE_FAST_LOAD_FEEDRATE   6  // (mm/s) Load filament feedrate. This can be pretty fast.
  #define FILAMENT_CHANGE_FAST_LOAD_ACCEL     25  // (mm/s^2) Lower acceleration may allow a faster feedrate.
  #define FILAMENT_CHANGE_FAST_LOAD_LENGTH     0  // (mm) Load length of filament, from extruder gear to nozzle.
                                                  //   For Bowden, the full length of the tube and nozzle.
                                                  //   For direct drive, the full length of the nozzle.
  //#define ADVANCED_PAUSE_CONTINUOUS_PURGE       // Purge continuously up to the purge length until interrupted.
  #define ADVANCED_PAUSE_PURGE_FEEDRATE        3  // (mm/s) Extrude feedrate (after loading). Should be slower than load feedrate.
  #define ADVANCED_PAUSE_PURGE_LENGTH         50  // (mm) Length to extrude after loading.
                                                  //   Set to 0 for manual extrusion.
                                                  //   Filament can be extruded repeatedly from the Filament Change menu
                                                  //   until extrusion is consistent, and to purge old filament.

                                                  // Filament Unload does a Retract, Delay, and Purge first:
  #define FILAMENT_UNLOAD_RETRACT_LENGTH      13  // (mm) Unload initial retract length.
  #define FILAMENT_UNLOAD_DELAY             5000  // (ms) Delay for the filament to cool after retract.
  #define FILAMENT_UNLOAD_PURGE_LENGTH         8  // (mm) An unretract is done, then this length is purged.

  #define PAUSE_PARK_NOZZLE_TIMEOUT           45  // (seconds) Time limit before the nozzle is turned off for safety.
  #define FILAMENT_CHANGE_ALERT_BEEPS         10  // Number of alert beeps to play when a response is needed.
  #define PAUSE_PARK_NO_STEPPER_TIMEOUT           // Enable for XYZ steppers to stay powered on during filament change.

  //#define PARK_HEAD_ON_PAUSE                    // Park the nozzle during pause and filament change.
  //#define HOME_BEFORE_FILAMENT_CHANGE           // Ensure homing has been completed prior to parking for filament change

  //#define FILAMENT_LOAD_UNLOAD_GCODES           // Add M701/M702 Load/Unload G-codes, plus Load/Unload in the LCD Prepare menu.
  //#define FILAMENT_UNLOAD_ALL_EXTRUDERS         // Allow M702 to unload all extruders above a minimum target temp (as set by M302)
#endif

// @section tmc

/**
 * TMC26X Stepper Driver options
 *
 * The TMC26XStepper library is required for this stepper driver.
 * https://github.com/trinamic/TMC26XStepper
 */
#if HAS_DRIVER(TMC26X)

  #define X_MAX_CURRENT     1000 // in mA
  #define X_SENSE_RESISTOR    91 // in mOhms
  #define X_MICROSTEPS        16 // number of microsteps

  #define X2_MAX_CURRENT    1000
  #define X2_SENSE_RESISTOR   91
  #define X2_MICROSTEPS       16

  #define Y_MAX_CURRENT     1000
  #define Y_SENSE_RESISTOR    91
  #define Y_MICROSTEPS        16

  #define Y2_MAX_CURRENT    1000
  #define Y2_SENSE_RESISTOR   91
  #define Y2_MICROSTEPS       16

  #define Z_MAX_CURRENT     1000
  #define Z_SENSE_RESISTOR    91
  #define Z_MICROSTEPS        16

  #define Z2_MAX_CURRENT    1000
  #define Z2_SENSE_RESISTOR   91
  #define Z2_MICROSTEPS       16

  #define Z3_MAX_CURRENT    1000
  #define Z3_SENSE_RESISTOR   91
  #define Z3_MICROSTEPS       16

  #define E0_MAX_CURRENT    1000
  #define E0_SENSE_RESISTOR   91
  #define E0_MICROSTEPS       16

  #define E1_MAX_CURRENT    1000
  #define E1_SENSE_RESISTOR   91
  #define E1_MICROSTEPS       16

  #define E2_MAX_CURRENT    1000
  #define E2_SENSE_RESISTOR   91
  #define E2_MICROSTEPS       16

  #define E3_MAX_CURRENT    1000
  #define E3_SENSE_RESISTOR   91
  #define E3_MICROSTEPS       16

  #define E4_MAX_CURRENT    1000
  #define E4_SENSE_RESISTOR   91
  #define E4_MICROSTEPS       16

  #define E5_MAX_CURRENT    1000
  #define E5_SENSE_RESISTOR   91
  #define E5_MICROSTEPS       16

#endif // TMC26X

// @section tmc_smart

/**
 * To use TMC2130 stepper drivers in SPI mode connect your SPI pins to
 * the hardware SPI interface on your board and define the required CS pins
 * in your `pins_MYBOARD.h` file. (e.g., RAMPS 1.4 uses AUX3 pins `X_CS_PIN 53`, `Y_CS_PIN 49`, etc.).
 * You may also use software SPI if you wish to use general purpose IO pins.
 *
 * The TMC2130Stepper library is required for this stepper driver.
 * https://github.com/teemuatlut/TMC2130Stepper
 *
 * To use TMC2208 stepper UART-configurable stepper drivers
 * connect #_SERIAL_TX_PIN to the driver side PDN_UART pin with a 1K resistor.
 * To use the reading capabilities, also connect #_SERIAL_RX_PIN
 * to PDN_UART without a resistor.
 * The drivers can also be used with hardware serial.
 *
 * The TMC2208Stepper library is required for this stepper driver.
 * https://github.com/teemuatlut/TMC2208Stepper
 */
#if HAS_TRINAMIC

  #define R_SENSE           0.11  // R_sense resistor for SilentStepStick2130
  #define HOLD_MULTIPLIER    0.5  // Scales down the holding current from run current
  #define INTERPOLATE       true  // Interpolate X/Y/Z_MICROSTEPS to 256

  #define X_CURRENT          800  // rms current in mA. Multiply by 1.41 for peak current.
  #define X_MICROSTEPS        16  // 0..256

  #define Y_CURRENT          800
  #define Y_MICROSTEPS        16

  #define Z_CURRENT          800
  #define Z_MICROSTEPS        16

  #define X2_CURRENT         800
  #define X2_MICROSTEPS       16

  #define Y2_CURRENT         800
  #define Y2_MICROSTEPS       16

  #define Z2_CURRENT         800
  #define Z2_MICROSTEPS       16

  #define Z3_CURRENT         800
  #define Z3_MICROSTEPS       16

  #define E0_CURRENT         800
  #define E0_MICROSTEPS       16

  #define E1_CURRENT         800
  #define E1_MICROSTEPS       16

  #define E2_CURRENT         800
  #define E2_MICROSTEPS       16

  #define E3_CURRENT         800
  #define E3_MICROSTEPS       16

  #define E4_CURRENT         800
  #define E4_MICROSTEPS       16

  #define E5_CURRENT         800
  #define E5_MICROSTEPS       16

  /**
   * Use software SPI for TMC2130.
   * The default SW SPI pins are defined the respective pins files,
   * but you can override or define them here.
   */
  //#define TMC_USE_SW_SPI
  //#define TMC_SW_MOSI       -1
  //#define TMC_SW_MISO       -1
  //#define TMC_SW_SCK        -1

  /**
   * Use Trinamic's ultra quiet stepping mode.
   * When disabled, Marlin will use spreadCycle stepping mode.
   */
  #define STEALTHCHOP

  /**
   * Monitor Trinamic TMC2130 and TMC2208 drivers for error conditions,
   * like overtemperature and short to ground. TMC2208 requires hardware serial.
   * In the case of overtemperature Marlin can decrease the driver current until error condition clears.
   * Other detected conditions can be used to stop the current print.
   * Relevant g-codes:
   * M906 - Set or get motor current in milliamps using axis codes X, Y, Z, E. Report values if no axis codes given.
   * M911 - Report stepper driver overtemperature pre-warn condition.
   * M912 - Clear stepper driver overtemperature pre-warn condition flag.
   * M122 S0/1 - Report driver parameters (Requires TMC_DEBUG)
   */
  //#define MONITOR_DRIVER_STATUS

  #if ENABLED(MONITOR_DRIVER_STATUS)
    #define CURRENT_STEP_DOWN     50  // [mA]
    #define REPORT_CURRENT_CHANGE
    #define STOP_ON_ERROR
  #endif

  /**
   * The driver will switch to spreadCycle when stepper speed is over HYBRID_THRESHOLD.
   * This mode allows for faster movements at the expense of higher noise levels.
   * STEALTHCHOP needs to be enabled.
   * M913 X/Y/Z/E to live tune the setting
   */
  //#define HYBRID_THRESHOLD

  #define X_HYBRID_THRESHOLD     100  // [mm/s]
  #define X2_HYBRID_THRESHOLD    100
  #define Y_HYBRID_THRESHOLD     100
  #define Y2_HYBRID_THRESHOLD    100
  #define Z_HYBRID_THRESHOLD       3
  #define Z2_HYBRID_THRESHOLD      3
  #define Z3_HYBRID_THRESHOLD      3
  #define E0_HYBRID_THRESHOLD     30
  #define E1_HYBRID_THRESHOLD     30
  #define E2_HYBRID_THRESHOLD     30
  #define E3_HYBRID_THRESHOLD     30
  #define E4_HYBRID_THRESHOLD     30
  #define E5_HYBRID_THRESHOLD     30

  /**
   * Use stallGuard2 to sense an obstacle and trigger an endstop.
   * You need to place a wire from the driver's DIAG1 pin to the X/Y endstop pin.
   * X, Y, and Z homing will always be done in spreadCycle mode.
   *
   * X/Y/Z_HOMING_SENSITIVITY is used for tuning the trigger sensitivity.
   * Higher values make the system LESS sensitive.
   * Lower value make the system MORE sensitive.
   * Too low values can lead to false positives, while too high values will collide the axis without triggering.
   * It is advised to set X/Y/Z_HOME_BUMP_MM to 0.
   * M914 X/Y/Z to live tune the setting
   */
  //#define SENSORLESS_HOMING // TMC2130 only

  #if ENABLED(SENSORLESS_HOMING)
    #define X_HOMING_SENSITIVITY  8
    #define Y_HOMING_SENSITIVITY  8
    //#define Z_HOMING_SENSITIVITY  8
  #endif

  /**
   * Enable M122 debugging command for TMC stepper drivers.
   * M122 S0/1 will enable continous reporting.
   */
  //#define TMC_DEBUG

  /**
   * M915 Z Axis Calibration
   *
   * - Adjust Z stepper current,
   * - Drive the Z axis to its physical maximum, and
   * - Home Z to account for the lost steps.
   *
   * Use M915 Snn to specify the current.
   * Use M925 Znn to add extra Z height to Z_MAX_POS.
   */
  //#define TMC_Z_CALIBRATION
  #if ENABLED(TMC_Z_CALIBRATION)
    #define CALIBRATION_CURRENT 250
    #define CALIBRATION_EXTRA_HEIGHT 10
  #endif

  /**
   * You can set your own advanced settings by filling in predefined functions.
   * A list of available functions can be found on the library github page
   * https://github.com/teemuatlut/TMC2130Stepper
   * https://github.com/teemuatlut/TMC2208Stepper
   *
   * Example:
   * #define TMC_ADV() { \
   *   stepperX.diag0_temp_prewarn(1); \
   *   stepperY.interpolate(0); \
   * }
   */
  #define TMC_ADV() {  }

#endif // HAS_TRINAMIC

// @section L6470

/**
 * L6470 Stepper Driver options
 *
 * The Arduino-L6470 library is required for this stepper driver.
 * https://github.com/ameyer/Arduino-L6470
 */
#if HAS_DRIVER(L6470)

  #define X_MICROSTEPS        16 // number of microsteps
  #define X_OVERCURRENT     2000 // maxc current in mA. If the current goes over this value, the driver will switch off
  #define X_STALLCURRENT    1500 // current in mA where the driver will detect a stall

  #define X2_MICROSTEPS       16
  #define X2_OVERCURRENT    2000
  #define X2_STALLCURRENT   1500

  #define Y_MICROSTEPS        16
  #define Y_OVERCURRENT     2000
  #define Y_STALLCURRENT    1500

  #define Y2_MICROSTEPS       16
  #define Y2_OVERCURRENT    2000
  #define Y2_STALLCURRENT   1500

  #define Z_MICROSTEPS        16
  #define Z_OVERCURRENT     2000
  #define Z_STALLCURRENT    1500

  #define Z2_MICROSTEPS       16
  #define Z2_OVERCURRENT    2000
  #define Z2_STALLCURRENT   1500

  #define Z3_MICROSTEPS       16
  #define Z3_OVERCURRENT    2000
  #define Z3_STALLCURRENT   1500

  #define E0_MICROSTEPS       16
  #define E0_OVERCURRENT    2000
  #define E0_STALLCURRENT   1500

  #define E1_MICROSTEPS       16
  #define E1_OVERCURRENT    2000
  #define E1_STALLCURRENT   1500

  #define E2_MICROSTEPS       16
  #define E2_OVERCURRENT    2000
  #define E2_STALLCURRENT   1500

  #define E3_MICROSTEPS       16
  #define E3_OVERCURRENT    2000
  #define E3_STALLCURRENT   1500

  #define E4_MICROSTEPS       16
  #define E4_OVERCURRENT    2000
  #define E4_STALLCURRENT   1500

  #define E5_MICROSTEPS       16
  #define E5_OVERCURRENT    2000
  #define E5_STALLCURRENT   1500

#endif // L6470

/**
 * TWI/I2C BUS
 *
 * This feature is an EXPERIMENTAL feature so it shall not be used on production
 * machines. Enabling this will allow you to send and receive I2C data from slave
 * devices on the bus.
 *
 * ; Example #1
 * ; This macro send the string "Marlin" to the slave device with address 0x63 (99)
 * ; It uses multiple M260 commands with one B<base 10> arg
 * M260 A99  ; Target slave address
 * M260 B77  ; M
 * M260 B97  ; a
 * M260 B114 ; r
 * M260 B108 ; l
 * M260 B105 ; i
 * M260 B110 ; n
 * M260 S1   ; Send the current buffer
 *
 * ; Example #2
 * ; Request 6 bytes from slave device with address 0x63 (99)
 * M261 A99 B5
 *
 * ; Example #3
 * ; Example serial output of a M261 request
 * echo:i2c-reply: from:99 bytes:5 data:hello
 */

// @section i2cbus

//#define EXPERIMENTAL_I2CBUS
#define I2C_SLAVE_ADDRESS  0 // Set a value from 8 to 127 to act as a slave

// @section extras

/**
 * Spindle & Laser control
 *
 * Add the M3, M4, and M5 commands to turn the spindle/laser on and off, and
 * to set spindle speed, spindle direction, and laser power.
 *
 * SuperPid is a router/spindle speed controller used in the CNC milling community.
 * Marlin can be used to turn the spindle on and off. It can also be used to set
 * the spindle speed from 5,000 to 30,000 RPM.
 *
 * You'll need to select a pin for the ON/OFF function and optionally choose a 0-5V
 * hardware PWM pin for the speed control and a pin for the rotation direction.
 *
 * See http://marlinfw.org/docs/configuration/laser_spindle.html for more config details.
 */
//#define SPINDLE_LASER_ENABLE
#if ENABLED(SPINDLE_LASER_ENABLE)

  #define SPINDLE_LASER_ENABLE_INVERT   false  // set to "true" if the on/off function is reversed
  #define SPINDLE_LASER_PWM             true   // set to true if your controller supports setting the speed/power
  #define SPINDLE_LASER_PWM_INVERT      true   // set to "true" if the speed/power goes up when you want it to go slower
  #define SPINDLE_LASER_POWERUP_DELAY   5000   // delay in milliseconds to allow the spindle/laser to come up to speed/power
  #define SPINDLE_LASER_POWERDOWN_DELAY 5000   // delay in milliseconds to allow the spindle to stop
  #define SPINDLE_DIR_CHANGE            true   // set to true if your spindle controller supports changing spindle direction
  #define SPINDLE_INVERT_DIR            false
  #define SPINDLE_STOP_ON_DIR_CHANGE    true   // set to true if Marlin should stop the spindle before changing rotation direction

  /**
   *  The M3 & M4 commands use the following equation to convert PWM duty cycle to speed/power
   *
   *  SPEED/POWER = PWM duty cycle * SPEED_POWER_SLOPE + SPEED_POWER_INTERCEPT
   *    where PWM duty cycle varies from 0 to 255
   *
   *  set the following for your controller (ALL MUST BE SET)
   */

  #define SPEED_POWER_SLOPE    118.4
  #define SPEED_POWER_INTERCEPT  0
  #define SPEED_POWER_MIN     5000
  #define SPEED_POWER_MAX    30000    // SuperPID router controller 0 - 30,000 RPM

  //#define SPEED_POWER_SLOPE      0.3922
  //#define SPEED_POWER_INTERCEPT  0
  //#define SPEED_POWER_MIN       10
  //#define SPEED_POWER_MAX      100      // 0-100%
#endif

/**
 * Filament Width Sensor
 *
 * Measures the filament width in real-time and adjusts
 * flow rate to compensate for any irregularities.
 *
 * Also allows the measured filament diameter to set the
 * extrusion rate, so the slicer only has to specify the
 * volume.
 *
 * Only a single extruder is supported at this time.
 *
 *  34 RAMPS_14    : Analog input 5 on the AUX2 connector
 *  81 PRINTRBOARD : Analog input 2 on the Exp1 connector (version B,C,D,E)
 * 301 RAMBO       : Analog input 3
 *
 * Note: May require analog pins to be defined for other boards.
 */
//#define FILAMENT_WIDTH_SENSOR

#if ENABLED(FILAMENT_WIDTH_SENSOR)
  #define FILAMENT_SENSOR_EXTRUDER_NUM 0    // Index of the extruder that has the filament sensor. :[0,1,2,3,4]
  #define MEASUREMENT_DELAY_CM        14    // (cm) The distance from the filament sensor to the melting chamber

  #define FILWIDTH_ERROR_MARGIN        0.25 // (mm) If a measurement differs too much from nominal width ignore it
  #define MAX_MEASUREMENT_DELAY       20    // (bytes) Buffer size for stored measurements (1 byte per cm). Must be larger than MEASUREMENT_DELAY_CM.

  #define DEFAULT_MEASURED_FILAMENT_DIA DEFAULT_NOMINAL_FILAMENT_DIA // Set measured to nominal initially

  // Display filament width on the LCD status line. Status messages will expire after 5 seconds.
  //#define FILAMENT_LCD_DISPLAY
#endif

/**
 * CNC Coordinate Systems
 *
 * Enables G53 and G54-G59.3 commands to select coordinate systems
 * and G92.1 to reset the workspace to native machine space.
 */
//#define CNC_COORDINATE_SYSTEMS

/**
 * M43 - display pin status, watch pins for changes, watch endstops & toggle LED, Z servo probe test, toggle pins
 */
//#define PINS_DEBUGGING

/**
 * Auto-report temperatures with M155 S<seconds>
 */
#define AUTO_REPORT_TEMPERATURES

/**
 * Include capabilities in M115 output
 */
#define EXTENDED_CAPABILITIES_REPORT

/**
 * Disable all Volumetric extrusion options
 */
//#define NO_VOLUMETRICS

#if DISABLED(NO_VOLUMETRICS)
  /**
   * Volumetric extrusion default state
   * Activate to make volumetric extrusion the default method,
   * with DEFAULT_NOMINAL_FILAMENT_DIA as the default diameter.
   *
   * M200 D0 to disable, M200 Dn to set a new diameter.
   */
  //#define VOLUMETRIC_DEFAULT_ON
#endif

/**
 * Enable this option for a leaner build of Marlin that removes all
 * workspace offsets, simplifying coordinate transformations, leveling, etc.
 *
 *  - M206 and M428 are disabled.
 *  - G92 will revert to its behavior from Marlin 1.0.
 */
//#define NO_WORKSPACE_OFFSETS

/**
 * Set the number of proportional font spaces required to fill up a typical character space.
 * This can help to better align the output of commands like `G29 O` Mesh Output.
 *
 * For clients that use a fixed-width font (like OctoPrint), leave this set to 1.0.
 * Otherwise, adjust according to your client and font.
 */
#define PROPORTIONAL_FONT_RATIO 1.0

/**
 * Spend 28 bytes of SRAM to optimize the GCode parser
 */
#define FASTER_GCODE_PARSER

/**
 * User-defined menu items that execute custom GCode
 */
//#define CUSTOM_USER_MENUS
#if ENABLED(CUSTOM_USER_MENUS)
  //#define CUSTOM_USER_MENU_TITLE "Custom Commands"
  #define USER_SCRIPT_DONE "M117 User Script Done"
  #define USER_SCRIPT_AUDIBLE_FEEDBACK
  //#define USER_SCRIPT_RETURN  // Return to status screen after a script

  #define USER_DESC_1 "Home & UBL Info"
  #define USER_GCODE_1 "G28\nG29 W"

  #define USER_DESC_2 "Preheat for PLA"
  #define USER_GCODE_2 "M140 S" STRINGIFY(PREHEAT_1_TEMP_BED) "\nM104 S" STRINGIFY(PREHEAT_1_TEMP_HOTEND)

  #define USER_DESC_3 "Preheat for ABS"
  #define USER_GCODE_3 "M140 S" STRINGIFY(PREHEAT_2_TEMP_BED) "\nM104 S" STRINGIFY(PREHEAT_2_TEMP_HOTEND)

  #define USER_DESC_4 "Heat Bed/Home/Level"
  #define USER_GCODE_4 "M140 S" STRINGIFY(PREHEAT_2_TEMP_BED) "\nG28\nG29"

  //#define USER_DESC_5 "Home & Info"
  //#define USER_GCODE_5 "G28\nM503"
#endif

/**
 * Specify an action command to send to the host when the printer is killed.
 * Will be sent in the form '//action:ACTION_ON_KILL', e.g. '//action:poweroff'.
 * The host must be configured to handle the action command.
 */
//#define ACTION_ON_KILL "poweroff"

/**
 * Specify an action command to send to the host on pause and resume.
 * Will be sent in the form '//action:ACTION_ON_PAUSE', e.g. '//action:pause'.
 * The host must be configured to handle the action command.
 */
//#define ACTION_ON_PAUSE "pause"
//#define ACTION_ON_RESUME "resume"

//===========================================================================
//====================== I2C Position Encoder Settings ======================
//===========================================================================

/**
 *  I2C position encoders for closed loop control.
 *  Developed by Chris Barr at Aus3D.
 *
 *  Wiki: http://wiki.aus3d.com.au/Magnetic_Encoder
 *  Github: https://github.com/Aus3D/MagneticEncoder
 *
 *  Supplier: http://aus3d.com.au/magnetic-encoder-module
 *  Alternative Supplier: http://reliabuild3d.com/
 *
 *  Reilabuild encoders have been modified to improve reliability.
 */

//#define I2C_POSITION_ENCODERS
#if ENABLED(I2C_POSITION_ENCODERS)

  #define I2CPE_ENCODER_CNT         1                       // The number of encoders installed; max of 5
                                                            // encoders supported currently.

  #define I2CPE_ENC_1_ADDR          I2CPE_PRESET_ADDR_X     // I2C address of the encoder. 30-200.
  #define I2CPE_ENC_1_AXIS          X_AXIS                  // Axis the encoder module is installed on.  <X|Y|Z|E>_AXIS.
  #define I2CPE_ENC_1_TYPE          I2CPE_ENC_TYPE_LINEAR   // Type of encoder:  I2CPE_ENC_TYPE_LINEAR -or-
                                                            // I2CPE_ENC_TYPE_ROTARY.
  #define I2CPE_ENC_1_TICKS_UNIT    2048                    // 1024 for magnetic strips with 2mm poles; 2048 for
                                                            // 1mm poles. For linear encoders this is ticks / mm,
                                                            // for rotary encoders this is ticks / revolution.
  //#define I2CPE_ENC_1_TICKS_REV     (16 * 200)            // Only needed for rotary encoders; number of stepper
                                                            // steps per full revolution (motor steps/rev * microstepping)
  //#define I2CPE_ENC_1_INVERT                              // Invert the direction of axis travel.
  #define I2CPE_ENC_1_EC_METHOD     I2CPE_ECM_MICROSTEP     // Type of error error correction.
  #define I2CPE_ENC_1_EC_THRESH     0.10                    // Threshold size for error (in mm) above which the
                                                            // printer will attempt to correct the error; errors
                                                            // smaller than this are ignored to minimize effects of
                                                            // measurement noise / latency (filter).

  #define I2CPE_ENC_2_ADDR          I2CPE_PRESET_ADDR_Y     // Same as above, but for encoder 2.
  #define I2CPE_ENC_2_AXIS          Y_AXIS
  #define I2CPE_ENC_2_TYPE          I2CPE_ENC_TYPE_LINEAR
  #define I2CPE_ENC_2_TICKS_UNIT    2048
  //#define I2CPE_ENC_2_TICKS_REV   (16 * 200)
  //#define I2CPE_ENC_2_INVERT
  #define I2CPE_ENC_2_EC_METHOD     I2CPE_ECM_MICROSTEP
  #define I2CPE_ENC_2_EC_THRESH     0.10

  #define I2CPE_ENC_3_ADDR          I2CPE_PRESET_ADDR_Z     // Encoder 3.  Add additional configuration options
  #define I2CPE_ENC_3_AXIS          Z_AXIS                  // as above, or use defaults below.

  #define I2CPE_ENC_4_ADDR          I2CPE_PRESET_ADDR_E     // Encoder 4.
  #define I2CPE_ENC_4_AXIS          E_AXIS

  #define I2CPE_ENC_5_ADDR          34                      // Encoder 5.
  #define I2CPE_ENC_5_AXIS          E_AXIS

  // Default settings for encoders which are enabled, but without settings configured above.
  #define I2CPE_DEF_TYPE            I2CPE_ENC_TYPE_LINEAR
  #define I2CPE_DEF_ENC_TICKS_UNIT  2048
  #define I2CPE_DEF_TICKS_REV       (16 * 200)
  #define I2CPE_DEF_EC_METHOD       I2CPE_ECM_NONE
  #define I2CPE_DEF_EC_THRESH       0.1

  //#define I2CPE_ERR_THRESH_ABORT  100.0                   // Threshold size for error (in mm) error on any given
                                                            // axis after which the printer will abort. Comment out to
                                                            // disable abort behaviour.

  #define I2CPE_TIME_TRUSTED        10000                   // After an encoder fault, there must be no further fault
                                                            // for this amount of time (in ms) before the encoder
                                                            // is trusted again.

  /**
   * Position is checked every time a new command is executed from the buffer but during long moves,
   * this setting determines the minimum update time between checks. A value of 100 works well with
   * error rolling average when attempting to correct only for skips and not for vibration.
   */
  #define I2CPE_MIN_UPD_TIME_MS     4                       // (ms) Minimum time between encoder checks.

  // Use a rolling average to identify persistant errors that indicate skips, as opposed to vibration and noise.
  #define I2CPE_ERR_ROLLING_AVERAGE

#endif // I2C_POSITION_ENCODERS

/**
 * MAX7219 Debug Matrix
 *
 * Add support for a low-cost 8x8 LED Matrix based on the Max7219 chip as a realtime status display.
 * Requires 3 signal wires. Some useful debug options are included to demonstrate its usage.
 */
//#define MAX7219_DEBUG
#if ENABLED(MAX7219_DEBUG)
  #define MAX7219_CLK_PIN   64
  #define MAX7219_DIN_PIN   57
  #define MAX7219_LOAD_PIN  44

  //#define MAX7219_GCODE          // Add the M7219 G-code to control the LED matrix
  #define MAX7219_INIT_TEST    2   // Do a test pattern at initialization (Set to 2 for spiral)
  #define MAX7219_NUMBER_UNITS 1   // Number of Max7219 units in chain.
  #define MAX7219_ROTATE       0   // Rotate the display clockwise (in multiples of +/- 90°)
                                   // connector at:  right=0   bottom=-90  top=90  left=180
  //#define MAX7219_REVERSE_ORDER  // The individual LED matrix units may be in reversed order

  /**
   * Sample debug features
   * If you add more debug displays, be careful to avoid conflicts!
   */
  #define MAX7219_DEBUG_PRINTER_ALIVE    // Blink corner LED of 8x8 matrix to show that the firmware is functioning
  #define MAX7219_DEBUG_PLANNER_HEAD  3  // Show the planner queue head position on this and the next LED matrix row
  #define MAX7219_DEBUG_PLANNER_TAIL  5  // Show the planner queue tail position on this and the next LED matrix row

  #define MAX7219_DEBUG_PLANNER_QUEUE 0  // Show the current planner queue depth on this and the next LED matrix row
                                         // If you experience stuttering, reboots, etc. this option can reveal how
                                         // tweaks made to the configuration are affecting the printer in real-time.
#endif

/**
 * NanoDLP Sync support
 *
 * Add support for Synchronized Z moves when using with NanoDLP. G0/G1 axis moves will output "Z_move_comp"
 * string to enable synchronization with DLP projector exposure. This change will allow to use
 * [[WaitForDoneMessage]] instead of populating your gcode with M400 commands
 */
//#define NANODLP_Z_SYNC
#if ENABLED(NANODLP_Z_SYNC)
  //#define NANODLP_ALL_AXIS  // Enables "Z_move_comp" output on any axis move.
                              // Default behaviour is limited to Z axis only.
#endif

/**
 * WiFi Support (Espressif ESP32 WiFi)
 */
//#define WIFISUPPORT
#if ENABLED(WIFISUPPORT)
  #define WIFI_SSID "Wifi SSID"
  #define WIFI_PWD  "Wifi Password"
#endif

// Enable Marlin dev mode which adds some special commands
//#define MARLIN_DEV_MODE

#endif // CONFIGURATION_ADV_H<|MERGE_RESOLUTION|>--- conflicted
+++ resolved
@@ -775,16 +775,6 @@
  */
 #define BABYSTEPPING
 #if ENABLED(BABYSTEPPING)
-<<<<<<< HEAD
-  //#define BABYSTEP_XY                   // Also enable X/Y Babystepping. Not supported on DELTA!
-  #define BABYSTEP_INVERT_Z false         // Change if Z babysteps should go the other way
-  #define BABYSTEP_MULTIPLICATOR 2        // Babysteps are very small. Increase for faster motion.
-  //#define BABYSTEP_ZPROBE_OFFSET          // Combine M851 Z and Babystepping
-  //#define DOUBLECLICK_FOR_Z_BABYSTEPPING  // Double-click on the Status Screen for Z Babystepping.
-  #define DOUBLECLICK_MAX_INTERVAL  1500  // Maximum interval between clicks, in milliseconds.
-                                          // Note: Extra time may be added to mitigate controller latency.
-  //#define BABYSTEP_ZPROBE_GFX_OVERLAY   // Enable graphical overlay on Z-offset editor
-=======
   //#define BABYSTEP_XY              // Also enable X/Y Babystepping. Not supported on DELTA!
   #define BABYSTEP_INVERT_Z false    // Change if Z babysteps should go the other way
   #define BABYSTEP_MULTIPLICATOR 2   // Babysteps are very small. Increase for faster motion.
@@ -793,7 +783,6 @@
   #define DOUBLECLICK_MAX_INTERVAL 1500 // Maximum interval between clicks, in milliseconds.
                                         // Note: Extra time may be added to mitigate controller latency.
   //#define BABYSTEP_ZPROBE_GFX_OVERLAY // Enable graphical overlay on Z-offset editor
->>>>>>> 935b1209
   #if ENABLED(BABYSTEP_ZPROBE_OFFSET)
     //#define BABYSTEP_HOTEND_Z_OFFSET // For multiple hotends, babystep relative Z offsets
   #endif
