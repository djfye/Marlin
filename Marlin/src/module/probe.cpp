--- conflicted
+++ resolved
@@ -431,11 +431,7 @@
         BUZZ(100, 698);
 
         const char * const ds_str = deploy ? PSTR(MSG_MANUAL_DEPLOY) : PSTR(MSG_MANUAL_STOW);
-<<<<<<< HEAD
-        lcd_setalertstatusPGM(ds_str);
-=======
         lcd_setstatusPGM(ds_str);
->>>>>>> 935b1209
         serialprintPGM(ds_str);
         SERIAL_EOL();
 
