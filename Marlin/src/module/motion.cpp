--- conflicted
+++ resolved
@@ -512,20 +512,6 @@
     #define SCARA_MIN_SEGMENT_LENGTH 0.5
   #endif
 
-  #if IS_SCARA
-    /**
-     * Before raising this value, use M665 S[seg_per_sec] to decrease
-     * the number of segments-per-second. Default is 200. Some deltas
-     * do better with 160 or lower. It would be good to know how many
-     * segments-per-second are actually possible for SCARA on AVR.
-     *
-     * Longer segments result in less kinematic overhead
-     * but may produce jagged lines. Try 0.5mm, 1.0mm, and 2.0mm
-     * and compare the difference.
-     */
-    #define SCARA_MIN_SEGMENT_LENGTH 0.5
-  #endif
-
   /**
    * Prepare a linear move in a DELTA or SCARA setup.
    *
@@ -598,10 +584,6 @@
     #if DISABLED(SCARA_FEEDRATE_SCALING)
       const float cartesian_segment_mm = cartesian_mm * inv_segments;
     #endif
-<<<<<<< HEAD
-
-=======
->>>>>>> 93524c19
 
     /*
     SERIAL_ECHOPAIR("mm=", cartesian_mm);
