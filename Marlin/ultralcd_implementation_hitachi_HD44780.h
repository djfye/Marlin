--- conflicted
+++ resolved
@@ -413,14 +413,8 @@
 }
 
 char lcd_print(char* str) {
-<<<<<<< HEAD
-  char c;
-  unsigned char i = 0;
-  char n = 0;
-=======
   char c, n = 0;;
   unsigned char i = 0;
->>>>>>> 8c5bb387
   while((c = str[i++])) {
       n += charset_mapper(c);
   }
