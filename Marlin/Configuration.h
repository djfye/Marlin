--- conflicted
+++ resolved
@@ -70,18 +70,8 @@
 
 // @section info
 
-<<<<<<< HEAD
-// User-specified version info of this build to display in [Pronterface, etc] terminal window during
-// startup. Implementation of an idea by Prof Braino to inform user that any changes made to this
-// build by the user have been successfully uploaded into firmware.
+// Author info of this build printed to the host during boot and M115
 #define STRING_CONFIG_H_AUTHOR "(djfye, Ultibots K250VS config)" // Who made the changes.
-#define SHOW_BOOTSCREEN
-#define STRING_SPLASH_LINE1 SHORT_BUILD_VERSION // will be shown during bootup in line 1
-#define STRING_SPLASH_LINE2 WEBSITE_URL         // will be shown during bootup in line 2
-=======
-// Author info of this build printed to the host during boot and M115
-#define STRING_CONFIG_H_AUTHOR "(none, default config)" // Who made the changes.
->>>>>>> 12c595c6
 
 /**
  * *** VENDORS PLEASE READ ***
