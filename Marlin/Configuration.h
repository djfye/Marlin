--- conflicted
+++ resolved
@@ -645,7 +645,6 @@
  *          TMC5130, TMC5130_STANDALONE
  * :['A4988', 'A5984', 'DRV8825', 'LV8729', 'L6470', 'TB6560', 'TB6600', 'TMC2100', 'TMC2130', 'TMC2130_STANDALONE', 'TMC2208', 'TMC2208_STANDALONE', 'TMC26X', 'TMC26X_STANDALONE', 'TMC2660', 'TMC2660_STANDALONE', 'TMC5130', 'TMC5130_STANDALONE']
  */
-<<<<<<< HEAD
 #define X_DRIVER_TYPE  TMC2130
 #define Y_DRIVER_TYPE  TMC2130
 #define Z_DRIVER_TYPE  TMC2130
@@ -657,19 +656,6 @@
 //#define E2_DRIVER_TYPE TMC2130
 //#define E3_DRIVER_TYPE TMC2130
 //#define E4_DRIVER_TYPE TMC2130
-=======
-//#define X_DRIVER_TYPE  A4988
-//#define Y_DRIVER_TYPE  A4988
-//#define Z_DRIVER_TYPE  A4988
-//#define X2_DRIVER_TYPE A4988
-//#define Y2_DRIVER_TYPE A4988
-//#define Z2_DRIVER_TYPE A4988
-//#define E0_DRIVER_TYPE A4988
-//#define E1_DRIVER_TYPE A4988
-//#define E2_DRIVER_TYPE A4988
-//#define E3_DRIVER_TYPE A4988
-//#define E4_DRIVER_TYPE A4988
->>>>>>> 952a1bc9
 
 // Enable this feature if all enabled endstop pins are interrupt-capable.
 // This will remove the need to poll the interrupt pins, saving many CPU cycles.
