--- conflicted
+++ resolved
@@ -387,17 +387,10 @@
 #define PID_MAX BANG_MAX // Limits current to nozzle while PID is active (see PID_FUNCTIONAL_RANGE below); 255=full current
 #define PID_K1 0.95      // Smoothing factor within any PID loop
 #if ENABLED(PIDTEMP)
-<<<<<<< HEAD
-  #define PID_AUTOTUNE_MENU // Add PID Autotune to the LCD "Temperature" menu to run M303 and apply the result.
-  //#define PID_DEBUG // Sends debug data to the serial port.
-  //#define PID_OPENLOOP 1 // Puts PID in open loop. M104/M140 sets the output power from 0 to PID_MAX
-  //#define SLOW_PWM_HEATERS // PWM with very low frequency (roughly 0.125Hz=8s) and minimum state time of approximately 1s useful for heaters driven by a relay
-=======
-  //#define PID_AUTOTUNE_MENU     // Add PID Autotune to the LCD "Temperature" menu to run M303 and apply the result.
+  #define PID_AUTOTUNE_MENU       // Add PID Autotune to the LCD "Temperature" menu to run M303 and apply the result.
   //#define PID_DEBUG             // Sends debug data to the serial port.
   //#define PID_OPENLOOP 1        // Puts PID in open loop. M104/M140 sets the output power from 0 to PID_MAX
   //#define SLOW_PWM_HEATERS      // PWM with very low frequency (roughly 0.125Hz=8s) and minimum state time of approximately 1s useful for heaters driven by a relay
->>>>>>> 55144284
   //#define PID_PARAMS_PER_HOTEND // Uses separate PID parameters for each extruder (useful for mismatched extruders)
                                   // Set/get with gcode: M301 E[extruder number, 0-2]
   #define PID_FUNCTIONAL_RANGE 10 // If the temperature difference between the target temperature and the actual temperature
