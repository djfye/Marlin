--- conflicted
+++ resolved
@@ -398,7 +398,7 @@
   //#define DEFAULT_Ki 2.25
   //#define DEFAULT_Kd 440
 
-  // FIND YOUR OWN: "M303 E0 C8 S240" to run autotune on the bed at 90 degreesC for 8 cycles.
+  // FIND YOUR OWN: "M303 E0 C8 S240" to run autotune on the hotend at 240 degreesC for 8 cycles.
 
   // Ultibots 24V 40W cartridge heater
   #define DEFAULT_Kp 13.832483
@@ -452,7 +452,7 @@
   //#define DEFAULT_bedKi 1.41
   //#define DEFAULT_bedKd 1675.16
 
-  // FIND YOUR OWN: "M303 E-1 C8 S110" to run autotune on the bed at 90 degreesC for 8 cycles.
+  // FIND YOUR OWN: "M303 E-1 C8 S110" to run autotune on the bed at 110 degreesC for 8 cycles.
 
   // JSR 120V 400W silicone heater
   #define DEFAULT_bedKp 93.211769
@@ -839,19 +839,11 @@
 // X and Y axis travel speed (mm/m) between probes
 #define XY_PROBE_SPEED 3000
 
-<<<<<<< HEAD
-// Speed for the first approach when double-probing (MULTIPLE_PROBING == 2)
+// Feedrate (mm/m) for the first approach when double-probing (MULTIPLE_PROBING == 2)
 #define Z_PROBE_SPEED_FAST (HOMING_FEEDRATE_Z / 16.666)      //HOMING_FEEDRATE_Z
 
-// Speed for the "accurate" probe of each point
+// Feedrate (mm/m) for the "accurate" probe of each point
 #define Z_PROBE_SPEED_SLOW (Z_PROBE_SPEED_FAST / 4)
-=======
-// Feedrate (mm/m) for the first approach when double-probing (MULTIPLE_PROBING == 2)
-#define Z_PROBE_SPEED_FAST HOMING_FEEDRATE_Z
-
-// Feedrate (mm/m) for the "accurate" probe of each point
-#define Z_PROBE_SPEED_SLOW (Z_PROBE_SPEED_FAST / 2)
->>>>>>> 05fca752
 
 // The number of probes to perform at each point.
 //   Set to 2 for a fast/slow probe, using the second probe result.
