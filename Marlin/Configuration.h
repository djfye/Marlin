/**
 * Marlin 3D Printer Firmware
 * Copyright (C) 2016 MarlinFirmware [https://github.com/MarlinFirmware/Marlin]
 *
 * Based on Sprinter and grbl.
 * Copyright (C) 2011 Camiel Gubbels / Erik van der Zalm
 *
 * This program is free software: you can redistribute it and/or modify
 * it under the terms of the GNU General Public License as published by
 * the Free Software Foundation, either version 3 of the License, or
 * (at your option) any later version.
 *
 * This program is distributed in the hope that it will be useful,
 * but WITHOUT ANY WARRANTY; without even the implied warranty of
 * MERCHANTABILITY or FITNESS FOR A PARTICULAR PURPOSE.  See the
 * GNU General Public License for more details.
 *
 * You should have received a copy of the GNU General Public License
 * along with this program.  If not, see <http://www.gnu.org/licenses/>.
 *
 */
#pragma once

/**
 * Configuration.h
 *
 * Basic settings such as:
 *
 * - Type of electronics
 * - Type of temperature sensor
 * - Printer geometry
 * - Endstop configuration
 * - LCD controller
 * - Extra features
 *
 * Advanced settings can be found in Configuration_adv.h
 *
 */
#define CONFIGURATION_H_VERSION 020000

//===========================================================================
//============================= Getting Started =============================
//===========================================================================

/**
 * Here are some standard links for getting your machine calibrated:
 *
 * http://reprap.org/wiki/Calibration
 * http://youtu.be/wAL9d7FgInk
 * http://calculator.josefprusa.cz
 * http://reprap.org/wiki/Triffid_Hunter%27s_Calibration_Guide
 * http://www.thingiverse.com/thing:5573
 * https://sites.google.com/site/repraplogphase/calibration-of-your-reprap
 * http://www.thingiverse.com/thing:298812
 */

//===========================================================================
//============================= DELTA Printer ===============================
//===========================================================================
// For a Delta printer start with one of the configuration files in the
// config/examples/delta directory and customize for your machine.
//

//===========================================================================
//============================= SCARA Printer ===============================
//===========================================================================
// For a SCARA printer start with the configuration files in
// config/examples/SCARA and customize for your machine.
//

// @section info

// User-specified version info of this build to display in [Pronterface, etc] terminal window during
// startup. Implementation of an idea by Prof Braino to inform user that any changes made to this
// build by the user have been successfully uploaded into firmware.
#define STRING_CONFIG_H_AUTHOR "(djfye, Ultibots K250VS config)" // Who made the changes.
#define SHOW_BOOTSCREEN
#define STRING_SPLASH_LINE1 SHORT_BUILD_VERSION // will be shown during bootup in line 1
#define STRING_SPLASH_LINE2 WEBSITE_URL         // will be shown during bootup in line 2

/**
 * *** VENDORS PLEASE READ ***
 *
 * Marlin allows you to add a custom boot image for Graphical LCDs.
 * With this option Marlin will first show your custom screen followed
 * by the standard Marlin logo with version number and web URL.
 *
 * We encourage you to take advantage of this new feature and we also
 * respectfully request that you retain the unmodified Marlin boot screen.
 */

// Enable to show the bitmap in Marlin/_Bootscreen.h on startup.
//#define SHOW_CUSTOM_BOOTSCREEN

// Enable to show the bitmap in Marlin/_Statusscreen.h on the status screen.
//#define CUSTOM_STATUS_SCREEN_IMAGE

// @section machine

/**
 * Select the serial port on the board to use for communication with the host.
 * This allows the connection of wireless adapters (for instance) to non-default port pins.
 * Note: The first serial port (-1 or 0) will always be used by the Arduino bootloader.
 *
 * :[-1, 0, 1, 2, 3, 4, 5, 6, 7]
 */
#define SERIAL_PORT 0

/**
 * Select a secondary serial port on the board to use for communication with the host.
 * This allows the connection of wireless adapters (for instance) to non-default port pins.
 * Serial port -1 is the USB emulated serial port, if available.
 *
 * :[-1, 0, 1, 2, 3, 4, 5, 6, 7]
 */
#define SERIAL_PORT_2 2

/**
 * This setting determines the communication speed of the printer.
 *
 * 250000 works in most cases, but you might try a lower speed if
 * you commonly experience drop-outs during host printing.
 * You may try up to 1000000 to speed up SD file transfer.
 *
 * :[2400, 9600, 19200, 38400, 57600, 115200, 250000, 500000, 1000000]
 */
#define BAUDRATE 250000

// Enable the Bluetooth serial interface on AT90USB devices
//#define BLUETOOTH

// The following define selects which electronics board you have.
// Please choose the name from boards.h that matches your setup
#ifndef MOTHERBOARD
  #define MOTHERBOARD BOARD_RURAMPS4D_13
#endif

// Optional custom name for your RepStrap or other custom machine
// Displayed in the LCD "Ready" message
#define CUSTOM_MACHINE_NAME "Ultibots K250VS"

// Define this to set a unique identifier for this printer, (Used by some programs to differentiate between machines)
// You can use an online service to generate a random UUID. (eg http://www.uuidgenerator.net/version4)
//#define MACHINE_UUID "00000000-0000-0000-0000-000000000000"

// @section extruder

// This defines the number of extruders
// :[1, 2, 3, 4, 5, 6]
#define EXTRUDERS 1

// Generally expected filament diameter (1.75, 2.85, 3.0, ...). Used for Volumetric, Filament Width Sensor, etc.
#define DEFAULT_NOMINAL_FILAMENT_DIA 2.85

// For Cyclops or any "multi-extruder" that shares a single nozzle.
//#define SINGLENOZZLE

/**
 * Průša MK2 Single Nozzle Multi-Material Multiplexer, and variants.
 *
 * This device allows one stepper driver on a control board to drive
 * two to eight stepper motors, one at a time, in a manner suitable
 * for extruders.
 *
 * This option only allows the multiplexer to switch on tool-change.
 * Additional options to configure custom E moves are pending.
 */
//#define MK2_MULTIPLEXER
#if ENABLED(MK2_MULTIPLEXER)
  // Override the default DIO selector pins here, if needed.
  // Some pins files may provide defaults for these pins.
  //#define E_MUX0_PIN 40  // Always Required
  //#define E_MUX1_PIN 42  // Needed for 3 to 8 inputs
  //#define E_MUX2_PIN 44  // Needed for 5 to 8 inputs
#endif

// A dual extruder that uses a single stepper motor
//#define SWITCHING_EXTRUDER
#if ENABLED(SWITCHING_EXTRUDER)
  #define SWITCHING_EXTRUDER_SERVO_NR 0
  #define SWITCHING_EXTRUDER_SERVO_ANGLES { 0, 90 } // Angles for E0, E1[, E2, E3]
  #if EXTRUDERS > 3
    #define SWITCHING_EXTRUDER_E23_SERVO_NR 1
  #endif
#endif

// A dual-nozzle that uses a servomotor to raise/lower one of the nozzles
//#define SWITCHING_NOZZLE
#if ENABLED(SWITCHING_NOZZLE)
  #define SWITCHING_NOZZLE_SERVO_NR 0
  #define SWITCHING_NOZZLE_SERVO_ANGLES { 0, 90 }   // Angles for E0, E1
#endif

/**
 * Two separate X-carriages with extruders that connect to a moving part
 * via a magnetic docking mechanism. Requires SOL1_PIN and SOL2_PIN.
 */
//#define PARKING_EXTRUDER
#if ENABLED(PARKING_EXTRUDER)
  #define PARKING_EXTRUDER_SOLENOIDS_INVERT           // If enabled, the solenoid is NOT magnetized with applied voltage
  #define PARKING_EXTRUDER_SOLENOIDS_PINS_ACTIVE LOW  // LOW or HIGH pin signal energizes the coil
  #define PARKING_EXTRUDER_SOLENOIDS_DELAY 250        // Delay (ms) for magnetic field. No delay if 0 or not defined.
  #define PARKING_EXTRUDER_PARKING_X { -78, 184 }     // X positions for parking the extruders
  #define PARKING_EXTRUDER_GRAB_DISTANCE 1            // (mm) Distance to move beyond the parking point to grab the extruder
  //#define MANUAL_SOLENOID_CONTROL                   // Manual control of docking solenoids with M380 S / M381
#endif

/**
 * Switching Toolhead
 *
 * Support for swappable and dockable toolheads, such as
 * the E3D Tool Changer. Toolheads are locked with a servo.
 */
//#define SWITCHING_TOOLHEAD
#if ENABLED(SWITCHING_TOOLHEAD)
  #define SWITCHING_TOOLHEAD_SERVO_NR       2         // Index of the servo connector
  #define SWITCHING_TOOLHEAD_SERVO_ANGLES { 0, 180 }  // (degrees) Angles for Lock, Unlock
  #define SWITCHING_TOOLHEAD_Y_POS        235         // (mm) Y position of the toolhead dock
  #define SWITCHING_TOOLHEAD_Y_SECURITY    10         // (mm) Security distance Y axis
  #define SWITCHING_TOOLHEAD_Y_CLEAR       60         // (mm) Minimum distance from dock for unobstructed X axis
  #define SWITCHING_TOOLHEAD_X_POS        { 215, 0 }  // (mm) X positions for parking the extruders
#endif

/**
 * "Mixing Extruder"
 *   - Adds G-codes M163 and M164 to set and "commit" the current mix factors.
 *   - Extends the stepping routines to move multiple steppers in proportion to the mix.
 *   - Optional support for Repetier Firmware's 'M164 S<index>' supporting virtual tools.
 *   - This implementation supports up to two mixing extruders.
 *   - Enable DIRECT_MIXING_IN_G1 for M165 and mixing in G1 (from Pia Taubert's reference implementation).
 */
//#define MIXING_EXTRUDER
#if ENABLED(MIXING_EXTRUDER)
  #define MIXING_STEPPERS 2        // Number of steppers in your mixing extruder
  #define MIXING_VIRTUAL_TOOLS 16  // Use the Virtual Tool method with M163 and M164
  //#define DIRECT_MIXING_IN_G1    // Allow ABCDHI mix factors in G1 movement commands
#endif

// Offset of the extruders (uncomment if using more than one and relying on firmware to position when changing).
// The offset has to be X=0, Y=0 for the extruder 0 hotend (default extruder).
// For the other hotends it is their distance from the extruder 0 hotend.
//#define HOTEND_OFFSET_X {0.0, 20.00} // (mm) relative X-offset for each nozzle
//#define HOTEND_OFFSET_Y {0.0, 5.00}  // (mm) relative Y-offset for each nozzle
//#define HOTEND_OFFSET_Z {0.0, 0.00}  // (mm) relative Z-offset for each nozzle

// @section machine

/**
 * Select your power supply here. Use 0 if you haven't connected the PS_ON_PIN
 *
 * 0 = No Power Switch
 * 1 = ATX
 * 2 = X-Box 360 203Watts (the blue wire connected to PS_ON and the red wire to VCC)
 *
 * :{ 0:'No power switch', 1:'ATX', 2:'X-Box 360' }
 */
#define POWER_SUPPLY 1

#if POWER_SUPPLY > 0
  // Enable this option to leave the PSU off at startup.
  // Power to steppers and heaters will need to be turned on with M80.
  //#define PS_DEFAULT_OFF

  //#define AUTO_POWER_CONTROL        // Enable automatic control of the PS_ON pin
  #if ENABLED(AUTO_POWER_CONTROL)
    #define AUTO_POWER_FANS           // Turn on PSU if fans need power
    #define AUTO_POWER_E_FANS
    #define AUTO_POWER_CONTROLLERFAN
    #define POWER_TIMEOUT 30
  #endif

#endif

// @section temperature

//===========================================================================
//============================= Thermal Settings ============================
//===========================================================================

/**
 * --NORMAL IS 4.7kohm PULLUP!-- 1kohm pullup can be used on hotend sensor, using correct resistor and table
 *
 * Temperature sensors available:
 *
 *    -4 : thermocouple with AD8495
 *    -3 : thermocouple with MAX31855 (only for sensor 0)
 *    -2 : thermocouple with MAX6675 (only for sensor 0)
 *    -1 : thermocouple with AD595
 *     0 : not used
 *     1 : 100k thermistor - best choice for EPCOS 100k (4.7k pullup)
 *     2 : 200k thermistor - ATC Semitec 204GT-2 (4.7k pullup)
 *     3 : Mendel-parts thermistor (4.7k pullup)
 *     4 : 10k thermistor !! do not use it for a hotend. It gives bad resolution at high temp. !!
 *     5 : 100K thermistor - ATC Semitec 104GT-2/104NT-4-R025H42G (Used in ParCan & J-Head) (4.7k pullup)
 *   501 : 100K Zonestar (Tronxy X3A) Thermistor
 *     6 : 100k EPCOS - Not as accurate as table 1 (created using a fluke thermocouple) (4.7k pullup)
 *     7 : 100k Honeywell thermistor 135-104LAG-J01 (4.7k pullup)
 *    71 : 100k Honeywell thermistor 135-104LAF-J01 (4.7k pullup)
 *     8 : 100k 0603 SMD Vishay NTCS0603E3104FXT (4.7k pullup)
 *     9 : 100k GE Sensing AL03006-58.2K-97-G1 (4.7k pullup)
 *    10 : 100k RS thermistor 198-961 (4.7k pullup)
 *    11 : 100k beta 3950 1% thermistor (4.7k pullup)
 *    12 : 100k 0603 SMD Vishay NTCS0603E3104FXT (4.7k pullup) (calibrated for Makibox hot bed)
 *    13 : 100k Hisens 3950  1% up to 300°C for hotend "Simple ONE " & "Hotend "All In ONE"
 *    15 : 100k thermistor calibration for JGAurora A5 hotend
 *    20 : the PT100 circuit found in the Ultimainboard V2.x
 *    60 : 100k Maker's Tool Works Kapton Bed Thermistor beta=3950
 *    61 : 100k Formbot / Vivedino 3950 350C thermistor 4.7k pullup
 *    66 : 4.7M High Temperature thermistor from Dyze Design
 *    70 : the 100K thermistor found in the bq Hephestos 2
 *    75 : 100k Generic Silicon Heat Pad with NTC 100K MGB18-104F39050L32 thermistor
 *
 *       1k ohm pullup tables - This is atypical, and requires changing out the 4.7k pullup for 1k.
 *                              (but gives greater accuracy and more stable PID)
 *    51 : 100k thermistor - EPCOS (1k pullup)
 *    52 : 200k thermistor - ATC Semitec 204GT-2 (1k pullup)
 *    55 : 100k thermistor - ATC Semitec 104GT-2 (Used in ParCan & J-Head) (1k pullup)
 *
 *  1047 : Pt1000 with 4k7 pullup
 *  1010 : Pt1000 with 1k pullup (non standard)
 *   147 : Pt100 with 4k7 pullup
 *   110 : Pt100 with 1k pullup (non standard)
 *
 *         Use these for Testing or Development purposes. NEVER for production machine.
 *   998 : Dummy Table that ALWAYS reads 25°C or the temperature defined below.
 *   999 : Dummy Table that ALWAYS reads 100°C or the temperature defined below.
 *
 * :{ '0': "Not used", '1':"100k / 4.7k - EPCOS", '2':"200k / 4.7k - ATC Semitec 204GT-2", '3':"Mendel-parts / 4.7k", '4':"10k !! do not use for a hotend. Bad resolution at high temp. !!", '5':"100K / 4.7k - ATC Semitec 104GT-2 (Used in ParCan & J-Head)", '501':"100K Zonestar (Tronxy X3A)", '6':"100k / 4.7k EPCOS - Not as accurate as Table 1", '7':"100k / 4.7k Honeywell 135-104LAG-J01", '8':"100k / 4.7k 0603 SMD Vishay NTCS0603E3104FXT", '9':"100k / 4.7k GE Sensing AL03006-58.2K-97-G1", '10':"100k / 4.7k RS 198-961", '11':"100k / 4.7k beta 3950 1%", '12':"100k / 4.7k 0603 SMD Vishay NTCS0603E3104FXT (calibrated for Makibox hot bed)", '13':"100k Hisens 3950  1% up to 300°C for hotend 'Simple ONE ' & hotend 'All In ONE'", '20':"PT100 (Ultimainboard V2.x)", '51':"100k / 1k - EPCOS", '52':"200k / 1k - ATC Semitec 204GT-2", '55':"100k / 1k - ATC Semitec 104GT-2 (Used in ParCan & J-Head)", '60':"100k Maker's Tool Works Kapton Bed Thermistor beta=3950", '61':"100k Formbot / Vivedino 3950 350C thermistor 4.7k pullup", '66':"Dyze Design 4.7M High Temperature thermistor", '70':"the 100K thermistor found in the bq Hephestos 2", '71':"100k / 4.7k Honeywell 135-104LAF-J01", '147':"Pt100 / 4.7k", '1047':"Pt1000 / 4.7k", '110':"Pt100 / 1k (non-standard)", '1010':"Pt1000 / 1k (non standard)", '-4':"Thermocouple + AD8495", '-3':"Thermocouple + MAX31855 (only for sensor 0)", '-2':"Thermocouple + MAX6675 (only for sensor 0)", '-1':"Thermocouple + AD595",'998':"Dummy 1", '999':"Dummy 2" }
 */
#define TEMP_SENSOR_0 1047
#define TEMP_SENSOR_1 0
#define TEMP_SENSOR_2 0
#define TEMP_SENSOR_3 0
#define TEMP_SENSOR_4 0
#define TEMP_SENSOR_5 0
#define TEMP_SENSOR_BED 75
#define TEMP_SENSOR_CHAMBER 0

// Dummy thermistor constant temperature readings, for use with 998 and 999
#define DUMMY_THERMISTOR_998_VALUE 25
#define DUMMY_THERMISTOR_999_VALUE 100

// Use temp sensor 1 as a redundant sensor with sensor 0. If the readings
// from the two sensors differ too much the print will be aborted.
//#define TEMP_SENSOR_1_AS_REDUNDANT
#define MAX_REDUNDANT_TEMP_SENSOR_DIFF 10

// Extruder temperature must be close to target for this long before M109 returns success
#define TEMP_RESIDENCY_TIME 2   // (seconds)
#define TEMP_HYSTERESIS 3       // (degC) range of +/- temperatures considered "close" to the target one
#define TEMP_WINDOW     1       // (degC) Window around target to start the residency timer x degC early.

// Bed temperature must be close to target for this long before M190 returns success
#define TEMP_BED_RESIDENCY_TIME 2   // (seconds)
#define TEMP_BED_HYSTERESIS 3       // (degC) range of +/- temperatures considered "close" to the target one
#define TEMP_BED_WINDOW     1       // (degC) Window around target to start the residency timer x degC early.

// The minimal temperature defines the temperature below which the heater will not be enabled It is used
// to check that the wiring to the thermistor is not broken.
// Otherwise this would lead to the heater being powered on all the time.
#define HEATER_0_MINTEMP 5
#define HEATER_1_MINTEMP 5
#define HEATER_2_MINTEMP 5
#define HEATER_3_MINTEMP 5
#define HEATER_4_MINTEMP 5
#define HEATER_5_MINTEMP 5
#define BED_MINTEMP 5

// When temperature exceeds max temp, your heater will be switched off.
// This feature exists to protect your hotend from overheating accidentally, but *NOT* from thermistor short/failure!
// You should use MINTEMP for thermistor short/failure protection.
#define HEATER_0_MAXTEMP 300
#define HEATER_1_MAXTEMP 300
#define HEATER_2_MAXTEMP 300
#define HEATER_3_MAXTEMP 300
#define HEATER_4_MAXTEMP 300
#define HEATER_5_MAXTEMP 300
#define BED_MAXTEMP 150

//===========================================================================
//============================= PID Settings ================================
//===========================================================================
// PID Tuning Guide here: http://reprap.org/wiki/PID_Tuning

// Comment the following line to disable PID and enable bang-bang.
#define PIDTEMP
#define BANG_MAX 255     // Limits current to nozzle while in bang-bang mode; 255=full current
#define PID_MAX BANG_MAX // Limits current to nozzle while PID is active (see PID_FUNCTIONAL_RANGE below); 255=full current
#define PID_K1 0.95      // Smoothing factor within any PID loop
#if ENABLED(PIDTEMP)
  #define PID_AUTOTUNE_MENU       // Add PID Autotune to the LCD "Temperature" menu to run M303 and apply the result.
  //#define PID_DEBUG             // Sends debug data to the serial port.
  //#define PID_OPENLOOP 1        // Puts PID in open loop. M104/M140 sets the output power from 0 to PID_MAX
  //#define SLOW_PWM_HEATERS      // PWM with very low frequency (roughly 0.125Hz=8s) and minimum state time of approximately 1s useful for heaters driven by a relay
  //#define PID_PARAMS_PER_HOTEND // Uses separate PID parameters for each extruder (useful for mismatched extruders)
                                  // Set/get with gcode: M301 E[extruder number, 0-2]
  #define PID_FUNCTIONAL_RANGE 10 // If the temperature difference between the target temperature and the actual temperature
                                  // is more than PID_FUNCTIONAL_RANGE then the PID will be shut off and the heater will be set to min/max.

  // If you are using a pre-configured hotend then you can use one of the value sets by uncommenting it
  // oXis Kossel k800 XL
  //#define DEFAULT_Kp 22.04
  //#define DEFAULT_Ki 1.65
  //#define DEFAULT_Kd 73.67

  // Kossel k800 XL
  //#define DEFAULT_Kp 22.25
  //#define DEFAULT_Ki 1.45
  //#define DEFAULT_Kd 85.30

  // MakerGear
  //#define DEFAULT_Kp 7.0
  //#define DEFAULT_Ki 0.1
  //#define DEFAULT_Kd 12

  // Mendel Parts V9 on 12V
  //#define DEFAULT_Kp 63.0
  //#define DEFAULT_Ki 2.25
  //#define DEFAULT_Kd 440

  // FIND YOUR OWN: "M303 E0 C8 S240" to run autotune on the hotend at 240 degreesC for 8 cycles.

  // Ultibots 24V 40W cartridge heater
  #define DEFAULT_Kp 13.832483
  #define DEFAULT_Ki 0.649931
  #define DEFAULT_Kd 73.599190

#endif // PIDTEMP

//===========================================================================
//============================= PID > Bed Temperature Control ===============
//===========================================================================

/**
 * PID Bed Heating
 *
 * If this option is enabled set PID constants below.
 * If this option is disabled, bang-bang will be used and BED_LIMIT_SWITCHING will enable hysteresis.
 *
 * The PID frequency will be the same as the extruder PWM.
 * If PID_dT is the default, and correct for the hardware/configuration, that means 7.689Hz,
 * which is fine for driving a square wave into a resistive load and does not significantly
 * impact FET heating. This also works fine on a Fotek SSR-10DA Solid State Relay into a 250W
 * heater. If your configuration is significantly different than this and you don't understand
 * the issues involved, don't use bed PID until someone else verifies that your hardware works.
 */
#define PIDTEMPBED

//#define BED_LIMIT_SWITCHING

/**
 * Max Bed Power
 * Applies to all forms of bed control (PID, bang-bang, and bang-bang with hysteresis).
 * When set to any value below 255, enables a form of PWM to the bed that acts like a divider
 * so don't use it unless you are OK with PWM on your bed. (See the comment on enabling PIDTEMPBED)
 */
#define MAX_BED_POWER 255 // limits duty cycle to bed; 255=full current

#if ENABLED(PIDTEMPBED)

  //#define PID_BED_DEBUG // Sends debug data to the serial port.

  // 120V 250W silicone heater into 4mm borosilicate (MendelMax 1.5+)
  // from FOPDT model - kp=.39 Tp=405 Tdead=66, Tc set to 79.2, aggressive factor of .15 (vs .1, 1, 10)
  //#define  DEFAULT_bedKp 15.00
  //#define  DEFAULT_bedKi .04
  //#define  DEFAULT_bedKd 305.4

  // 120V 250W silicone heater into 4mm borosilicate (MendelMax 1.5+)
  // from pidautotune
  //#define DEFAULT_bedKp 97.1
  //#define DEFAULT_bedKi 1.41
  //#define DEFAULT_bedKd 1675.16

  // FIND YOUR OWN: "M303 E-1 C8 S110" to run autotune on the bed at 110 degreesC for 8 cycles.

  // JSR 120V 400W silicone heater
  #define DEFAULT_bedKp 93.211769
  #define DEFAULT_bedKi 10.130062
  #define DEFAULT_bedKd 214.422028

#endif // PIDTEMPBED

// @section extruder

/**
 * Prevent extrusion if the temperature is below EXTRUDE_MINTEMP.
 * Add M302 to set the minimum extrusion temperature and/or turn
 * cold extrusion prevention on and off.
 *
 * *** IT IS HIGHLY RECOMMENDED TO LEAVE THIS OPTION ENABLED! ***
 */
#define PREVENT_COLD_EXTRUSION
#define EXTRUDE_MINTEMP 170

/**
 * Prevent a single extrusion longer than EXTRUDE_MAXLENGTH.
 * Note: For Bowden Extruders make this large enough to allow load/unload.
 */
#define PREVENT_LENGTHY_EXTRUDE
#define EXTRUDE_MAXLENGTH 100

//===========================================================================
//======================== Thermal Runaway Protection =======================
//===========================================================================

/**
 * Thermal Protection provides additional protection to your printer from damage
 * and fire. Marlin always includes safe min and max temperature ranges which
 * protect against a broken or disconnected thermistor wire.
 *
 * The issue: If a thermistor falls out, it will report the much lower
 * temperature of the air in the room, and the the firmware will keep
 * the heater on.
 *
 * If you get "Thermal Runaway" or "Heating failed" errors the
 * details can be tuned in Configuration_adv.h
 */

#define THERMAL_PROTECTION_HOTENDS // Enable thermal protection for all extruders
#define THERMAL_PROTECTION_BED     // Enable thermal protection for the heated bed

//===========================================================================
//============================= Mechanical Settings =========================
//===========================================================================

// @section machine

// Uncomment one of these options to enable CoreXY, CoreXZ, or CoreYZ kinematics
// either in the usual order or reversed
//#define COREXY
//#define COREXZ
//#define COREYZ
//#define COREYX
//#define COREZX
//#define COREZY

//===========================================================================
//============================== Delta Settings =============================
//===========================================================================
// Enable DELTA kinematics and most of the default configuration for Deltas
#define DELTA

#if ENABLED(DELTA)

  // Make delta curves from many straight lines (linear interpolation).
  // This is a trade-off between visible corners (not enough segments)
  // and processor overload (too many expensive sqrt calls).
  #define DELTA_SEGMENTS_PER_SECOND 200

  // After homing move down to a height where XY movement is unconstrained
  //#define DELTA_HOME_TO_SAFE_ZONE

  // Delta calibration menu
  // uncomment to add three points calibration menu option.
  // See http://minow.blogspot.com/index.html#4918805519571907051
  //#define DELTA_CALIBRATION_MENU

  // uncomment to add G33 Delta Auto-Calibration (Enable EEPROM_SETTINGS to store results)
  #define DELTA_AUTO_CALIBRATION

  // NOTE NB all values for DELTA_* values MUST be floating point, so always have a decimal point in them

  #if ENABLED(DELTA_AUTO_CALIBRATION)
    // set the default number of probe points : n*n (1 -> 7)
    #define DELTA_CALIBRATION_DEFAULT_POINTS 7
  #endif

  #if ENABLED(DELTA_AUTO_CALIBRATION) || ENABLED(DELTA_CALIBRATION_MENU)
    // Set the radius for the calibration probe points - max 0.9 * DELTA_PRINTABLE_RADIUS for non-eccentric probes
    #define DELTA_CALIBRATION_RADIUS 100.0 // mm
    // Set the steprate for papertest probing
    #define PROBE_MANUALLY_STEP 0.05 // mm
  #endif

  // Print surface diameter/2 minus unreachable space (avoid collisions with vertical towers).
  #define DELTA_PRINTABLE_RADIUS 110.0 // mm

  // Center-to-center distance of the holes in the diagonal push rods.
  #define DELTA_DIAGONAL_ROD 315.0 // mm

  // height from z=0 to home position
  #define DELTA_HEIGHT 205.00 // get this value from auto calibrate

  #define DELTA_ENDSTOP_ADJ { 0.0, 0.0, 0.0 } // get these from auto calibrate

  // Horizontal distance bridged by diagonal push rods when effector is centered.
  #define DELTA_RADIUS 165.00 //mm  Get this value from auto calibrate

  // Trim adjustments for individual towers
  // tower angle corrections for X and Y tower / rotate XYZ so Z tower angle = 0
  // measured in degrees anticlockwise looking from above the printer
  #define DELTA_TOWER_ANGLE_TRIM { 0.0, 0.0, 0.0 } // get these values from auto calibrate

  // delta radius and diaginal rod adjustments measured in mm
  #define DELTA_RADIUS_TRIM_TOWER { 0.0, 0.0, 0.0 }
  #define DELTA_DIAGONAL_ROD_TRIM_TOWER { 0.0, 0.0, 0.0 }

#endif

//===========================================================================
//============================== Endstop Settings ===========================
//===========================================================================

// @section homing

// Specify here all the endstop connectors that are connected to any endstop or probe.
// Almost all printers will be using one per axis. Probes will use one or more of the
// extra connectors. Leave undefined any used for non-endstop and non-probe purposes.
//#define USE_XMIN_PLUG
//#define USE_YMIN_PLUG
//#define USE_ZMIN_PLUG // a Z probe
#define USE_XMAX_PLUG
#define USE_YMAX_PLUG
#define USE_ZMAX_PLUG

// Enable pullup for all endstops to prevent a floating state
//#define ENDSTOPPULLUPS
#if DISABLED(ENDSTOPPULLUPS)
  // Disable ENDSTOPPULLUPS to set pullups individually
  #define ENDSTOPPULLUP_XMAX
  #define ENDSTOPPULLUP_YMAX
  #define ENDSTOPPULLUP_ZMAX
  #define ENDSTOPPULLUP_XMIN
  #define ENDSTOPPULLUP_YMIN
  #define ENDSTOPPULLUP_ZMIN
  #define ENDSTOPPULLUP_ZMIN_PROBE
#endif

// Enable pulldown for all endstops to prevent a floating state
//#define ENDSTOPPULLDOWNS
#if DISABLED(ENDSTOPPULLDOWNS)
  // Disable ENDSTOPPULLDOWNS to set pulldowns individually
  //#define ENDSTOPPULLDOWN_XMAX
  //#define ENDSTOPPULLDOWN_YMAX
  //#define ENDSTOPPULLDOWN_ZMAX
  //#define ENDSTOPPULLDOWN_XMIN
  //#define ENDSTOPPULLDOWN_YMIN
  //#define ENDSTOPPULLDOWN_ZMIN
  //#define ENDSTOPPULLDOWN_ZMIN_PROBE
#endif

// Mechanical endstop with COM to ground and NC to Signal uses "false" here (most common setup).
#define X_MIN_ENDSTOP_INVERTING false // set to true to invert the logic of the endstop.
#define Y_MIN_ENDSTOP_INVERTING false // set to true to invert the logic of the endstop.
#define Z_MIN_ENDSTOP_INVERTING false // set to true to invert the logic of the endstop.
#define X_MAX_ENDSTOP_INVERTING true // set to true to invert the logic of the endstop.
#define Y_MAX_ENDSTOP_INVERTING true // set to true to invert the logic of the endstop.
#define Z_MAX_ENDSTOP_INVERTING true // set to true to invert the logic of the endstop.
#define Z_MIN_PROBE_ENDSTOP_INVERTING true // set to true to invert the logic of the probe.

/**
 * Stepper Drivers
 *
 * These settings allow Marlin to tune stepper driver timing and enable advanced options for
 * stepper drivers that support them. You may also override timing options in Configuration_adv.h.
 *
 * A4988 is assumed for unspecified drivers.
 *
 * Options: A4988, A5984, DRV8825, LV8729, L6470, TB6560, TB6600, TMC2100,
 *          TMC2130, TMC2130_STANDALONE, TMC2208, TMC2208_STANDALONE,
 *          TMC26X,  TMC26X_STANDALONE,  TMC2660, TMC2660_STANDALONE,
 *          TMC5130, TMC5130_STANDALONE
 * :['A4988', 'A5984', 'DRV8825', 'LV8729', 'L6470', 'TB6560', 'TB6600', 'TMC2100', 'TMC2130', 'TMC2130_STANDALONE', 'TMC2208', 'TMC2208_STANDALONE', 'TMC26X', 'TMC26X_STANDALONE', 'TMC2660', 'TMC2660_STANDALONE', 'TMC5130', 'TMC5130_STANDALONE']
 */
#define X_DRIVER_TYPE  TMC2130
#define Y_DRIVER_TYPE  TMC2130
#define Z_DRIVER_TYPE  TMC2130
//#define X2_DRIVER_TYPE TMC2130
//#define Y2_DRIVER_TYPE TMC2130
//#define Z2_DRIVER_TYPE TMC2130
#define E0_DRIVER_TYPE TMC2130
#define E1_DRIVER_TYPE TMC2130
#define E2_DRIVER_TYPE TMC2130
//#define E3_DRIVER_TYPE TMC2130
//#define E4_DRIVER_TYPE TMC2130
//#define E5_DRIVER_TYPE TMC2130

// Enable this feature if all enabled endstop pins are interrupt-capable.
// This will remove the need to poll the interrupt pins, saving many CPU cycles.
//#define ENDSTOP_INTERRUPTS_FEATURE

/**
 * Endstop Noise Threshold
 *
 * Enable if your probe or endstops falsely trigger due to noise.
 *
 * - Higher values may affect repeatability or accuracy of some bed probes.
 * - To fix noise install a 100nF ceramic capacitor inline with the switch.
 * - This feature is not required for common micro-switches mounted on PCBs
 *   based on the Makerbot design, which already have the 100nF capacitor.
 *
 * :[2,3,4,5,6,7]
 */
//#define ENDSTOP_NOISE_THRESHOLD 5

//=============================================================================
//============================== Movement Settings ============================
//=============================================================================
// @section motion

/**
 * Default Settings
 *
 * These settings can be reset by M502
 *
 * Note that if EEPROM is enabled, saved values will override these.
 */

/**
 * With this option each E stepper can have its own factors for the
 * following movement settings. If fewer factors are given than the
 * total number of extruders, the last value applies to the rest.
 */
#define DISTINCT_E_FACTORS

/**
 * Default Axis Steps Per Unit (steps/mm)
 * Override with M92
 *                                      X, Y, Z, E0 [, E1[, E2[, E3[, E4[, E5]]]]]
 */
// variables to calculate steps
#define XYZ_FULL_STEPS_PER_ROTATION 400
#define XYZ_MICROSTEPS 128
#define XYZ_BELT_PITCH 2
#define XYZ_PULLEY_TEETH 20
#define E0_MSTEPS 56.4320375

// delta speeds must be the same on xyz
#define E0_STEPS ((E0_MSTEPS) * (XYZ_MICROSTEPS))
#define E0_VSTEPS ((E0_MSTEPS) / 6.3793965 * (XYZ_MICROSTEPS))
#define DEFAULT_XYZ_STEPS_PER_UNIT ((XYZ_FULL_STEPS_PER_ROTATION) * (XYZ_MICROSTEPS) / double(XYZ_BELT_PITCH) / double(XYZ_PULLEY_TEETH))
#if DISABLED(VOLUMETRIC_DEFAULT_ON)
  #define DEFAULT_AXIS_STEPS_PER_UNIT   { DEFAULT_XYZ_STEPS_PER_UNIT, DEFAULT_XYZ_STEPS_PER_UNIT, DEFAULT_XYZ_STEPS_PER_UNIT, E0_STEPS }   // default steps per unit for PowerWasp
#else
  #define DEFAULT_AXIS_STEPS_PER_UNIT   { DEFAULT_XYZ_STEPS_PER_UNIT, DEFAULT_XYZ_STEPS_PER_UNIT, DEFAULT_XYZ_STEPS_PER_UNIT, E0_VSTEPS }   // default steps per unit for PowerWasp
#endif

/**
 * Default Max Feed Rate (mm/s)
 * Override with M203
 *                                      X, Y, Z, E0 [, E1[, E2[, E3[, E4[, E5]]]]]
 */
#define DEFAULT_MAX_FEEDRATE          { 500, 500, 500, 50 }

/**
 * Default Max Acceleration (change/s) change = mm/s
 * (Maximum start speed for accelerated moves)
 * Override with M201
 *                                      X, Y, Z, E0 [, E1[, E2[, E3[, E4[, E5]]]]]
 */
#define DEFAULT_MAX_ACCELERATION      { 1000, 1000, 1000, 1000 }

/**
 * Default Acceleration (change/s) change = mm/s
 * Override with M204
 *
 *   M204 P    Acceleration
 *   M204 R    Retract Acceleration
 *   M204 T    Travel Acceleration
 */
#define DEFAULT_ACCELERATION          1000    // X, Y, Z and E acceleration for printing moves
#define DEFAULT_RETRACT_ACCELERATION  1000    // E acceleration for retracts
#define DEFAULT_TRAVEL_ACCELERATION   1000    // X, Y, Z acceleration for travel (non printing) moves

//
// Use Junction Deviation instead of traditional Jerk Limiting
//
//#define JUNCTION_DEVIATION
#if ENABLED(JUNCTION_DEVIATION)
  #define JUNCTION_DEVIATION_MM 0.02  // (mm) Distance from real junction edge
#endif

/**
 * Default Jerk (mm/s)
 * Override with M205 X Y Z E
 *
 * "Jerk" specifies the minimum speed change that requires acceleration.
 * When changing speed and direction, if the difference is less than the
 * value set here, it may happen instantaneously.
 */
<<<<<<< HEAD
#define DEFAULT_XJERK                 2.0
#define DEFAULT_YJERK                 DEFAULT_XJERK
#define DEFAULT_ZJERK                 DEFAULT_XJERK // Must be same as XY for delta
#define DEFAULT_EJERK                 2.5
=======
#if DISABLED(JUNCTION_DEVIATION)
  #define DEFAULT_XJERK 10.0
  #define DEFAULT_YJERK 10.0
  #define DEFAULT_ZJERK  0.3
#endif

#define DEFAULT_EJERK    5.0  // May be used by Linear Advance
>>>>>>> 3a16cb6d

/**
 * S-Curve Acceleration
 *
 * This option eliminates vibration during printing by fitting a Bézier
 * curve to move acceleration, producing much smoother direction changes.
 *
 * See https://github.com/synthetos/TinyG/wiki/Jerk-Controlled-Motion-Explained
 */
#define S_CURVE_ACCELERATION

//===========================================================================
//============================= Z Probe Options =============================
//===========================================================================
// @section probes

//
// See http://marlinfw.org/docs/configuration/probes.html
//

/**
 * Z_MIN_PROBE_USES_Z_MIN_ENDSTOP_PIN
 *
 * Enable this option for a probe connected to the Z Min endstop pin.
 */
//#define Z_MIN_PROBE_USES_Z_MIN_ENDSTOP_PIN

/**
 * Z_MIN_PROBE_ENDSTOP
 *
 * Enable this option for a probe connected to any pin except Z-Min.
 * (By default Marlin assumes the Z-Max endstop pin.)
 * To use a custom Z Probe pin, set Z_MIN_PROBE_PIN below.
 *
 *  - The simplest option is to use a free endstop connector.
 *  - Use 5V for powered (usually inductive) sensors.
 *
 *  - RAMPS 1.3/1.4 boards may use the 5V, GND, and Aux4->D32 pin:
 *    - For simple switches connect...
 *      - normally-closed switches to GND and D32.
 *      - normally-open switches to 5V and D32.
 *
 * WARNING: Setting the wrong pin may have unexpected and potentially
 * disastrous consequences. Use with caution and do your homework.
 *
 */
#define Z_MIN_PROBE_ENDSTOP

/**
 * Probe Type
 *
 * Allen Key Probes, Servo Probes, Z-Sled Probes, FIX_MOUNTED_PROBE, etc.
 * Activate one of these to use Auto Bed Leveling below.
 */

/**
 * The "Manual Probe" provides a means to do "Auto" Bed Leveling without a probe.
 * Use G29 repeatedly, adjusting the Z height at each point with movement commands
 * or (with LCD_BED_LEVELING) the LCD controller.
 */
//#define PROBE_MANUALLY
//#define MANUAL_PROBE_START_Z 0.2

/**
 * A Fix-Mounted Probe either doesn't deploy or needs manual deployment.
 *   (e.g., an inductive probe or a nozzle-based probe-switch.)
 */
#define FIX_MOUNTED_PROBE

/**
 * Z Servo Probe, such as an endstop switch on a rotating arm.
 */
//#define Z_PROBE_SERVO_NR 0   // Defaults to SERVO 0 connector.
//#define Z_SERVO_ANGLES {70,0}  // Z Servo Deploy and Stow angles

/**
 * The BLTouch probe uses a Hall effect sensor and emulates a servo.
 */
//#define BLTOUCH
#if ENABLED(BLTOUCH)
  //#define BLTOUCH_DELAY 375   // (ms) Enable and increase if needed
#endif

// A probe that is deployed and stowed with a solenoid pin (SOL1_PIN)
//#define SOLENOID_PROBE

// A sled-mounted probe like those designed by Charles Bell.
//#define Z_PROBE_SLED
//#define SLED_DOCKING_OFFSET 5  // The extra distance the X axis must travel to pickup the sled. 0 should be fine but you can push it further if you'd like.

// A probe deployed by moving the x-axis, such as the Wilson II's rack-and-pinion probe designed by Marty Rice.
//#define RACK_AND_PINION_PROBE
#if ENABLED(RACK_AND_PINION_PROBE)
  #define Z_PROBE_DEPLOY_X  X_MIN_POS
  #define Z_PROBE_RETRACT_X X_MAX_POS
#endif

//
// For Z_PROBE_ALLEN_KEY see the Delta example configurations.
//

/**
 *   Z Probe to nozzle (X,Y) offset, relative to (0, 0).
 *   X and Y offsets must be integers.
 *
 *   In the following example the X and Y offsets are both positive:
 *   #define X_PROBE_OFFSET_FROM_EXTRUDER 10
 *   #define Y_PROBE_OFFSET_FROM_EXTRUDER 10
 *
 *      +-- BACK ---+
 *      |           |
 *    L |    (+) P  | R <-- probe (20,20)
 *    E |           | I
 *    F | (-) N (+) | G <-- nozzle (10,10)
 *    T |           | H
 *      |    (-)    | T
 *      |           |
 *      O-- FRONT --+
 *    (0,0)
 */
#define X_PROBE_OFFSET_FROM_EXTRUDER 0       // Z probe to nozzle X offset: -left  +right
#define Y_PROBE_OFFSET_FROM_EXTRUDER 0       // Z probe to nozzle Y offset: -front +behind
#define Z_PROBE_OFFSET_FROM_EXTRUDER 0.1935  // Z probe to nozzle Z offset: -below (always!)

// X and Y axis travel speed (mm/m) between probes
#define XY_PROBE_SPEED 3000

// Feedrate (mm/m) for the first approach when double-probing (MULTIPLE_PROBING == 2)
#define Z_PROBE_SPEED_FAST (HOMING_FEEDRATE_Z / 25)      //HOMING_FEEDRATE_Z

// Feedrate (mm/m) for the "accurate" probe of each point
#define Z_PROBE_SPEED_SLOW (Z_PROBE_SPEED_FAST / 3)

// The number of probes to perform at each point.
//   Set to 2 for a fast/slow probe, using the second probe result.
//   Set to 3 or more for slow probes, averaging the results.
//#define MULTIPLE_PROBING 2

/**
 * Allen key retractable z-probe as seen on many Kossel delta printers - http://reprap.org/wiki/Kossel#Automatic_bed_leveling_probe
 * Deploys by touching z-axis belt. Retracts by pushing the probe down. Uses Z_MIN_PIN.
 */
//#define Z_PROBE_ALLEN_KEY

#if ENABLED(Z_PROBE_ALLEN_KEY)
  // 2 or 3 sets of coordinates for deploying and retracting the spring loaded touch probe on G29,
  // if servo actuated touch probe is not defined. Uncomment as appropriate for your printer/probe.

  //#define Z_PROBE_ALLEN_KEY_DEPLOY_1_X 30.0
  //#define Z_PROBE_ALLEN_KEY_DEPLOY_1_Y DELTA_PRINTABLE_RADIUS
  //#define Z_PROBE_ALLEN_KEY_DEPLOY_1_Z 100.0
  //#define Z_PROBE_ALLEN_KEY_DEPLOY_1_FEEDRATE XY_PROBE_SPEED

  //#define Z_PROBE_ALLEN_KEY_DEPLOY_2_X 0.0
  //#define Z_PROBE_ALLEN_KEY_DEPLOY_2_Y DELTA_PRINTABLE_RADIUS
  //#define Z_PROBE_ALLEN_KEY_DEPLOY_2_Z 100.0
  //#define Z_PROBE_ALLEN_KEY_DEPLOY_2_FEEDRATE (XY_PROBE_SPEED)/10

  //#define Z_PROBE_ALLEN_KEY_DEPLOY_3_X Z_PROBE_ALLEN_KEY_DEPLOY_2_X * 0.75
  //#define Z_PROBE_ALLEN_KEY_DEPLOY_3_Y Z_PROBE_ALLEN_KEY_DEPLOY_2_Y * 0.75
  //#define Z_PROBE_ALLEN_KEY_DEPLOY_3_Z Z_PROBE_ALLEN_KEY_DEPLOY_2_Z
  //#define Z_PROBE_ALLEN_KEY_DEPLOY_3_FEEDRATE XY_PROBE_SPEED

  //#define Z_PROBE_ALLEN_KEY_STOW_1_X -64.0 // Move the probe into position
  //#define Z_PROBE_ALLEN_KEY_STOW_1_Y 56.0
  //#define Z_PROBE_ALLEN_KEY_STOW_1_Z 23.0
  //#define Z_PROBE_ALLEN_KEY_STOW_1_FEEDRATE XY_PROBE_SPEED

  //#define Z_PROBE_ALLEN_KEY_STOW_2_X -64.0 // Push it down
  //#define Z_PROBE_ALLEN_KEY_STOW_2_Y 56.0
  //#define Z_PROBE_ALLEN_KEY_STOW_2_Z 3.0
  //#define Z_PROBE_ALLEN_KEY_STOW_2_FEEDRATE (XY_PROBE_SPEED)/10

  //#define Z_PROBE_ALLEN_KEY_STOW_3_X -64.0 // Move it up to clear
  //#define Z_PROBE_ALLEN_KEY_STOW_3_Y 56.0
  //#define Z_PROBE_ALLEN_KEY_STOW_3_Z 50.0
  //#define Z_PROBE_ALLEN_KEY_STOW_3_FEEDRATE XY_PROBE_SPEED

  //#define Z_PROBE_ALLEN_KEY_STOW_4_X 0.0
  //#define Z_PROBE_ALLEN_KEY_STOW_4_Y 0.0
  //#define Z_PROBE_ALLEN_KEY_STOW_4_Z Z_PROBE_ALLEN_KEY_STOW_3_Z
  //#define Z_PROBE_ALLEN_KEY_STOW_4_FEEDRATE XY_PROBE_SPEED

#endif // Z_PROBE_ALLEN_KEY

/**
 * Z probes require clearance when deploying, stowing, and moving between
 * probe points to avoid hitting the bed and other hardware.
 * Servo-mounted probes require extra space for the arm to rotate.
 * Inductive probes need space to keep from triggering early.
 *
 * Use these settings to specify the distance (mm) to raise the probe (or
 * lower the bed). The values set here apply over and above any (negative)
 * probe Z Offset set with Z_PROBE_OFFSET_FROM_EXTRUDER, M851, or the LCD.
 * Only integer values >= 1 are valid here.
 *
 * Example: `M851 Z-5` with a CLEARANCE of 4  =>  9mm from bed to nozzle.
 *     But: `M851 Z+1` with a CLEARANCE of 2  =>  2mm from bed to nozzle.
 */
#define Z_CLEARANCE_DEPLOY_PROBE   5 // Z Clearance for Deploy/Stow
#define Z_CLEARANCE_BETWEEN_PROBES 5 // Z Clearance between probe points
#define Z_CLEARANCE_MULTI_PROBE    5 // Z Clearance between multiple probes
//#define Z_AFTER_PROBING          5 // Z position after probing is done

#define Z_PROBE_LOW_POINT          -2 // Farthest distance below the trigger-point to go before stopping

// For M851 give a range for adjusting the Z probe offset
#define Z_PROBE_OFFSET_RANGE_MIN -20
#define Z_PROBE_OFFSET_RANGE_MAX 20

// Enable the M48 repeatability test to test probe accuracy
#define Z_MIN_PROBE_REPEATABILITY_TEST

// Before deploy/stow pause for user confirmation
//#define PAUSE_BEFORE_DEPLOY_STOW

/**
 * Enable one or more of the following if probing seems unreliable.
 * Heaters and/or fans can be disabled during probing to minimize electrical
 * noise. A delay can also be added to allow noise and vibration to settle.
 * These options are most useful for the BLTouch probe, but may also improve
 * readings with inductive probes and piezo sensors.
 */
//#define PROBING_HEATERS_OFF       // Turn heaters off when probing
#if ENABLED(PROBING_HEATERS_OFF)
  //#define WAIT_FOR_BED_HEATER     // Wait for bed to heat back up between probes (to improve accuracy)
#endif
//#define PROBING_FANS_OFF          // Turn fans off when probing
//#define PROBING_STEPPERS_OFF      // Turn steppers off (unless needed to hold position) when probing
#define DELAY_BEFORE_PROBING 200    // (ms) To prevent vibrations from triggering piezo sensors

// For Inverting Stepper Enable Pins (Active Low) use 0, Non Inverting (Active High) use 1
// :{ 0:'Low', 1:'High' }
#define X_ENABLE_ON 0
#define Y_ENABLE_ON 0
#define Z_ENABLE_ON 0
#define E_ENABLE_ON 0 // For all extruders

// Disables axis stepper immediately when it's not being used.
// WARNING: When motors turn off there is a chance of losing position accuracy!
#define DISABLE_X false
#define DISABLE_Y false
#define DISABLE_Z false

// Warn on display about possibly reduced accuracy
//#define DISABLE_REDUCED_ACCURACY_WARNING

// @section extruder

#define DISABLE_E false             // For all extruders
#define DISABLE_INACTIVE_EXTRUDER   // Keep only the active extruder enabled

// @section machine

// Invert the stepper direction. Change (or reverse the motor connector) if an axis goes the wrong way.
#define INVERT_X_DIR true // DELTA does not invert
#define INVERT_Y_DIR true
#define INVERT_Z_DIR true

// @section extruder

// For direct drive extruder v9 set to true, for geared extruder set to false.
#define INVERT_E0_DIR true
#define INVERT_E1_DIR true
#define INVERT_E2_DIR true
#define INVERT_E3_DIR true
#define INVERT_E4_DIR true
#define INVERT_E5_DIR true

// @section homing

//#define NO_MOTION_BEFORE_HOMING  // Inhibit movement until all axes have been homed

//#define UNKNOWN_Z_NO_RAISE // Don't raise Z (lower the bed) if Z is "unknown." For beds that fall when Z is powered off.

//#define Z_HOMING_HEIGHT 4  // (mm) Minimal Z height before homing (G28) for Z clearance above the bed, clamps, ...
                             // Be sure you have this distance over your Z_MAX_POS in case.

// Direction of endstops when homing; 1=MAX, -1=MIN
// :[-1,1]
#define X_HOME_DIR 1  // deltas always home to max
#define Y_HOME_DIR 1
#define Z_HOME_DIR 1

// @section machine

// The size of the print bed
#define X_BED_SIZE ((DELTA_PRINTABLE_RADIUS) * 2)
#define Y_BED_SIZE ((DELTA_PRINTABLE_RADIUS) * 2)

// Travel limits (mm) after homing, corresponding to endstop positions.
#define X_MIN_POS -(DELTA_PRINTABLE_RADIUS)
#define Y_MIN_POS -(DELTA_PRINTABLE_RADIUS)
#define Z_MIN_POS 0
#define X_MAX_POS DELTA_PRINTABLE_RADIUS
#define Y_MAX_POS DELTA_PRINTABLE_RADIUS
#define Z_MAX_POS MANUAL_Z_HOME_POS

/**
 * Software Endstops
 *
 * - Prevent moves outside the set machine bounds.
 * - Individual axes can be disabled, if desired.
 * - X and Y only apply to Cartesian robots.
 * - Use 'M211' to set software endstops on/off or report current state
 */

// Min software endstops constrain movement within minimum coordinate bounds
//#define MIN_SOFTWARE_ENDSTOPS
#if ENABLED(MIN_SOFTWARE_ENDSTOPS)
  #define MIN_SOFTWARE_ENDSTOP_X
  #define MIN_SOFTWARE_ENDSTOP_Y
  #define MIN_SOFTWARE_ENDSTOP_Z
#endif

// Max software endstops constrain movement within maximum coordinate bounds
//#define MAX_SOFTWARE_ENDSTOPS
#if ENABLED(MAX_SOFTWARE_ENDSTOPS)
  #define MAX_SOFTWARE_ENDSTOP_X
  #define MAX_SOFTWARE_ENDSTOP_Y
  #define MAX_SOFTWARE_ENDSTOP_Z
#endif

#if ENABLED(MIN_SOFTWARE_ENDSTOPS) || ENABLED(MAX_SOFTWARE_ENDSTOPS)
  #define SOFT_ENDSTOPS_MENU_ITEM  // Enable/Disable software endstops from the LCD
#endif

/**
 * Filament Runout Sensors
 * Mechanical or opto endstops are used to check for the presence of filament.
 *
 * RAMPS-based boards use SERVO3_PIN for the first runout sensor.
 * For other boards you may need to define FIL_RUNOUT_PIN, FIL_RUNOUT2_PIN, etc.
 * By default the firmware assumes HIGH=FILAMENT PRESENT.
 */
//#define FILAMENT_RUNOUT_SENSOR
#if ENABLED(FILAMENT_RUNOUT_SENSOR)
  #define NUM_RUNOUT_SENSORS   1     // Number of sensors, up to one per extruder. Define a FIL_RUNOUT#_PIN for each.
  #define FIL_RUNOUT_INVERTING false // set to true to invert the logic of the sensor.
  #define FIL_RUNOUT_PULLUP          // Use internal pullup for filament runout pins.
  //#define FIL_RUNOUT_PULLDOWN      // Use internal pulldown for filament runout pins.
  #define FILAMENT_RUNOUT_SCRIPT "M600"

  // After a runout is detected, continue printing this length of filament
  // before executing the runout script. Useful for a sensor at the end of
  // a feed tube. Requires 4 bytes SRAM per sensor, plus 4 bytes overhead.
  //#define FILAMENT_RUNOUT_DISTANCE_MM 25

  #ifdef FILAMENT_RUNOUT_DISTANCE_MM
    // Enable this option to use an encoder disc that toggles the runout pin
    // as the filament moves. (Be sure to set FILAMENT_RUNOUT_DISTANCE_MM
    // large enough to avoid false positives.)
    //#define FILAMENT_MOTION_SENSOR
  #endif
#endif

//===========================================================================
//=============================== Bed Leveling ==============================
//===========================================================================
// @section calibrate

/**
 * Choose one of the options below to enable G29 Bed Leveling. The parameters
 * and behavior of G29 will change depending on your selection.
 *
 *  If using a Probe for Z Homing, enable Z_SAFE_HOMING also!
 *
 * - AUTO_BED_LEVELING_3POINT
 *   Probe 3 arbitrary points on the bed (that aren't collinear)
 *   You specify the XY coordinates of all 3 points.
 *   The result is a single tilted plane. Best for a flat bed.
 *
 * - AUTO_BED_LEVELING_LINEAR
 *   Probe several points in a grid.
 *   You specify the rectangle and the density of sample points.
 *   The result is a single tilted plane. Best for a flat bed.
 *
 * - AUTO_BED_LEVELING_BILINEAR
 *   Probe several points in a grid.
 *   You specify the rectangle and the density of sample points.
 *   The result is a mesh, best for large or uneven beds.
 *
 * - AUTO_BED_LEVELING_UBL (Unified Bed Leveling)
 *   A comprehensive bed leveling system combining the features and benefits
 *   of other systems. UBL also includes integrated Mesh Generation, Mesh
 *   Validation and Mesh Editing systems.
 *
 * - MESH_BED_LEVELING
 *   Probe a grid manually
 *   The result is a mesh, suitable for large or uneven beds. (See BILINEAR.)
 *   For machines without a probe, Mesh Bed Leveling provides a method to perform
 *   leveling in steps so you can manually adjust the Z height at each grid-point.
 *   With an LCD controller the process is guided step-by-step.
 */
//#define AUTO_BED_LEVELING_3POINT
//#define AUTO_BED_LEVELING_LINEAR
//#define AUTO_BED_LEVELING_BILINEAR
#define AUTO_BED_LEVELING_UBL
//#define MESH_BED_LEVELING

/**
 * Normally G28 leaves leveling disabled on completion. Enable
 * this option to have G28 restore the prior leveling state.
 */
#define RESTORE_LEVELING_AFTER_G28

/**
 * Enable detailed logging of G28, G29, M48, etc.
 * Turn on with the command 'M111 S32'.
 * NOTE: Requires a lot of PROGMEM!
 */
//#define DEBUG_LEVELING_FEATURE

#if ENABLED(MESH_BED_LEVELING) || ENABLED(AUTO_BED_LEVELING_BILINEAR) || ENABLED(AUTO_BED_LEVELING_UBL)
  // Gradually reduce leveling correction until a set height is reached,
  // at which point movement will be level to the machine's XY plane.
  // The height can be set with M420 Z<height>
  //#define ENABLE_LEVELING_FADE_HEIGHT

  // For Cartesian machines, instead of dividing moves on mesh boundaries,
  // split up moves into short segments like a Delta. This follows the
  // contours of the bed more closely than edge-to-edge straight moves.
  #define SEGMENT_LEVELED_MOVES
  #define LEVELED_SEGMENT_LENGTH 5.0 // (mm) Length of all segments (except the last one)

  /**
   * Enable the G26 Mesh Validation Pattern tool.
   */
  #define G26_MESH_VALIDATION
  #if ENABLED(G26_MESH_VALIDATION)
    #define MESH_TEST_NOZZLE_SIZE    0.4   // (mm) Diameter of primary nozzle.
    #define MESH_TEST_LAYER_HEIGHT   0.2   // (mm) Default layer height for the G26 Mesh Validation Tool.
    #define MESH_TEST_HOTEND_TEMP  240.0   // (°C) Default nozzle temperature for the G26 Mesh Validation Tool.
    #define MESH_TEST_BED_TEMP      90.0   // (°C) Default bed temperature for the G26 Mesh Validation Tool.
  #endif


#endif

#if ENABLED(AUTO_BED_LEVELING_LINEAR) || ENABLED(AUTO_BED_LEVELING_BILINEAR)

  // Set the number of grid points per dimension.
  // Works best with 5 or more points in each dimension.
  #define GRID_MAX_POINTS_X 5
  #define GRID_MAX_POINTS_Y GRID_MAX_POINTS_X

  // Set the boundaries for probing (where the probe can reach).
  #define LEFT_PROBE_BED_POSITION -(DELTA_PRINTABLE_RADIUS + MIN_PROBE_EDGE)
  #define RIGHT_PROBE_BED_POSITION DELTA_PRINTABLE_RADIUS - (MIN_PROBE_EDGE)
  #define FRONT_PROBE_BED_POSITION -(DELTA_PRINTABLE_RADIUS + MIN_PROBE_EDGE)
  #define BACK_PROBE_BED_POSITION DELTA_PRINTABLE_RADIUS - (MIN_PROBE_EDGE)

  // Probe along the Y axis, advancing X after each column
  //#define PROBE_Y_FIRST

  #if ENABLED(AUTO_BED_LEVELING_BILINEAR)

    // Beyond the probed grid, continue the implied tilt?
    // Default is to maintain the height of the nearest edge.
    //#define EXTRAPOLATE_BEYOND_GRID

    //
    // Experimental Subdivision of the grid by Catmull-Rom method.
    // Synthesizes intermediate points to produce a more detailed mesh.
    //
    //#define ABL_BILINEAR_SUBDIVISION
    #if ENABLED(ABL_BILINEAR_SUBDIVISION)
      // Number of subdivisions between probe points
      #define BILINEAR_SUBDIVISIONS 3
    #endif

  #endif

#elif ENABLED(AUTO_BED_LEVELING_UBL)

  //===========================================================================
  //========================= Unified Bed Leveling ============================
  //===========================================================================

  #define MESH_EDIT_GFX_OVERLAY   // Display a graphics overlay while editing the mesh

  #define MESH_INSET 1              // Mesh inset margin on print area
  #define GRID_MAX_POINTS_X 13      // Don't use more than 15 points per axis, implementation limited.
  #define GRID_MAX_POINTS_Y GRID_MAX_POINTS_X

  #define UBL_MESH_EDIT_MOVES_Z     // Sophisticated users prefer no movement of nozzle
  #define UBL_SAVE_ACTIVE_ON_M500   // Save the currently active mesh in the current slot on M500

  //#define UBL_Z_RAISE_WHEN_OFF_MESH 2.5 // When the nozzle is off the mesh, this value is used
                                          // as the Z-Height correction value.

#elif ENABLED(MESH_BED_LEVELING)

  //===========================================================================
  //=================================== Mesh ==================================
  //===========================================================================

  #define MESH_INSET 10          // Set Mesh bounds as an inset region of the bed
  #define GRID_MAX_POINTS_X 3    // Don't use more than 7 points per axis, implementation limited.
  #define GRID_MAX_POINTS_Y GRID_MAX_POINTS_X

  //#define MESH_G28_REST_ORIGIN // After homing all axes ('G28' or 'G28 XYZ') rest Z at Z_MIN_POS

#endif // BED_LEVELING

/**
 * Points to probe for all 3-point Leveling procedures.
 * Override if the automatically selected points are inadequate.
 */
#if ENABLED(AUTO_BED_LEVELING_3POINT) || ENABLED(AUTO_BED_LEVELING_UBL)
  //#define PROBE_PT_1_X 15
  //#define PROBE_PT_1_Y 180
  //#define PROBE_PT_2_X 15
  //#define PROBE_PT_2_Y 20
  //#define PROBE_PT_3_X 170
  //#define PROBE_PT_3_Y 20
#endif

/**
 * Add a bed leveling sub-menu for ABL or MBL.
 * Include a guided procedure if manual probing is enabled.
 */
//#define LCD_BED_LEVELING

#if ENABLED(LCD_BED_LEVELING)
  #define MESH_EDIT_Z_STEP  0.025 // (mm) Step size while manually probing Z axis.
  #define LCD_PROBE_Z_RANGE 4     // (mm) Z Range centered on Z_MIN_POS for LCD Z adjustment
  //#define MESH_EDIT_MENU        // Add a menu to edit mesh points
#endif

// Add a menu item to move between bed corners for manual bed adjustment
//#define LEVEL_BED_CORNERS

#if ENABLED(LEVEL_BED_CORNERS)
  #define LEVEL_CORNERS_INSET 30    // (mm) An inset for corner leveling
  //#define LEVEL_CENTER_TOO        // Move to the center after the last corner
#endif

/**
 * Commands to execute at the end of G29 probing.
 * Useful to retract or move the Z probe out of the way.
 */
//#define Z_PROBE_END_SCRIPT "G1 Z10 F12000\nG1 X15 Y330\nG1 Z0.5\nG1 Z10"


// @section homing

// The center of the bed is at (X=0, Y=0)
#define BED_CENTER_AT_0_0

// Manually set the home position. Leave these undefined for automatic settings.
// For DELTA this is the top-center of the Cartesian print volume.
//#define MANUAL_X_HOME_POS 0
//#define MANUAL_Y_HOME_POS 0
#define MANUAL_Z_HOME_POS DELTA_HEIGHT // Distance between the nozzle to printbed after homing

// Use "Z Safe Homing" to avoid homing with a Z probe outside the bed area.
//
// With this feature enabled:
//
// - Allow Z homing only after X and Y homing AND stepper drivers still enabled.
// - If stepper drivers time out, it will need X and Y homing again before Z homing.
// - Move the Z probe (or nozzle) to a defined XY point before Z Homing when homing all axes (G28).
// - Prevent Z homing when the Z probe is outside bed area.
//
//#define Z_SAFE_HOMING

#if ENABLED(Z_SAFE_HOMING)
  #define Z_SAFE_HOMING_X_POINT ((X_BED_SIZE) / 2)    // X point for Z homing when homing all axes (G28).
  #define Z_SAFE_HOMING_Y_POINT ((Y_BED_SIZE) / 2)    // Y point for Z homing when homing all axes (G28).
#endif

// Delta only homes to Z
#define HOMING_FEEDRATE_Z  (200*60)

// Validate that endstops are triggered on homing moves
#define VALIDATE_HOMING_ENDSTOPS

// @section calibrate

/**
 * Bed Skew Compensation
 *
 * This feature corrects for misalignment in the XYZ axes.
 *
 * Take the following steps to get the bed skew in the XY plane:
 *  1. Print a test square (e.g., https://www.thingiverse.com/thing:2563185)
 *  2. For XY_DIAG_AC measure the diagonal A to C
 *  3. For XY_DIAG_BD measure the diagonal B to D
 *  4. For XY_SIDE_AD measure the edge A to D
 *
 * Marlin automatically computes skew factors from these measurements.
 * Skew factors may also be computed and set manually:
 *
 *  - Compute AB     : SQRT(2*AC*AC+2*BD*BD-4*AD*AD)/2
 *  - XY_SKEW_FACTOR : TAN(PI/2-ACOS((AC*AC-AB*AB-AD*AD)/(2*AB*AD)))
 *
 * If desired, follow the same procedure for XZ and YZ.
 * Use these diagrams for reference:
 *
 *    Y                     Z                     Z
 *    ^     B-------C       ^     B-------C       ^     B-------C
 *    |    /       /        |    /       /        |    /       /
 *    |   /       /         |   /       /         |   /       /
 *    |  A-------D          |  A-------D          |  A-------D
 *    +-------------->X     +-------------->X     +-------------->Y
 *     XY_SKEW_FACTOR        XZ_SKEW_FACTOR        YZ_SKEW_FACTOR
 */
//#define SKEW_CORRECTION

#if ENABLED(SKEW_CORRECTION)
  // Input all length measurements here:
  #define XY_DIAG_AC 282.8427124746
  #define XY_DIAG_BD 282.8427124746
  #define XY_SIDE_AD 200

  // Or, set the default skew factors directly here
  // to override the above measurements:
  #define XY_SKEW_FACTOR 0.0

  //#define SKEW_CORRECTION_FOR_Z
  #if ENABLED(SKEW_CORRECTION_FOR_Z)
    #define XZ_DIAG_AC 282.8427124746
    #define XZ_DIAG_BD 282.8427124746
    #define YZ_DIAG_AC 282.8427124746
    #define YZ_DIAG_BD 282.8427124746
    #define YZ_SIDE_AD 200
    #define XZ_SKEW_FACTOR 0.0
    #define YZ_SKEW_FACTOR 0.0
  #endif

  // Enable this option for M852 to set skew at runtime
  //#define SKEW_CORRECTION_GCODE
#endif

//=============================================================================
//============================= Additional Features ===========================
//=============================================================================

// @section extras

//
// EEPROM
//
// The microcontroller can store settings in the EEPROM, e.g. max velocity...
// M500 - stores parameters in EEPROM
// M501 - reads parameters from EEPROM (if you need reset them after you changed them temporarily).
// M502 - reverts to the default "factory settings".  You still need to store them in EEPROM afterwards if you want to.
//
#define EEPROM_SETTINGS   // Enable for M500 and M501 commands
//#define DISABLE_M503    // Saves ~2700 bytes of PROGMEM. Disable for release!
#define EEPROM_CHITCHAT   // Give feedback on EEPROM commands. Disable to save PROGMEM.

//
// Host Keepalive
//
// When enabled Marlin will send a busy status message to the host
// every couple of seconds when it can't accept commands.
//
#define HOST_KEEPALIVE_FEATURE        // Disable this if your host doesn't like keepalive messages
#define DEFAULT_KEEPALIVE_INTERVAL 2  // Number of seconds between "busy" messages. Set with M113.
#define BUSY_WHILE_HEATING            // Some hosts require "busy" messages even during heating

//
// M100 Free Memory Watcher
//
//#define M100_FREE_MEMORY_WATCHER    // Add M100 (Free Memory Watcher) to debug memory usage

//
// G20/G21 Inch mode support
//
//#define INCH_MODE_SUPPORT

//
// M149 Set temperature units support
//
//#define TEMPERATURE_UNITS_SUPPORT

// @section temperature

// Preheat Constants
#define PREHEAT_1_LABEL       "PLA"
#define PREHEAT_1_TEMP_HOTEND 180
#define PREHEAT_1_TEMP_BED     60
#define PREHEAT_1_FAN_SPEED   255 // Value from 0 to 255

#define PREHEAT_2_LABEL       "ABS"
#define PREHEAT_2_TEMP_HOTEND 240
#define PREHEAT_2_TEMP_BED    100
#define PREHEAT_2_FAN_SPEED   255 // Value from 0 to 255

/**
 * Nozzle Park
 *
 * Park the nozzle at the given XYZ position on idle or G27.
 *
 * The "P" parameter controls the action applied to the Z axis:
 *
 *    P0  (Default) If Z is below park Z raise the nozzle.
 *    P1  Raise the nozzle always to Z-park height.
 *    P2  Raise the nozzle by Z-park amount, limited to Z_MAX_POS.
 */
//#define NOZZLE_PARK_FEATURE

#if ENABLED(NOZZLE_PARK_FEATURE)
  // Specify a park position as { X, Y, Z }
  #define NOZZLE_PARK_POINT { (X_MIN_POS + 10), (Y_MAX_POS - 10), 20 }
  #define NOZZLE_PARK_XY_FEEDRATE 100   // X and Y axes feedrate in mm/s (also used for delta printers Z axis)
  #define NOZZLE_PARK_Z_FEEDRATE 5      // Z axis feedrate in mm/s (not used for delta printers)
#endif

/**
 * Clean Nozzle Feature -- EXPERIMENTAL
 *
 * Adds the G12 command to perform a nozzle cleaning process.
 *
 * Parameters:
 *   P  Pattern
 *   S  Strokes / Repetitions
 *   T  Triangles (P1 only)
 *
 * Patterns:
 *   P0  Straight line (default). This process requires a sponge type material
 *       at a fixed bed location. "S" specifies strokes (i.e. back-forth motions)
 *       between the start / end points.
 *
 *   P1  Zig-zag pattern between (X0, Y0) and (X1, Y1), "T" specifies the
 *       number of zig-zag triangles to do. "S" defines the number of strokes.
 *       Zig-zags are done in whichever is the narrower dimension.
 *       For example, "G12 P1 S1 T3" will execute:
 *
 *          --
 *         |  (X0, Y1) |     /\        /\        /\     | (X1, Y1)
 *         |           |    /  \      /  \      /  \    |
 *       A |           |   /    \    /    \    /    \   |
 *         |           |  /      \  /      \  /      \  |
 *         |  (X0, Y0) | /        \/        \/        \ | (X1, Y0)
 *          --         +--------------------------------+
 *                       |________|_________|_________|
 *                           T1        T2        T3
 *
 *   P2  Circular pattern with middle at NOZZLE_CLEAN_CIRCLE_MIDDLE.
 *       "R" specifies the radius. "S" specifies the stroke count.
 *       Before starting, the nozzle moves to NOZZLE_CLEAN_START_POINT.
 *
 *   Caveats: The ending Z should be the same as starting Z.
 * Attention: EXPERIMENTAL. G-code arguments may change.
 *
 */
//#define NOZZLE_CLEAN_FEATURE

#if ENABLED(NOZZLE_CLEAN_FEATURE)
  // Default number of pattern repetitions
  #define NOZZLE_CLEAN_STROKES  12

  // Default number of triangles
  #define NOZZLE_CLEAN_TRIANGLES  3

  // Specify positions as { X, Y, Z }
  #define NOZZLE_CLEAN_START_POINT { 30, 30, (Z_MIN_POS + 1)}
  #define NOZZLE_CLEAN_END_POINT   {100, 60, (Z_MIN_POS + 1)}

  // Circular pattern radius
  #define NOZZLE_CLEAN_CIRCLE_RADIUS 6.5
  // Circular pattern circle fragments number
  #define NOZZLE_CLEAN_CIRCLE_FN 10
  // Middle point of circle
  #define NOZZLE_CLEAN_CIRCLE_MIDDLE NOZZLE_CLEAN_START_POINT

  // Moves the nozzle to the initial position
  #define NOZZLE_CLEAN_GOBACK
#endif

/**
 * Print Job Timer
 *
 * Automatically start and stop the print job timer on M104/M109/M190.
 *
 *   M104 (hotend, no wait) - high temp = none,        low temp = stop timer
 *   M109 (hotend, wait)    - high temp = start timer, low temp = stop timer
 *   M190 (bed, wait)       - high temp = start timer, low temp = none
 *
 * The timer can also be controlled with the following commands:
 *
 *   M75 - Start the print job timer
 *   M76 - Pause the print job timer
 *   M77 - Stop the print job timer
 */
#define PRINTJOB_TIMER_AUTOSTART

/**
 * Print Counter
 *
 * Track statistical data such as:
 *
 *  - Total print jobs
 *  - Total successful print jobs
 *  - Total failed print jobs
 *  - Total time printing
 *
 * View the current statistics with M78.
 */
//#define PRINTCOUNTER

//=============================================================================
//============================= LCD and SD support ============================
//=============================================================================

// @section lcd

/**
 * LCD LANGUAGE
 *
 * Select the language to display on the LCD. These languages are available:
 *
 *    en, an, bg, ca, cz, da, de, el, el-gr, es, eu, fi, fr, gl, hr, it,
 *    jp-kana, ko_KR, nl, pl, pt, pt-br, ru, sk, tr, uk, zh_CN, zh_TW, test
 *
 * :{ 'en':'English', 'an':'Aragonese', 'bg':'Bulgarian', 'ca':'Catalan', 'cz':'Czech', 'da':'Danish', 'de':'German', 'el':'Greek', 'el-gr':'Greek (Greece)', 'es':'Spanish', 'eu':'Basque-Euskera', 'fi':'Finnish', 'fr':'French', 'gl':'Galician', 'hr':'Croatian', 'it':'Italian', 'jp-kana':'Japanese', 'ko_KR':'Korean (South Korea)', 'nl':'Dutch', 'pl':'Polish', 'pt':'Portuguese', 'pt-br':'Portuguese (Brazilian)', 'ru':'Russian', 'sk':'Slovak', 'tr':'Turkish', 'uk':'Ukrainian', 'zh_CN':'Chinese (Simplified)', 'zh_TW':'Chinese (Traditional)', 'test':'TEST' }
 */
#define LCD_LANGUAGE en

/**
 * LCD Character Set
 *
 * Note: This option is NOT applicable to Graphical Displays.
 *
 * All character-based LCDs provide ASCII plus one of these
 * language extensions:
 *
 *  - JAPANESE ... the most common
 *  - WESTERN  ... with more accented characters
 *  - CYRILLIC ... for the Russian language
 *
 * To determine the language extension installed on your controller:
 *
 *  - Compile and upload with LCD_LANGUAGE set to 'test'
 *  - Click the controller to view the LCD menu
 *  - The LCD will display Japanese, Western, or Cyrillic text
 *
 * See http://marlinfw.org/docs/development/lcd_language.html
 *
 * :['JAPANESE', 'WESTERN', 'CYRILLIC']
 */
#define DISPLAY_CHARSET_HD44780 JAPANESE

/**
 * Info Screen Style (0:Classic, 1:Prusa)
 *
 * :[0:'Classic', 1:'Prusa']
 */
#define LCD_INFO_SCREEN_STYLE 0

/**
 * SD CARD
 *
 * SD Card support is disabled by default. If your controller has an SD slot,
 * you must uncomment the following option or it won't work.
 *
 */
#define SDSUPPORT

/**
 * SD CARD: SPI SPEED
 *
 * Enable one of the following items for a slower SPI transfer speed.
 * This may be required to resolve "volume init" errors.
 */
//#define SPI_SPEED SPI_HALF_SPEED
//#define SPI_SPEED SPI_QUARTER_SPEED
//#define SPI_SPEED SPI_EIGHTH_SPEED

/**
 * SD CARD: ENABLE CRC
 *
 * Use CRC checks and retries on the SD communication.
 */
//#define SD_CHECK_AND_RETRY

/**
 * LCD Menu Items
 *
 * Disable all menus and only display the Status Screen, or
 * just remove some extraneous menu items to recover space.
 */
//#define NO_LCD_MENUS
//#define SLIM_LCD_MENUS

//
// ENCODER SETTINGS
//
// This option overrides the default number of encoder pulses needed to
// produce one step. Should be increased for high-resolution encoders.
//
//#define ENCODER_PULSES_PER_STEP 4

//
// Use this option to override the number of step signals required to
// move between next/prev menu items.
//
//#define ENCODER_STEPS_PER_MENU_ITEM 1

/**
 * Encoder Direction Options
 *
 * Test your encoder's behavior first with both options disabled.
 *
 *  Reversed Value Edit and Menu Nav? Enable REVERSE_ENCODER_DIRECTION.
 *  Reversed Menu Navigation only?    Enable REVERSE_MENU_DIRECTION.
 *  Reversed Value Editing only?      Enable BOTH options.
 */

//
// This option reverses the encoder direction everywhere.
//
//  Set this option if CLOCKWISE causes values to DECREASE
//
//#define REVERSE_ENCODER_DIRECTION

//
// This option reverses the encoder direction for navigating LCD menus.
//
//  If CLOCKWISE normally moves DOWN this makes it go UP.
//  If CLOCKWISE normally moves UP this makes it go DOWN.
//
//#define REVERSE_MENU_DIRECTION

//
// Individual Axis Homing
//
// Add individual axis homing items (Home X, Home Y, and Home Z) to the LCD menu.
//
//#define INDIVIDUAL_AXIS_HOMING_MENU

//
// SPEAKER/BUZZER
//
// If you have a speaker that can produce tones, enable it here.
// By default Marlin assumes you have a buzzer with a fixed frequency.
//
//#define SPEAKER

//
// The duration and frequency for the UI feedback sound.
// Set these to 0 to disable audio feedback in the LCD menus.
//
// Note: Test audio output with the G-Code:
//  M300 S<frequency Hz> P<duration ms>
//
//#define LCD_FEEDBACK_FREQUENCY_DURATION_MS 2
//#define LCD_FEEDBACK_FREQUENCY_HZ 5000

//=============================================================================
//======================== LCD / Controller Selection =========================
//========================   (Character-based LCDs)   =========================
//=============================================================================

//
// RepRapDiscount Smart Controller.
// http://reprap.org/wiki/RepRapDiscount_Smart_Controller
//
// Note: Usually sold with a white PCB.
//
//#define REPRAP_DISCOUNT_SMART_CONTROLLER

//
// Original RADDS LCD Display+Encoder+SDCardReader
// http://doku.radds.org/dokumentation/lcd-display/
//
//#define RADDS_DISPLAY

//
// ULTIMAKER Controller.
//
//#define ULTIMAKERCONTROLLER

//
// ULTIPANEL as seen on Thingiverse.
//
//#define ULTIPANEL

//
// PanelOne from T3P3 (via RAMPS 1.4 AUX2/AUX3)
// http://reprap.org/wiki/PanelOne
//
//#define PANEL_ONE

//
// GADGETS3D G3D LCD/SD Controller
// http://reprap.org/wiki/RAMPS_1.3/1.4_GADGETS3D_Shield_with_Panel
//
// Note: Usually sold with a blue PCB.
//
//#define G3D_PANEL

//
// RigidBot Panel V1.0
// http://www.inventapart.com/
//
//#define RIGIDBOT_PANEL

//
// Makeboard 3D Printer Parts 3D Printer Mini Display 1602 Mini Controller
// https://www.aliexpress.com/item/Micromake-Makeboard-3D-Printer-Parts-3D-Printer-Mini-Display-1602-Mini-Controller-Compatible-with-Ramps-1/32765887917.html
//
//#define MAKEBOARD_MINI_2_LINE_DISPLAY_1602

//
// ANET and Tronxy 20x4 Controller
//
//#define ZONESTAR_LCD            // Requires ADC_KEYPAD_PIN to be assigned to an analog pin.
                                  // This LCD is known to be susceptible to electrical interference
                                  // which scrambles the display.  Pressing any button clears it up.
                                  // This is a LCD2004 display with 5 analog buttons.

//
// Generic 16x2, 16x4, 20x2, or 20x4 character-based LCD.
//
//#define ULTRA_LCD

//=============================================================================
//======================== LCD / Controller Selection =========================
//=====================   (I2C and Shift-Register LCDs)   =====================
//=============================================================================

//
// CONTROLLER TYPE: I2C
//
// Note: These controllers require the installation of Arduino's LiquidCrystal_I2C
// library. For more info: https://github.com/kiyoshigawa/LiquidCrystal_I2C
//

//
// Elefu RA Board Control Panel
// http://www.elefu.com/index.php?route=product/product&product_id=53
//
//#define RA_CONTROL_PANEL

//
// Sainsmart (YwRobot) LCD Displays
//
// These require F.Malpartida's LiquidCrystal_I2C library
// https://bitbucket.org/fmalpartida/new-liquidcrystal/wiki/Home
//
//#define LCD_SAINSMART_I2C_1602
//#define LCD_SAINSMART_I2C_2004

//
// Generic LCM1602 LCD adapter
//
//#define LCM1602

//
// PANELOLU2 LCD with status LEDs,
// separate encoder and click inputs.
//
// Note: This controller requires Arduino's LiquidTWI2 library v1.2.3 or later.
// For more info: https://github.com/lincomatic/LiquidTWI2
//
// Note: The PANELOLU2 encoder click input can either be directly connected to
// a pin (if BTN_ENC defined to != -1) or read through I2C (when BTN_ENC == -1).
//
//#define LCD_I2C_PANELOLU2

//
// Panucatt VIKI LCD with status LEDs,
// integrated click & L/R/U/D buttons, separate encoder inputs.
//
//#define LCD_I2C_VIKI

//
// CONTROLLER TYPE: Shift register panels
//

//
// 2 wire Non-latching LCD SR from https://goo.gl/aJJ4sH
// LCD configuration: http://reprap.org/wiki/SAV_3D_LCD
//
//#define SAV_3DLCD

//=============================================================================
//=======================   LCD / Controller Selection  =======================
//=========================      (Graphical LCDs)      ========================
//=============================================================================

//
// CONTROLLER TYPE: Graphical 128x64 (DOGM)
//
// IMPORTANT: The U8glib library is required for Graphical Display!
//            https://github.com/olikraus/U8glib_Arduino
//

//
// RepRapDiscount FULL GRAPHIC Smart Controller
// http://reprap.org/wiki/RepRapDiscount_Full_Graphic_Smart_Controller
//
#define REPRAP_DISCOUNT_FULL_GRAPHIC_SMART_CONTROLLER

//
// ReprapWorld Graphical LCD
// https://reprapworld.com/?products_details&products_id/1218
//
//#define REPRAPWORLD_GRAPHICAL_LCD

//
// Activate one of these if you have a Panucatt Devices
// Viki 2.0 or mini Viki with Graphic LCD
// http://panucatt.com
//
//#define VIKI2
//#define miniVIKI

//
// MakerLab Mini Panel with graphic
// controller and SD support - http://reprap.org/wiki/Mini_panel
//
//#define MINIPANEL

//
// MaKr3d Makr-Panel with graphic controller and SD support.
// http://reprap.org/wiki/MaKr3d_MaKrPanel
//
//#define MAKRPANEL

//
// Adafruit ST7565 Full Graphic Controller.
// https://github.com/eboston/Adafruit-ST7565-Full-Graphic-Controller/
//
//#define ELB_FULL_GRAPHIC_CONTROLLER

//
// BQ LCD Smart Controller shipped by
// default with the BQ Hephestos 2 and Witbox 2.
//
//#define BQ_LCD_SMART_CONTROLLER

//
// Cartesio UI
// http://mauk.cc/webshop/cartesio-shop/electronics/user-interface
//
//#define CARTESIO_UI

//
// LCD for Melzi Card with Graphical LCD
//
//#define LCD_FOR_MELZI

//
// SSD1306 OLED full graphics generic display
//
//#define U8GLIB_SSD1306

//
// SAV OLEd LCD module support using either SSD1306 or SH1106 based LCD modules
//
//#define SAV_3DGLCD
#if ENABLED(SAV_3DGLCD)
  //#define U8GLIB_SSD1306
  #define U8GLIB_SH1106
#endif

//
// Original Ulticontroller from Ultimaker 2 printer with SSD1309 I2C display and encoder
// https://github.com/Ultimaker/Ultimaker2/tree/master/1249_Ulticontroller_Board_(x1)
//
//#define ULTI_CONTROLLER

//
// TinyBoy2 128x64 OLED / Encoder Panel
//
//#define OLED_PANEL_TINYBOY2

//
// MKS MINI12864 with graphic controller and SD support
// http://reprap.org/wiki/MKS_MINI_12864
//
//#define MKS_MINI_12864

//
// Factory display for Creality CR-10
// https://www.aliexpress.com/item/Universal-LCD-12864-3D-Printer-Display-Screen-With-Encoder-For-CR-10-CR-7-Model/32833148327.html
//
// This is RAMPS-compatible using a single 10-pin connector.
// (For CR-10 owners who want to replace the Melzi Creality board but retain the display)
//
//#define CR10_STOCKDISPLAY

//
// ANET and Tronxy Graphical Controller
//
// Anet 128x64 full graphics lcd with rotary encoder as used on Anet A6
// A clone of the RepRapDiscount full graphics display but with
// different pins/wiring (see pins_ANET_10.h).
//
//#define ANET_FULL_GRAPHICS_LCD

//
// MKS OLED 1.3" 128 × 64 FULL GRAPHICS CONTROLLER
// http://reprap.org/wiki/MKS_12864OLED
//
// Tiny, but very sharp OLED display
//
//#define MKS_12864OLED          // Uses the SH1106 controller (default)
//#define MKS_12864OLED_SSD1306  // Uses the SSD1306 controller

//
// AZSMZ 12864 LCD with SD
// https://www.aliexpress.com/store/product/3D-printer-smart-controller-SMART-RAMPS-OR-RAMPS-1-4-LCD-12864-LCD-control-panel-green/2179173_32213636460.html
//
//#define AZSMZ_12864

//
// Silvergate GLCD controller
// http://github.com/android444/Silvergate
//
//#define SILVER_GATE_GLCD_CONTROLLER

//
// Extensible UI
//
// Enable third-party or vendor customized user interfaces that aren't
// packaged with Marlin. Source code for the user interface will need to
// be placed in "src/lcd/extensible_ui/lib"
//
//#define EXTENSIBLE_UI

//=============================================================================
//============================  Other Controllers  ============================
//=============================================================================

//
// CONTROLLER TYPE: Standalone / Serial
//

//
// LCD for Malyan M200 printers.
//
//#define MALYAN_LCD

//
// CONTROLLER TYPE: Keypad / Add-on
//

//
// RepRapWorld REPRAPWORLD_KEYPAD v1.1
// http://reprapworld.com/?products_details&products_id=202&cPath=1591_1626
//
// REPRAPWORLD_KEYPAD_MOVE_STEP sets how much should the robot move when a key
// is pressed, a value of 10.0 means 10mm per click.
//
//#define REPRAPWORLD_KEYPAD
//#define REPRAPWORLD_KEYPAD_MOVE_STEP 10.0

//=============================================================================
//=============================== Extra Features ==============================
//=============================================================================

// @section extras

// Increase the FAN PWM frequency. Removes the PWM noise but increases heating in the FET/Arduino
//#define FAST_PWM_FAN

// Use software PWM to drive the fan, as for the heaters. This uses a very low frequency
// which is not as annoying as with the hardware PWM. On the other hand, if this frequency
// is too low, you should also increment SOFT_PWM_SCALE.
//#define FAN_SOFT_PWM

// Incrementing this by 1 will double the software PWM frequency,
// affecting heaters, and the fan if FAN_SOFT_PWM is enabled.
// However, control resolution will be halved for each increment;
// at zero value, there are 128 effective control positions.
#define SOFT_PWM_SCALE 0

// If SOFT_PWM_SCALE is set to a value higher than 0, dithering can
// be used to mitigate the associated resolution loss. If enabled,
// some of the PWM cycles are stretched so on average the desired
// duty cycle is attained.
//#define SOFT_PWM_DITHER

// Temperature status LEDs that display the hotend and bed temperature.
// If all hotends, bed temperature, and target temperature are under 54C
// then the BLUE led is on. Otherwise the RED led is on. (1C hysteresis)
//#define TEMP_STAT_LEDS

// M240  Triggers a camera by emulating a Canon RC-1 Remote
// Data from: http://www.doc-diy.net/photo/rc-1_hacked/
//#define PHOTOGRAPH_PIN     23

// SkeinForge sends the wrong arc g-codes when using Arc Point as fillet procedure
//#define SF_ARC_FIX

// Support for the BariCUDA Paste Extruder
//#define BARICUDA

// Support for BlinkM/CyzRgb
//#define BLINKM

// Support for PCA9632 PWM LED driver
//#define PCA9632

/**
 * RGB LED / LED Strip Control
 *
 * Enable support for an RGB LED connected to 5V digital pins, or
 * an RGB Strip connected to MOSFETs controlled by digital pins.
 *
 * Adds the M150 command to set the LED (or LED strip) color.
 * If pins are PWM capable (e.g., 4, 5, 6, 11) then a range of
 * luminance values can be set from 0 to 255.
 * For Neopixel LED an overall brightness parameter is also available.
 *
 * *** CAUTION ***
 *  LED Strips require a MOSFET Chip between PWM lines and LEDs,
 *  as the Arduino cannot handle the current the LEDs will require.
 *  Failure to follow this precaution can destroy your Arduino!
 *  NOTE: A separate 5V power supply is required! The Neopixel LED needs
 *  more current than the Arduino 5V linear regulator can produce.
 * *** CAUTION ***
 *
 * LED Type. Enable only one of the following two options.
 *
 */
//#define RGB_LED
//#define RGBW_LED

#if ENABLED(RGB_LED) || ENABLED(RGBW_LED)
  #define RGB_LED_R_PIN 34
  #define RGB_LED_G_PIN 43
  #define RGB_LED_B_PIN 35
  #define RGB_LED_W_PIN -1
#endif

// Support for Adafruit Neopixel LED driver
//#define NEOPIXEL_LED
#if ENABLED(NEOPIXEL_LED)
  #define NEOPIXEL_TYPE   NEO_GRBW // NEO_GRBW / NEO_GRB - four/three channel driver type (defined in Adafruit_NeoPixel.h)
  #define NEOPIXEL_PIN    4        // LED driving pin on motherboard 4 => D4 (EXP2-5 on Printrboard) / 30 => PC7 (EXP3-13 on Rumba)
  #define NEOPIXEL_PIXELS 30       // Number of LEDs in the strip
  #define NEOPIXEL_IS_SEQUENTIAL   // Sequential display for temperature change - LED by LED. Disable to change all LEDs at once.
  #define NEOPIXEL_BRIGHTNESS 127  // Initial brightness (0-255)
  //#define NEOPIXEL_STARTUP_TEST  // Cycle through colors at startup
#endif

/**
 * Printer Event LEDs
 *
 * During printing, the LEDs will reflect the printer status:
 *
 *  - Gradually change from blue to violet as the heated bed gets to target temp
 *  - Gradually change from violet to red as the hotend gets to temperature
 *  - Change to white to illuminate work surface
 *  - Change to green once print has finished
 *  - Turn off after the print has finished and the user has pushed a button
 */
#if ENABLED(BLINKM) || ENABLED(RGB_LED) || ENABLED(RGBW_LED) || ENABLED(PCA9632) || ENABLED(NEOPIXEL_LED)
  #define PRINTER_EVENT_LEDS
#endif

/**
 * R/C SERVO support
 * Sponsored by TrinityLabs, Reworked by codexmas
 */

/**
 * Number of servos
 *
 * For some servo-related options NUM_SERVOS will be set automatically.
 * Set this manually if there are extra servos needing manual control.
 * Leave undefined or set to 0 to entirely disable the servo subsystem.
 */
//#define NUM_SERVOS 3 // Servo index starts with 0 for M280 command

// Delay (in milliseconds) before the next move will start, to give the servo time to reach its target angle.
// 300ms is a good value but you can try less delay.
// If the servo can't reach the requested position, increase it.
#define SERVO_DELAY { 300 }

// Only power servos during movement, otherwise leave off to prevent jitter
//#define DEACTIVATE_SERVOS_AFTER_MOVE

// Allow servo angle to be edited and saved to EEPROM
//#define EDITABLE_SERVO_ANGLES<|MERGE_RESOLUTION|>--- conflicted
+++ resolved
@@ -766,9 +766,9 @@
 //
 // Use Junction Deviation instead of traditional Jerk Limiting
 //
-//#define JUNCTION_DEVIATION
+#define JUNCTION_DEVIATION
 #if ENABLED(JUNCTION_DEVIATION)
-  #define JUNCTION_DEVIATION_MM 0.02  // (mm) Distance from real junction edge
+  #define JUNCTION_DEVIATION_MM 0.1  // (mm) Distance from real junction edge
 #endif
 
 /**
@@ -779,20 +779,13 @@
  * When changing speed and direction, if the difference is less than the
  * value set here, it may happen instantaneously.
  */
-<<<<<<< HEAD
+#if DISABLED(JUNCTION_DEVIATION)
 #define DEFAULT_XJERK                 2.0
 #define DEFAULT_YJERK                 DEFAULT_XJERK
 #define DEFAULT_ZJERK                 DEFAULT_XJERK // Must be same as XY for delta
-#define DEFAULT_EJERK                 2.5
-=======
-#if DISABLED(JUNCTION_DEVIATION)
-  #define DEFAULT_XJERK 10.0
-  #define DEFAULT_YJERK 10.0
-  #define DEFAULT_ZJERK  0.3
-#endif
-
-#define DEFAULT_EJERK    5.0  // May be used by Linear Advance
->>>>>>> 3a16cb6d
+#endif
+
+#define DEFAULT_EJERK    2.5  // May be used by Linear Advance
 
 /**
  * S-Curve Acceleration
