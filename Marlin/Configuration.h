/**
 * Marlin 3D Printer Firmware
 * Copyright (C) 2019 MarlinFirmware [https://github.com/MarlinFirmware/Marlin]
 *
 * Based on Sprinter and grbl.
 * Copyright (C) 2011 Camiel Gubbels / Erik van der Zalm
 *
 * This program is free software: you can redistribute it and/or modify
 * it under the terms of the GNU General Public License as published by
 * the Free Software Foundation, either version 3 of the License, or
 * (at your option) any later version.
 *
 * This program is distributed in the hope that it will be useful,
 * but WITHOUT ANY WARRANTY; without even the implied warranty of
 * MERCHANTABILITY or FITNESS FOR A PARTICULAR PURPOSE.  See the
 * GNU General Public License for more details.
 *
 * You should have received a copy of the GNU General Public License
 * along with this program.  If not, see <http://www.gnu.org/licenses/>.
 *
 */
#pragma once

/**
 * Configuration.h
 *
 * Basic settings such as:
 *
 * - Type of electronics
 * - Type of temperature sensor
 * - Printer geometry
 * - Endstop configuration
 * - LCD controller
 * - Extra features
 *
 * Advanced settings can be found in Configuration_adv.h
 *
 */
#define CONFIGURATION_H_VERSION 020000

//===========================================================================
//============================= Getting Started =============================
//===========================================================================

/**
 * Here are some standard links for getting your machine calibrated:
 *
 * http://reprap.org/wiki/Calibration
 * http://youtu.be/wAL9d7FgInk
 * http://calculator.josefprusa.cz
 * http://reprap.org/wiki/Triffid_Hunter%27s_Calibration_Guide
 * http://www.thingiverse.com/thing:5573
 * https://sites.google.com/site/repraplogphase/calibration-of-your-reprap
 * http://www.thingiverse.com/thing:298812
 */

//===========================================================================
//============================= DELTA Printer ===============================
//===========================================================================
// For a Delta printer start with one of the configuration files in the
// config/examples/delta directory and customize for your machine.
//

//===========================================================================
//============================= SCARA Printer ===============================
//===========================================================================
// For a SCARA printer start with the configuration files in
// config/examples/SCARA and customize for your machine.
//

// @section info

// User-specified version info of this build to display in [Pronterface, etc] terminal window during
// startup. Implementation of an idea by Prof Braino to inform user that any changes made to this
// build by the user have been successfully uploaded into firmware.
#define STRING_CONFIG_H_AUTHOR "(djfye, Ultibots K250VS config)" // Who made the changes.
#define SHOW_BOOTSCREEN
#define STRING_SPLASH_LINE1 SHORT_BUILD_VERSION // will be shown during bootup in line 1
#define STRING_SPLASH_LINE2 WEBSITE_URL         // will be shown during bootup in line 2

/**
 * *** VENDORS PLEASE READ ***
 *
 * Marlin allows you to add a custom boot image for Graphical LCDs.
 * With this option Marlin will first show your custom screen followed
 * by the standard Marlin logo with version number and web URL.
 *
 * We encourage you to take advantage of this new feature and we also
 * respectfully request that you retain the unmodified Marlin boot screen.
 */

// Enable to show the bitmap in Marlin/_Bootscreen.h on startup.
//#define SHOW_CUSTOM_BOOTSCREEN

// Enable to show the bitmap in Marlin/_Statusscreen.h on the status screen.
//#define CUSTOM_STATUS_SCREEN_IMAGE

// @section machine

/**
 * Select the serial port on the board to use for communication with the host.
 * This allows the connection of wireless adapters (for instance) to non-default port pins.
 * Note: The first serial port (-1 or 0) will always be used by the Arduino bootloader.
 *
 * :[-1, 0, 1, 2, 3, 4, 5, 6, 7]
 */
#define SERIAL_PORT 0

/**
 * Select a secondary serial port on the board to use for communication with the host.
 * This allows the connection of wireless adapters (for instance) to non-default port pins.
 * Serial port -1 is the USB emulated serial port, if available.
 *
 * :[-1, 0, 1, 2, 3, 4, 5, 6, 7]
 */
#define SERIAL_PORT_2 2

/**
 * This setting determines the communication speed of the printer.
 *
 * 250000 works in most cases, but you might try a lower speed if
 * you commonly experience drop-outs during host printing.
 * You may try up to 1000000 to speed up SD file transfer.
 *
 * :[2400, 9600, 19200, 38400, 57600, 115200, 250000, 500000, 1000000]
 */
#define BAUDRATE 250000

// Enable the Bluetooth serial interface on AT90USB devices
//#define BLUETOOTH

// The following define selects which electronics board you have.
// Please choose the name from boards.h that matches your setup
#ifndef MOTHERBOARD
  #define MOTHERBOARD BOARD_RURAMPS4D_13
#endif

// Optional custom name for your RepStrap or other custom machine
// Displayed in the LCD "Ready" message
#define CUSTOM_MACHINE_NAME "Ultibots K250VS"

// Define this to set a unique identifier for this printer, (Used by some programs to differentiate between machines)
// You can use an online service to generate a random UUID. (eg http://www.uuidgenerator.net/version4)
//#define MACHINE_UUID "00000000-0000-0000-0000-000000000000"

// @section extruder

// This defines the number of extruders
// :[1, 2, 3, 4, 5, 6]
#define EXTRUDERS 1

// Generally expected filament diameter (1.75, 2.85, 3.0, ...). Used for Volumetric, Filament Width Sensor, etc.
#define DEFAULT_NOMINAL_FILAMENT_DIA 2.85

// For Cyclops or any "multi-extruder" that shares a single nozzle.
//#define SINGLENOZZLE

/**
 * Průša MK2 Single Nozzle Multi-Material Multiplexer, and variants.
 *
 * This device allows one stepper driver on a control board to drive
 * two to eight stepper motors, one at a time, in a manner suitable
 * for extruders.
 *
 * This option only allows the multiplexer to switch on tool-change.
 * Additional options to configure custom E moves are pending.
 */
//#define MK2_MULTIPLEXER
#if ENABLED(MK2_MULTIPLEXER)
  // Override the default DIO selector pins here, if needed.
  // Some pins files may provide defaults for these pins.
  //#define E_MUX0_PIN 40  // Always Required
  //#define E_MUX1_PIN 42  // Needed for 3 to 8 inputs
  //#define E_MUX2_PIN 44  // Needed for 5 to 8 inputs
#endif

/**
 * Prusa Multi-Material Unit v2
 *
 * Requires NOZZLE_PARK_FEATURE to park print head in case MMU unit fails.
 * Requires EXTRUDERS = 5
 *
 * For additional configuration see Configuration_adv.h
 */
//#define PRUSA_MMU2

// A dual extruder that uses a single stepper motor
//#define SWITCHING_EXTRUDER
#if ENABLED(SWITCHING_EXTRUDER)
  #define SWITCHING_EXTRUDER_SERVO_NR 0
  #define SWITCHING_EXTRUDER_SERVO_ANGLES { 0, 90 } // Angles for E0, E1[, E2, E3]
  #if EXTRUDERS > 3
    #define SWITCHING_EXTRUDER_E23_SERVO_NR 1
  #endif
#endif

// A dual-nozzle that uses a servomotor to raise/lower one (or both) of the nozzles
//#define SWITCHING_NOZZLE
#if ENABLED(SWITCHING_NOZZLE)
  #define SWITCHING_NOZZLE_SERVO_NR 0
  //#define SWITCHING_NOZZLE_E1_SERVO_NR 1          // If two servos are used, the index of the second
  #define SWITCHING_NOZZLE_SERVO_ANGLES { 0, 90 }   // Angles for E0, E1 (single servo) or lowered/raised (dual servo)
#endif

/**
 * Two separate X-carriages with extruders that connect to a moving part
 * via a solenoid docking mechanism. Requires SOL1_PIN and SOL2_PIN.
 */
//#define PARKING_EXTRUDER

/**
 * Two separate X-carriages with extruders that connect to a moving part
 * via a magnetic docking mechanism using movements and no solenoid
 *
 * project   : https://www.thingiverse.com/thing:3080893
 * movements : https://youtu.be/0xCEiG9VS3k
 *             https://youtu.be/Bqbcs0CU2FE
 */
//#define MAGNETIC_PARKING_EXTRUDER

#if EITHER(PARKING_EXTRUDER, MAGNETIC_PARKING_EXTRUDER)

  #define PARKING_EXTRUDER_PARKING_X { -78, 184 }     // X positions for parking the extruders
  #define PARKING_EXTRUDER_GRAB_DISTANCE 1            // (mm) Distance to move beyond the parking point to grab the extruder
  //#define MANUAL_SOLENOID_CONTROL                   // Manual control of docking solenoids with M380 S / M381

  #if ENABLED(PARKING_EXTRUDER)

    #define PARKING_EXTRUDER_SOLENOIDS_INVERT           // If enabled, the solenoid is NOT magnetized with applied voltage
    #define PARKING_EXTRUDER_SOLENOIDS_PINS_ACTIVE LOW  // LOW or HIGH pin signal energizes the coil
    #define PARKING_EXTRUDER_SOLENOIDS_DELAY 250        // (ms) Delay for magnetic field. No delay if 0 or not defined.
    //#define MANUAL_SOLENOID_CONTROL                   // Manual control of docking solenoids with M380 S / M381

  #elif ENABLED(MAGNETIC_PARKING_EXTRUDER)

    #define MPE_FAST_SPEED      9000      // (mm/m) Speed for travel before last distance point
    #define MPE_SLOW_SPEED      4500      // (mm/m) Speed for last distance travel to park and couple
    #define MPE_TRAVEL_DISTANCE   10      // (mm) Last distance point
    #define MPE_COMPENSATION       0      // Offset Compensation -1 , 0 , 1 (multiplier) only for coupling

  #endif

#endif

/**
 * Switching Toolhead
 *
 * Support for swappable and dockable toolheads, such as
 * the E3D Tool Changer. Toolheads are locked with a servo.
 */
//#define SWITCHING_TOOLHEAD

/**
 * Magnetic Switching Toolhead
 *
 * Support swappable and dockable toolheads with a magnetic
 * docking mechanism using movement and no servo.
 */
//#define MAGNETIC_SWITCHING_TOOLHEAD

#if EITHER(SWITCHING_TOOLHEAD, MAGNETIC_SWITCHING_TOOLHEAD)
  #define SWITCHING_TOOLHEAD_Y_POS          235         // (mm) Y position of the toolhead dock
  #define SWITCHING_TOOLHEAD_Y_SECURITY      10         // (mm) Security distance Y axis
  #define SWITCHING_TOOLHEAD_Y_CLEAR         60         // (mm) Minimum distance from dock for unobstructed X axis
  #define SWITCHING_TOOLHEAD_X_POS          { 215, 0 }  // (mm) X positions for parking the extruders
  #if ENABLED(SWITCHING_TOOLHEAD)
    #define SWITCHING_TOOLHEAD_SERVO_NR       2         // Index of the servo connector
    #define SWITCHING_TOOLHEAD_SERVO_ANGLES { 0, 180 }  // (degrees) Angles for Lock, Unlock
  #elif ENABLED(MAGNETIC_SWITCHING_TOOLHEAD)
    #define SWITCHING_TOOLHEAD_Y_RELEASE      5         // (mm) Security distance Y axis
    #define SWITCHING_TOOLHEAD_X_SECURITY   -35         // (mm) Security distance X axis
  #endif
#endif

/**
 * "Mixing Extruder"
 *   - Adds G-codes M163 and M164 to set and "commit" the current mix factors.
 *   - Extends the stepping routines to move multiple steppers in proportion to the mix.
 *   - Optional support for Repetier Firmware's 'M164 S<index>' supporting virtual tools.
 *   - This implementation supports up to two mixing extruders.
 *   - Enable DIRECT_MIXING_IN_G1 for M165 and mixing in G1 (from Pia Taubert's reference implementation).
 */
//#define MIXING_EXTRUDER
#if ENABLED(MIXING_EXTRUDER)
  #define MIXING_STEPPERS 2        // Number of steppers in your mixing extruder
  #define MIXING_VIRTUAL_TOOLS 16  // Use the Virtual Tool method with M163 and M164
  //#define DIRECT_MIXING_IN_G1    // Allow ABCDHI mix factors in G1 movement commands
  //#define GRADIENT_MIX           // Support for gradient mixing with M166 and LCD
  #if ENABLED(GRADIENT_MIX)
    //#define GRADIENT_VTOOL       // Add M166 T to use a V-tool index as a Gradient alias
  #endif
#endif

// Offset of the extruders (uncomment if using more than one and relying on firmware to position when changing).
// The offset has to be X=0, Y=0 for the extruder 0 hotend (default extruder).
// For the other hotends it is their distance from the extruder 0 hotend.
//#define HOTEND_OFFSET_X {0.0, 20.00} // (mm) relative X-offset for each nozzle
//#define HOTEND_OFFSET_Y {0.0, 5.00}  // (mm) relative Y-offset for each nozzle
//#define HOTEND_OFFSET_Z {0.0, 0.00}  // (mm) relative Z-offset for each nozzle

// @section machine

/**
 * Select your power supply here. Use 0 if you haven't connected the PS_ON_PIN
 *
 * 0 = No Power Switch
 * 1 = ATX
 * 2 = X-Box 360 203Watts (the blue wire connected to PS_ON and the red wire to VCC)
 *
 * :{ 0:'No power switch', 1:'ATX', 2:'X-Box 360' }
 */
#define POWER_SUPPLY 1

#if POWER_SUPPLY > 0
  // Enable this option to leave the PSU off at startup.
  // Power to steppers and heaters will need to be turned on with M80.
  //#define PS_DEFAULT_OFF

  //#define AUTO_POWER_CONTROL        // Enable automatic control of the PS_ON pin
  #if ENABLED(AUTO_POWER_CONTROL)
    #define AUTO_POWER_FANS           // Turn on PSU if fans need power
    #define AUTO_POWER_E_FANS
    #define AUTO_POWER_CONTROLLERFAN
    #define POWER_TIMEOUT 30
  #endif

#endif

// @section temperature

//===========================================================================
//============================= Thermal Settings ============================
//===========================================================================

/**
 * --NORMAL IS 4.7kohm PULLUP!-- 1kohm pullup can be used on hotend sensor, using correct resistor and table
 *
 * Temperature sensors available:
 *
 *    -4 : thermocouple with AD8495
 *    -3 : thermocouple with MAX31855 (only for sensor 0)
 *    -2 : thermocouple with MAX6675 (only for sensor 0)
 *    -1 : thermocouple with AD595
 *     0 : not used
 *     1 : 100k thermistor - best choice for EPCOS 100k (4.7k pullup)
 *     2 : 200k thermistor - ATC Semitec 204GT-2 (4.7k pullup)
 *     3 : Mendel-parts thermistor (4.7k pullup)
 *     4 : 10k thermistor !! do not use it for a hotend. It gives bad resolution at high temp. !!
 *     5 : 100K thermistor - ATC Semitec 104GT-2/104NT-4-R025H42G (Used in ParCan & J-Head) (4.7k pullup)
 *   501 : 100K Zonestar (Tronxy X3A) Thermistor
 *     6 : 100k EPCOS - Not as accurate as table 1 (created using a fluke thermocouple) (4.7k pullup)
 *     7 : 100k Honeywell thermistor 135-104LAG-J01 (4.7k pullup)
 *    71 : 100k Honeywell thermistor 135-104LAF-J01 (4.7k pullup)
 *     8 : 100k 0603 SMD Vishay NTCS0603E3104FXT (4.7k pullup)
 *     9 : 100k GE Sensing AL03006-58.2K-97-G1 (4.7k pullup)
 *    10 : 100k RS thermistor 198-961 (4.7k pullup)
 *    11 : 100k beta 3950 1% thermistor (4.7k pullup)
 *    12 : 100k 0603 SMD Vishay NTCS0603E3104FXT (4.7k pullup) (calibrated for Makibox hot bed)
 *    13 : 100k Hisens 3950  1% up to 300°C for hotend "Simple ONE " & "Hotend "All In ONE"
 *    15 : 100k thermistor calibration for JGAurora A5 hotend
 *    20 : the PT100 circuit found in the Ultimainboard V2.x
 *    60 : 100k Maker's Tool Works Kapton Bed Thermistor beta=3950
 *    61 : 100k Formbot / Vivedino 3950 350C thermistor 4.7k pullup
 *    66 : 4.7M High Temperature thermistor from Dyze Design
 *    67 : 450C thermistor from SliceEngineering
 *    70 : the 100K thermistor found in the bq Hephestos 2
 *    75 : 100k Generic Silicon Heat Pad with NTC 100K MGB18-104F39050L32 thermistor
 *
 *       1k ohm pullup tables - This is atypical, and requires changing out the 4.7k pullup for 1k.
 *                              (but gives greater accuracy and more stable PID)
 *    51 : 100k thermistor - EPCOS (1k pullup)
 *    52 : 200k thermistor - ATC Semitec 204GT-2 (1k pullup)
 *    55 : 100k thermistor - ATC Semitec 104GT-2 (Used in ParCan & J-Head) (1k pullup)
 *
 *  1047 : Pt1000 with 4k7 pullup
 *  1010 : Pt1000 with 1k pullup (non standard)
 *   147 : Pt100 with 4k7 pullup
 *   110 : Pt100 with 1k pullup (non standard)
 *
 *         Use these for Testing or Development purposes. NEVER for production machine.
 *   998 : Dummy Table that ALWAYS reads 25°C or the temperature defined below.
 *   999 : Dummy Table that ALWAYS reads 100°C or the temperature defined below.
 *
 * :{ '0': "Not used", '1':"100k / 4.7k - EPCOS", '2':"200k / 4.7k - ATC Semitec 204GT-2", '3':"Mendel-parts / 4.7k", '4':"10k !! do not use for a hotend. Bad resolution at high temp. !!", '5':"100K / 4.7k - ATC Semitec 104GT-2 (Used in ParCan & J-Head)", '501':"100K Zonestar (Tronxy X3A)", '6':"100k / 4.7k EPCOS - Not as accurate as Table 1", '7':"100k / 4.7k Honeywell 135-104LAG-J01", '8':"100k / 4.7k 0603 SMD Vishay NTCS0603E3104FXT", '9':"100k / 4.7k GE Sensing AL03006-58.2K-97-G1", '10':"100k / 4.7k RS 198-961", '11':"100k / 4.7k beta 3950 1%", '12':"100k / 4.7k 0603 SMD Vishay NTCS0603E3104FXT (calibrated for Makibox hot bed)", '13':"100k Hisens 3950  1% up to 300°C for hotend 'Simple ONE ' & hotend 'All In ONE'", '20':"PT100 (Ultimainboard V2.x)", '51':"100k / 1k - EPCOS", '52':"200k / 1k - ATC Semitec 204GT-2", '55':"100k / 1k - ATC Semitec 104GT-2 (Used in ParCan & J-Head)", '60':"100k Maker's Tool Works Kapton Bed Thermistor beta=3950", '61':"100k Formbot / Vivedino 3950 350C thermistor 4.7k pullup", '66':"Dyze Design 4.7M High Temperature thermistor", '67':"Slice Engineering 450C High Temperature thermistor", '70':"the 100K thermistor found in the bq Hephestos 2", '71':"100k / 4.7k Honeywell 135-104LAF-J01", '147':"Pt100 / 4.7k", '1047':"Pt1000 / 4.7k", '110':"Pt100 / 1k (non-standard)", '1010':"Pt1000 / 1k (non standard)", '-4':"Thermocouple + AD8495", '-3':"Thermocouple + MAX31855 (only for sensor 0)", '-2':"Thermocouple + MAX6675 (only for sensor 0)", '-1':"Thermocouple + AD595",'998':"Dummy 1", '999':"Dummy 2" }
 */
#define TEMP_SENSOR_0 13
#define TEMP_SENSOR_1 0
#define TEMP_SENSOR_2 0
#define TEMP_SENSOR_3 0
#define TEMP_SENSOR_4 0
#define TEMP_SENSOR_5 0
#define TEMP_SENSOR_BED 75
#define TEMP_SENSOR_CHAMBER 0

// Dummy thermistor constant temperature readings, for use with 998 and 999
#define DUMMY_THERMISTOR_998_VALUE 25
#define DUMMY_THERMISTOR_999_VALUE 100

// Use temp sensor 1 as a redundant sensor with sensor 0. If the readings
// from the two sensors differ too much the print will be aborted.
//#define TEMP_SENSOR_1_AS_REDUNDANT
#define MAX_REDUNDANT_TEMP_SENSOR_DIFF 10

// Extruder temperature must be close to target for this long before M109 returns success
#define TEMP_RESIDENCY_TIME     10  // (seconds) Time to wait for hotend to "settle" in M109
#define TEMP_WINDOW              1  // (°C) Temperature proximity for the "temperature reached" timer
#define TEMP_HYSTERESIS          3  // (°C) Temperature proximity considered "close enough" to the target

// Bed temperature must be close to target for this long before M190 returns success
#define TEMP_BED_RESIDENCY_TIME 10  // (seconds) Time to wait for bed to "settle" in M190
#define TEMP_BED_WINDOW          1  // (°C) Temperature proximity for the "temperature reached" timer
#define TEMP_BED_HYSTERESIS      3  // (°C) Temperature proximity considered "close enough" to the target

// Below this temperature the heater will be switched off
// because it probably indicates a broken thermistor wire.
#define HEATER_0_MINTEMP   5
#define HEATER_1_MINTEMP   5
#define HEATER_2_MINTEMP   5
#define HEATER_3_MINTEMP   5
#define HEATER_4_MINTEMP   5
#define HEATER_5_MINTEMP   5
#define BED_MINTEMP        5

// Above this temperature the heater will be switched off.
// This can protect components from overheating, but NOT from shorts and failures.
// (Use MINTEMP for thermistor short/failure protection.)
#define HEATER_0_MAXTEMP 300
#define HEATER_1_MAXTEMP 300
#define HEATER_2_MAXTEMP 300
#define HEATER_3_MAXTEMP 300
#define HEATER_4_MAXTEMP 300
#define HEATER_5_MAXTEMP 300
#define BED_MAXTEMP      150

//===========================================================================
//============================= PID Settings ================================
//===========================================================================
// PID Tuning Guide here: http://reprap.org/wiki/PID_Tuning

// Comment the following line to disable PID and enable bang-bang.
#define PIDTEMP
#define BANG_MAX 255     // Limits current to nozzle while in bang-bang mode; 255=full current
#define PID_MAX BANG_MAX // Limits current to nozzle while PID is active (see PID_FUNCTIONAL_RANGE below); 255=full current
#define PID_K1 0.95      // Smoothing factor within any PID loop
#if ENABLED(PIDTEMP)
  #define PID_EDIT_MENU           // Add PID editing to the "Advanced Settings" menu. (~700 bytes of PROGMEM)
  #define PID_AUTOTUNE_MENU       // Add PID Autotune to the LCD "Temperature" menu to run M303 and apply the result.
  //#define PID_DEBUG             // Sends debug data to the serial port.
  //#define PID_OPENLOOP 1        // Puts PID in open loop. M104/M140 sets the output power from 0 to PID_MAX
  //#define SLOW_PWM_HEATERS      // PWM with very low frequency (roughly 0.125Hz=8s) and minimum state time of approximately 1s useful for heaters driven by a relay
  //#define PID_PARAMS_PER_HOTEND // Uses separate PID parameters for each extruder (useful for mismatched extruders)
                                  // Set/get with gcode: M301 E[extruder number, 0-2]
  #define PID_FUNCTIONAL_RANGE 10 // If the temperature difference between the target temperature and the actual temperature
                                  // is more than PID_FUNCTIONAL_RANGE then the PID will be shut off and the heater will be set to min/max.

  // If you are using a pre-configured hotend then you can use one of the value sets by uncommenting it
  // oXis Kossel k800 XL
  //#define DEFAULT_Kp 22.04
  //#define DEFAULT_Ki 1.65
  //#define DEFAULT_Kd 73.67

  // Kossel k800 XL
  //#define DEFAULT_Kp 22.25
  //#define DEFAULT_Ki 1.45
  //#define DEFAULT_Kd 85.30

  // MakerGear
  //#define DEFAULT_Kp 7.0
  //#define DEFAULT_Ki 0.1
  //#define DEFAULT_Kd 12

  // Mendel Parts V9 on 12V
  //#define DEFAULT_Kp 63.0
  //#define DEFAULT_Ki 2.25
  //#define DEFAULT_Kd 440

  // FIND YOUR OWN: "M303 E0 C8 S240" to run autotune on the hotend at 240 degreesC for 8 cycles.

  // Ultibots 24V 40W cartridge heater, sensor -3
  #define DEFAULT_Kp 13.832483
  #define DEFAULT_Ki 0.649931
  #define DEFAULT_Kd 73.599190

  // Ultibots 24V 40W cartridge heater, sensor 5
  //#define DEFAULT_Kp 20.88
  //#define DEFAULT_Ki 2.69
  //#define DEFAULT_Kd 40.50

#endif // PIDTEMP

//===========================================================================
//====================== PID > Bed Temperature Control ======================
//===========================================================================

/**
 * PID Bed Heating
 *
 * If this option is enabled set PID constants below.
 * If this option is disabled, bang-bang will be used and BED_LIMIT_SWITCHING will enable hysteresis.
 *
 * The PID frequency will be the same as the extruder PWM.
 * If PID_dT is the default, and correct for the hardware/configuration, that means 7.689Hz,
 * which is fine for driving a square wave into a resistive load and does not significantly
 * impact FET heating. This also works fine on a Fotek SSR-10DA Solid State Relay into a 250W
 * heater. If your configuration is significantly different than this and you don't understand
 * the issues involved, don't use bed PID until someone else verifies that your hardware works.
 */
#define PIDTEMPBED

//#define BED_LIMIT_SWITCHING

/**
 * Max Bed Power
 * Applies to all forms of bed control (PID, bang-bang, and bang-bang with hysteresis).
 * When set to any value below 255, enables a form of PWM to the bed that acts like a divider
 * so don't use it unless you are OK with PWM on your bed. (See the comment on enabling PIDTEMPBED)
 */
#define MAX_BED_POWER 255 // limits duty cycle to bed; 255=full current

#if ENABLED(PIDTEMPBED)

  //#define PID_BED_DEBUG // Sends debug data to the serial port.

  // 120V 250W silicone heater into 4mm borosilicate (MendelMax 1.5+)
  // from FOPDT model - kp=.39 Tp=405 Tdead=66, Tc set to 79.2, aggressive factor of .15 (vs .1, 1, 10)
  //#define  DEFAULT_bedKp 15.00
  //#define  DEFAULT_bedKi .04
  //#define  DEFAULT_bedKd 305.4

  // 120V 250W silicone heater into 4mm borosilicate (MendelMax 1.5+)
  // from pidautotune
  //#define DEFAULT_bedKp 97.1
  //#define DEFAULT_bedKi 1.41
  //#define DEFAULT_bedKd 1675.16

  // FIND YOUR OWN: "M303 E-1 C8 S110" to run autotune on the bed at 110 degreesC for 8 cycles.

  // JSR 120V 400W silicone heater, sensor 75
  #define DEFAULT_bedKp 93.211769
  #define DEFAULT_bedKi 10.130062
  #define DEFAULT_bedKd 214.422028

#endif // PIDTEMPBED

// @section extruder

/**
 * Prevent extrusion if the temperature is below EXTRUDE_MINTEMP.
 * Add M302 to set the minimum extrusion temperature and/or turn
 * cold extrusion prevention on and off.
 *
 * *** IT IS HIGHLY RECOMMENDED TO LEAVE THIS OPTION ENABLED! ***
 */
#define PREVENT_COLD_EXTRUSION
#define EXTRUDE_MINTEMP 170

/**
 * Prevent a single extrusion longer than EXTRUDE_MAXLENGTH.
 * Note: For Bowden Extruders make this large enough to allow load/unload.
 */
#define PREVENT_LENGTHY_EXTRUDE
#define EXTRUDE_MAXLENGTH 100

//===========================================================================
//======================== Thermal Runaway Protection =======================
//===========================================================================

/**
 * Thermal Protection provides additional protection to your printer from damage
 * and fire. Marlin always includes safe min and max temperature ranges which
 * protect against a broken or disconnected thermistor wire.
 *
 * The issue: If a thermistor falls out, it will report the much lower
 * temperature of the air in the room, and the the firmware will keep
 * the heater on.
 *
 * If you get "Thermal Runaway" or "Heating failed" errors the
 * details can be tuned in Configuration_adv.h
 */

#define THERMAL_PROTECTION_HOTENDS // Enable thermal protection for all extruders
#define THERMAL_PROTECTION_BED     // Enable thermal protection for the heated bed
#define THERMAL_PROTECTION_CHAMBER // Enable thermal protection for the heated chamber

//===========================================================================
//============================= Mechanical Settings =========================
//===========================================================================

// @section machine

// Uncomment one of these options to enable CoreXY, CoreXZ, or CoreYZ kinematics
// either in the usual order or reversed
//#define COREXY
//#define COREXZ
//#define COREYZ
//#define COREYX
//#define COREZX
//#define COREZY

//===========================================================================
//============================== Delta Settings =============================
//===========================================================================
// Enable DELTA kinematics and most of the default configuration for Deltas
#define DELTA

#if ENABLED(DELTA)

  // Make delta curves from many straight lines (linear interpolation).
  // This is a trade-off between visible corners (not enough segments)
  // and processor overload (too many expensive sqrt calls).
  #define DELTA_SEGMENTS_PER_SECOND 200

  // After homing move down to a height where XY movement is unconstrained
  //#define DELTA_HOME_TO_SAFE_ZONE

  // Delta calibration menu
  // uncomment to add three points calibration menu option.
  // See http://minow.blogspot.com/index.html#4918805519571907051
  #define DELTA_CALIBRATION_MENU

  // uncomment to add G33 Delta Auto-Calibration (Enable EEPROM_SETTINGS to store results)
  #define DELTA_AUTO_CALIBRATION

  // NOTE NB all values for DELTA_* values MUST be floating point, so always have a decimal point in them

  #if ENABLED(DELTA_AUTO_CALIBRATION)
    // set the default number of probe points : n*n (1 -> 7)
    #define DELTA_CALIBRATION_DEFAULT_POINTS 7
  #endif

  #if ENABLED(DELTA_AUTO_CALIBRATION) || ENABLED(DELTA_CALIBRATION_MENU)
    // Set the radius for the calibration probe points - max 0.9 * DELTA_PRINTABLE_RADIUS for non-eccentric probes
    #define DELTA_CALIBRATION_RADIUS ((DELTA_PRINTABLE_RADIUS) - (MIN_PROBE_EDGE)) // mm
    // Set the steprate for papertest probing
    #define PROBE_MANUALLY_STEP 0.05      // (mm)
  #endif

  // Print surface diameter/2 minus unreachable space (avoid collisions with vertical towers).
  #define DELTA_PRINTABLE_RADIUS 120.0    // (mm)

  // Center-to-center distance of the holes in the diagonal push rods.
  #define DELTA_DIAGONAL_ROD 315.0        // (mm)

  // Distance between bed and nozzle Z home position
  #define DELTA_HEIGHT 215.00             // (mm) Get this value from G33 auto calibrate

  #define DELTA_ENDSTOP_ADJ { 0.0, 0.0, 0.0 } // Get these values from G33 auto calibrate

  // Horizontal distance bridged by diagonal push rods when effector is centered.
  #define DELTA_RADIUS 165.00              // (mm) Get this value from G33 auto calibrate

  // Trim adjustments for individual towers
  // tower angle corrections for X and Y tower / rotate XYZ so Z tower angle = 0
  // measured in degrees anticlockwise looking from above the printer
  #define DELTA_TOWER_ANGLE_TRIM { 0.0, 0.0, 0.0 } // Get these values from G33 auto calibrate

  // Delta radius and diagonal rod adjustments (mm)
  #define DELTA_RADIUS_TRIM_TOWER { 0.0, 0.0, 0.0 }
  #define DELTA_DIAGONAL_ROD_TRIM_TOWER { 0.0, 0.0, 0.0 }

#endif

//===========================================================================
//============================== Endstop Settings ===========================
//===========================================================================

// @section homing

// Specify here all the endstop connectors that are connected to any endstop or probe.
// Almost all printers will be using one per axis. Probes will use one or more of the
// extra connectors. Leave undefined any used for non-endstop and non-probe purposes.
//#define USE_XMIN_PLUG
//#define USE_YMIN_PLUG
//#define USE_ZMIN_PLUG // a Z probe
#define USE_XMAX_PLUG
#define USE_YMAX_PLUG
#define USE_ZMAX_PLUG

// Enable pullup for all endstops to prevent a floating state
//#define ENDSTOPPULLUPS
#if DISABLED(ENDSTOPPULLUPS)
  // Disable ENDSTOPPULLUPS to set pullups individually
  #define ENDSTOPPULLUP_XMAX
  #define ENDSTOPPULLUP_YMAX
  #define ENDSTOPPULLUP_ZMAX
  //#define ENDSTOPPULLUP_XMIN
  //#define ENDSTOPPULLUP_YMIN
  //#define ENDSTOPPULLUP_ZMIN
  #define ENDSTOPPULLUP_ZMIN_PROBE
#endif

// Enable pulldown for all endstops to prevent a floating state
//#define ENDSTOPPULLDOWNS
#if DISABLED(ENDSTOPPULLDOWNS)
  // Disable ENDSTOPPULLDOWNS to set pulldowns individually
  //#define ENDSTOPPULLDOWN_XMAX
  //#define ENDSTOPPULLDOWN_YMAX
  //#define ENDSTOPPULLDOWN_ZMAX
  //#define ENDSTOPPULLDOWN_XMIN
  //#define ENDSTOPPULLDOWN_YMIN
  //#define ENDSTOPPULLDOWN_ZMIN
  //#define ENDSTOPPULLDOWN_ZMIN_PROBE
#endif

// Mechanical endstop with COM to ground and NC to Signal uses "false" here (most common setup).
#define X_MIN_ENDSTOP_INVERTING false // set to true to invert the logic of the endstop.
#define Y_MIN_ENDSTOP_INVERTING false // set to true to invert the logic of the endstop.
#define Z_MIN_ENDSTOP_INVERTING false // set to true to invert the logic of the endstop.
#define X_MAX_ENDSTOP_INVERTING false // set to true to invert the logic of the endstop.
#define Y_MAX_ENDSTOP_INVERTING false // set to true to invert the logic of the endstop.
#define Z_MAX_ENDSTOP_INVERTING false // set to true to invert the logic of the endstop.
#define Z_MIN_PROBE_ENDSTOP_INVERTING true // set to true to invert the logic of the probe.

/**
 * Stepper Drivers
 *
 * These settings allow Marlin to tune stepper driver timing and enable advanced options for
 * stepper drivers that support them. You may also override timing options in Configuration_adv.h.
 *
 * A4988 is assumed for unspecified drivers.
 *
 * Options: A4988, A5984, DRV8825, LV8729, L6470, TB6560, TB6600, TMC2100,
 *          TMC2130, TMC2130_STANDALONE, TMC2208, TMC2208_STANDALONE,
 *          TMC26X,  TMC26X_STANDALONE,  TMC2660, TMC2660_STANDALONE,
 *          TMC2160, TMC2160_STANDALONE, TMC5130, TMC5130_STANDALONE,
 *          TMC5160, TMC5160_STANDALONE
 * :['A4988', 'A5984', 'DRV8825', 'LV8729', 'L6470', 'TB6560', 'TB6600', 'TMC2100', 'TMC2130', 'TMC2130_STANDALONE', 'TMC2160', 'TMC2160_STANDALONE', 'TMC2208', 'TMC2208_STANDALONE', 'TMC26X', 'TMC26X_STANDALONE', 'TMC2660', 'TMC2660_STANDALONE', 'TMC5130', 'TMC5130_STANDALONE', 'TMC5160', 'TMC5160_STANDALONE']
 */
#define X_DRIVER_TYPE  TMC2130
#define Y_DRIVER_TYPE  TMC2130
#define Z_DRIVER_TYPE  TMC2130
//#define X2_DRIVER_TYPE TMC2130
//#define Y2_DRIVER_TYPE TMC2130
//#define Z2_DRIVER_TYPE TMC2130
//#define Z3_DRIVER_TYPE TMC2130
#define E0_DRIVER_TYPE TMC2130
#define E1_DRIVER_TYPE TMC2130
#define E2_DRIVER_TYPE TMC2130
//#define E3_DRIVER_TYPE TMC2130
//#define E4_DRIVER_TYPE TMC2130
//#define E5_DRIVER_TYPE TMC2130

// Enable this feature if all enabled endstop pins are interrupt-capable.
// This will remove the need to poll the interrupt pins, saving many CPU cycles.
#define ENDSTOP_INTERRUPTS_FEATURE

/**
 * Endstop Noise Threshold
 *
 * Enable if your probe or endstops falsely trigger due to noise.
 *
 * - Higher values may affect repeatability or accuracy of some bed probes.
 * - To fix noise install a 100nF ceramic capacitor inline with the switch.
 * - This feature is not required for common micro-switches mounted on PCBs
 *   based on the Makerbot design, which already have the 100nF capacitor.
 *
 * :[2,3,4,5,6,7]
 */
#define ENDSTOP_NOISE_THRESHOLD 7

//=============================================================================
//============================== Movement Settings ============================
//=============================================================================
// @section motion

/**
 * Default Settings
 *
 * These settings can be reset by M502
 *
 * Note that if EEPROM is enabled, saved values will override these.
 */

/**
 * With this option each E stepper can have its own factors for the
 * following movement settings. If fewer factors are given than the
 * total number of extruders, the last value applies to the rest.
 */
#define DISTINCT_E_FACTORS

/**
 * Default Axis Steps Per Unit (steps/mm)
 * Override with M92
 *                                      X, Y, Z, E0 [, E1[, E2[, E3[, E4[, E5]]]]]
 */
// variables to calculate steps
#define XYZ_FULL_STEPS_PER_ROTATION 400
#define XYZ_MICROSTEPS 256
#define XYZ_BELT_PITCH 2
#define XYZ_PULLEY_TEETH 20
#define E0_MSTEPS 56.4320375

// delta speeds must be the same on xyz
#define DEFAULT_E0_STEPS_PER_UNIT ((E0_MSTEPS) * (XYZ_MICROSTEPS))
#define DEFAULT_XYZ_STEPS_PER_UNIT ((XYZ_FULL_STEPS_PER_ROTATION) * (XYZ_MICROSTEPS) / double(XYZ_BELT_PITCH) / double(XYZ_PULLEY_TEETH))
#define DEFAULT_AXIS_STEPS_PER_UNIT   { DEFAULT_XYZ_STEPS_PER_UNIT, DEFAULT_XYZ_STEPS_PER_UNIT, DEFAULT_XYZ_STEPS_PER_UNIT, DEFAULT_E0_STEPS_PER_UNIT }   // default steps per unit for PowerWasp

/**
 * Default Max Feed Rate (mm/s)
 * Override with M203
 *                                      X, Y, Z, E0 [, E1[, E2[, E3[, E4[, E5]]]]]
 */
#define DEFAULT_MAX_FEEDRATE          { 500, 500, 500, 100 }

/**
 * Default Max Acceleration (change/s) change = mm/s
 * (Maximum start speed for accelerated moves)
 * Override with M201
 *                                      X, Y, Z, E0 [, E1[, E2[, E3[, E4[, E5]]]]]
 */
#define DEFAULT_MAX_ACCELERATION      { 1000, 1000, 1000, 1000 }

/**
 * Default Acceleration (change/s) change = mm/s
 * Override with M204
 *
 *   M204 P    Acceleration
 *   M204 R    Retract Acceleration
 *   M204 T    Travel Acceleration
 */
#define DEFAULT_ACCELERATION          1000    // X, Y, Z and E acceleration for printing moves
#define DEFAULT_RETRACT_ACCELERATION   200    // E acceleration for retracts
#define DEFAULT_TRAVEL_ACCELERATION   1000    // X, Y, Z acceleration for travel (non printing) moves

//
// Use Junction Deviation instead of traditional Jerk Limiting
//
#define JUNCTION_DEVIATION
#if ENABLED(JUNCTION_DEVIATION)
  #define JUNCTION_DEVIATION_MM 0.1  // (mm) Distance from real junction edge
#endif

/**
 * Default Jerk (mm/s)
 * Override with M205 X Y Z E
 *
 * "Jerk" specifies the minimum speed change that requires acceleration.
 * When changing speed and direction, if the difference is less than the
 * value set here, it may happen instantaneously.
 */
#if DISABLED(JUNCTION_DEVIATION)
  #define DEFAULT_XJERK 2.0
  #define DEFAULT_YJERK DEFAULT_XJERK
  #define DEFAULT_ZJERK DEFAULT_XJERK // Must be same as XY for delta
#endif

#define DEFAULT_EJERK   2.5  // May be used by Linear Advance

/**
 * S-Curve Acceleration
 *
 * This option eliminates vibration during printing by fitting a Bézier
 * curve to move acceleration, producing much smoother direction changes.
 *
 * See https://github.com/synthetos/TinyG/wiki/Jerk-Controlled-Motion-Explained
 */
#define S_CURVE_ACCELERATION

//===========================================================================
//============================= Z Probe Options =============================
//===========================================================================
// @section probes

//
// See http://marlinfw.org/docs/configuration/probes.html
//

/**
 * Z_MIN_PROBE_USES_Z_MIN_ENDSTOP_PIN
 *
 * Enable this option for a probe connected to the Z Min endstop pin.
 */
//#define Z_MIN_PROBE_USES_Z_MIN_ENDSTOP_PIN

/**
 * Z_MIN_PROBE_PIN
 *
 * Define this pin if the probe is not connected to Z_MIN_PIN.
 * If not defined the default pin for the selected MOTHERBOARD
 * will be used. Most of the time the default is what you want.
 *
 *  - The simplest option is to use a free endstop connector.
 *  - Use 5V for powered (usually inductive) sensors.
 *
 *  - RAMPS 1.3/1.4 boards may use the 5V, GND, and Aux4->D32 pin:
 *    - For simple switches connect...
 *      - normally-closed switches to GND and D32.
 *      - normally-open switches to 5V and D32.
 *
 */
//#define Z_MIN_PROBE_PIN 32 // Pin 32 is the RAMPS default

/**
 * Probe Type
 *
 * Allen Key Probes, Servo Probes, Z-Sled Probes, FIX_MOUNTED_PROBE, etc.
 * Activate one of these to use Auto Bed Leveling below.
 */

/**
 * The "Manual Probe" provides a means to do "Auto" Bed Leveling without a probe.
 * Use G29 repeatedly, adjusting the Z height at each point with movement commands
 * or (with LCD_BED_LEVELING) the LCD controller.
 */
//#define PROBE_MANUALLY
//#define MANUAL_PROBE_START_Z 0.2

/**
 * A Fix-Mounted Probe either doesn't deploy or needs manual deployment.
 *   (e.g., an inductive probe or a nozzle-based probe-switch.)
 */
#define FIX_MOUNTED_PROBE

/**
 * Z Servo Probe, such as an endstop switch on a rotating arm.
 */
//#define Z_PROBE_SERVO_NR 0   // Defaults to SERVO 0 connector.
//#define Z_SERVO_ANGLES {70,0}  // Z Servo Deploy and Stow angles

/**
 * The BLTouch probe uses a Hall effect sensor and emulates a servo.
 */
//#define BLTOUCH
#if ENABLED(BLTOUCH)
  //#define BLTOUCH_DELAY 375   // (ms) Enable and increase if needed

  /**
   * BLTouch V3.0 and newer smart series
   * For genuine BLTouch 3.0 sensors. Clones may be confused by 3.0 command angles. YMMV.
   * If the pin trigger is not detected, first try swapping the black and white wires then toggle this.
   */
  //#define BLTOUCH_V3
  #if ENABLED(BLTOUCH_V3)
    //#define BLTOUCH_FORCE_5V_MODE
    //#define BLTOUCH_FORCE_OPEN_DRAIN_MODE
  #endif
#endif

// A probe that is deployed and stowed with a solenoid pin (SOL1_PIN)
//#define SOLENOID_PROBE

// A sled-mounted probe like those designed by Charles Bell.
//#define Z_PROBE_SLED
//#define SLED_DOCKING_OFFSET 5  // The extra distance the X axis must travel to pickup the sled. 0 should be fine but you can push it further if you'd like.

// A probe deployed by moving the x-axis, such as the Wilson II's rack-and-pinion probe designed by Marty Rice.
//#define RACK_AND_PINION_PROBE
#if ENABLED(RACK_AND_PINION_PROBE)
  #define Z_PROBE_DEPLOY_X  X_MIN_POS
  #define Z_PROBE_RETRACT_X X_MAX_POS
#endif

/**
 * Allen key retractable z-probe as seen on many Kossel delta printers - http://reprap.org/wiki/Kossel#Automatic_bed_leveling_probe
 * Deploys by touching z-axis belt. Retracts by pushing the probe down. Uses Z_MIN_PIN.
 */
//#define Z_PROBE_ALLEN_KEY

#if ENABLED(Z_PROBE_ALLEN_KEY)
  // 2 or 3 sets of coordinates for deploying and retracting the spring loaded touch probe on G29,
  // if servo actuated touch probe is not defined. Uncomment as appropriate for your printer/probe.

  //#define Z_PROBE_ALLEN_KEY_DEPLOY_1_X 30.0
  //#define Z_PROBE_ALLEN_KEY_DEPLOY_1_Y DELTA_PRINTABLE_RADIUS
  //#define Z_PROBE_ALLEN_KEY_DEPLOY_1_Z 100.0
  //#define Z_PROBE_ALLEN_KEY_DEPLOY_1_FEEDRATE XY_PROBE_SPEED

  //#define Z_PROBE_ALLEN_KEY_DEPLOY_2_X 0.0
  //#define Z_PROBE_ALLEN_KEY_DEPLOY_2_Y DELTA_PRINTABLE_RADIUS
  //#define Z_PROBE_ALLEN_KEY_DEPLOY_2_Z 100.0
  //#define Z_PROBE_ALLEN_KEY_DEPLOY_2_FEEDRATE (XY_PROBE_SPEED)/10

  //#define Z_PROBE_ALLEN_KEY_DEPLOY_3_X Z_PROBE_ALLEN_KEY_DEPLOY_2_X * 0.75
  //#define Z_PROBE_ALLEN_KEY_DEPLOY_3_Y Z_PROBE_ALLEN_KEY_DEPLOY_2_Y * 0.75
  //#define Z_PROBE_ALLEN_KEY_DEPLOY_3_Z Z_PROBE_ALLEN_KEY_DEPLOY_2_Z
  //#define Z_PROBE_ALLEN_KEY_DEPLOY_3_FEEDRATE XY_PROBE_SPEED

  //#define Z_PROBE_ALLEN_KEY_STOW_1_X -64.0 // Move the probe into position
  //#define Z_PROBE_ALLEN_KEY_STOW_1_Y 56.0
  //#define Z_PROBE_ALLEN_KEY_STOW_1_Z 23.0
  //#define Z_PROBE_ALLEN_KEY_STOW_1_FEEDRATE XY_PROBE_SPEED

  //#define Z_PROBE_ALLEN_KEY_STOW_2_X -64.0 // Push it down
  //#define Z_PROBE_ALLEN_KEY_STOW_2_Y 56.0
  //#define Z_PROBE_ALLEN_KEY_STOW_2_Z 3.0
  //#define Z_PROBE_ALLEN_KEY_STOW_2_FEEDRATE (XY_PROBE_SPEED)/10

  //#define Z_PROBE_ALLEN_KEY_STOW_3_X -64.0 // Move it up to clear
  //#define Z_PROBE_ALLEN_KEY_STOW_3_Y 56.0
  //#define Z_PROBE_ALLEN_KEY_STOW_3_Z 50.0
  //#define Z_PROBE_ALLEN_KEY_STOW_3_FEEDRATE XY_PROBE_SPEED

  //#define Z_PROBE_ALLEN_KEY_STOW_4_X 0.0
  //#define Z_PROBE_ALLEN_KEY_STOW_4_Y 0.0
  //#define Z_PROBE_ALLEN_KEY_STOW_4_Z Z_PROBE_ALLEN_KEY_STOW_3_Z
  //#define Z_PROBE_ALLEN_KEY_STOW_4_FEEDRATE XY_PROBE_SPEED

#endif // Z_PROBE_ALLEN_KEY

/**
 *   Z Probe to nozzle (X,Y) offset, relative to (0, 0).
 *   X and Y offsets must be integers.
 *
 *   In the following example the X and Y offsets are both positive:
 *   #define X_PROBE_OFFSET_FROM_EXTRUDER 10
 *   #define Y_PROBE_OFFSET_FROM_EXTRUDER 10
 *
 *      +-- BACK ---+
 *      |           |
 *    L |    (+) P  | R <-- probe (20,20)
 *    E |           | I
 *    F | (-) N (+) | G <-- nozzle (10,10)
 *    T |           | H
 *      |    (-)    | T
 *      |           |
 *      O-- FRONT --+
 *    (0,0)
 */
#define X_PROBE_OFFSET_FROM_EXTRUDER 0.0     // Z probe to nozzle X offset: -left  +right
#define Y_PROBE_OFFSET_FROM_EXTRUDER 0.0     // Z probe to nozzle Y offset: -front +behind
#define Z_PROBE_OFFSET_FROM_EXTRUDER 0.150     // Z probe to nozzle Z offset: -below (always!)

// Certain types of probes need to stay away from edges
#define MIN_PROBE_EDGE 10

// X and Y axis travel speed (mm/m) between probes
#define XY_PROBE_SPEED 8000

// Feedrate (mm/m) for the first approach when double-probing (MULTIPLE_PROBING == 2)
#define Z_PROBE_SPEED_FAST (HOMING_FEEDRATE_Z / 5)      // HOMING_FEEDRATE_Z   homing speed: 25 2   50 5   100 10

// Feedrate (mm/m) for the "accurate" probe of each point
#define Z_PROBE_SPEED_SLOW (Z_PROBE_SPEED_FAST / 2)

// The number of probes to perform at each point.
//   Set to 2 for a fast/slow probe, using the second probe result.
//   Set to 3 or more for slow probes, averaging the results.
//#define MULTIPLE_PROBING 2

/**
 * Z probes require clearance when deploying, stowing, and moving between
 * probe points to avoid hitting the bed and other hardware.
 * Servo-mounted probes require extra space for the arm to rotate.
 * Inductive probes need space to keep from triggering early.
 *
 * Use these settings to specify the distance (mm) to raise the probe (or
 * lower the bed). The values set here apply over and above any (negative)
 * probe Z Offset set with Z_PROBE_OFFSET_FROM_EXTRUDER, M851, or the LCD.
 * Only integer values >= 1 are valid here.
 *
 * Example: `M851 Z-5` with a CLEARANCE of 4  =>  9mm from bed to nozzle.
 *     But: `M851 Z+1` with a CLEARANCE of 2  =>  2mm from bed to nozzle.
 */
#define Z_CLEARANCE_DEPLOY_PROBE    5 // Z Clearance for Deploy/Stow
#define Z_CLEARANCE_BETWEEN_PROBES  5 // Z Clearance between probe points
#define Z_CLEARANCE_MULTI_PROBE     5 // Z Clearance between multiple probes
//#define Z_AFTER_PROBING           5 // Z position after probing is done

#define Z_PROBE_LOW_POINT          -5 // Farthest distance below the trigger-point to go before stopping

// For M851 give a range for adjusting the Z probe offset
#define Z_PROBE_OFFSET_RANGE_MIN -20
#define Z_PROBE_OFFSET_RANGE_MAX  20

// Enable the M48 repeatability test to test probe accuracy
#define Z_MIN_PROBE_REPEATABILITY_TEST

// Before deploy/stow pause for user confirmation
//#define PAUSE_BEFORE_DEPLOY_STOW

/**
 * Enable one or more of the following if probing seems unreliable.
 * Heaters and/or fans can be disabled during probing to minimize electrical
 * noise. A delay can also be added to allow noise and vibration to settle.
 * These options are most useful for the BLTouch probe, but may also improve
 * readings with inductive probes and piezo sensors.
 */
//#define PROBING_HEATERS_OFF       // Turn heaters off when probing
#if ENABLED(PROBING_HEATERS_OFF)
  //#define WAIT_FOR_BED_HEATER     // Wait for bed to heat back up between probes (to improve accuracy)
#endif
//#define PROBING_FANS_OFF          // Turn fans off when probing
//#define PROBING_STEPPERS_OFF      // Turn steppers off (unless needed to hold position) when probing
#define DELAY_BEFORE_PROBING 200    // (ms) To prevent vibrations from triggering piezo sensors

// For Inverting Stepper Enable Pins (Active Low) use 0, Non Inverting (Active High) use 1
// :{ 0:'Low', 1:'High' }
#define X_ENABLE_ON 0
#define Y_ENABLE_ON 0
#define Z_ENABLE_ON 0
#define E_ENABLE_ON 0 // For all extruders

// Disables axis stepper immediately when it's not being used.
// WARNING: When motors turn off there is a chance of losing position accuracy!
#define DISABLE_X false
#define DISABLE_Y false
#define DISABLE_Z false

// Warn on display about possibly reduced accuracy
//#define DISABLE_REDUCED_ACCURACY_WARNING

// @section extruder

#define DISABLE_E false             // For all extruders
#define DISABLE_INACTIVE_EXTRUDER   // Keep only the active extruder enabled

// @section machine

// Invert the stepper direction. Change (or reverse the motor connector) if an axis goes the wrong way.
#define INVERT_X_DIR true // DELTA does not invert
#define INVERT_Y_DIR true
#define INVERT_Z_DIR true

// @section extruder

// For direct drive extruder v9 set to true, for geared extruder set to false.
#define INVERT_E0_DIR true
#define INVERT_E1_DIR true
#define INVERT_E2_DIR true
#define INVERT_E3_DIR true
#define INVERT_E4_DIR true
#define INVERT_E5_DIR true

// @section homing

//#define NO_MOTION_BEFORE_HOMING  // Inhibit movement until all axes have been homed

//#define UNKNOWN_Z_NO_RAISE // Don't raise Z (lower the bed) if Z is "unknown." For beds that fall when Z is powered off.

//#define Z_HOMING_HEIGHT 4  // (mm) Minimal Z height before homing (G28) for Z clearance above the bed, clamps, ...
                             // Be sure you have this distance over your Z_MAX_POS in case.

// Direction of endstops when homing; 1=MAX, -1=MIN
// :[-1,1]
#define X_HOME_DIR 1  // deltas always home to max
#define Y_HOME_DIR 1
#define Z_HOME_DIR 1

// @section machine

// The size of the print bed
#define X_BED_SIZE ((DELTA_PRINTABLE_RADIUS) * 2)
#define Y_BED_SIZE ((DELTA_PRINTABLE_RADIUS) * 2)

// Travel limits (mm) after homing, corresponding to endstop positions.
#define X_MIN_POS -(DELTA_PRINTABLE_RADIUS)
#define Y_MIN_POS -(DELTA_PRINTABLE_RADIUS)
#define Z_MIN_POS 0
#define X_MAX_POS DELTA_PRINTABLE_RADIUS
#define Y_MAX_POS DELTA_PRINTABLE_RADIUS
#define Z_MAX_POS MANUAL_Z_HOME_POS

/**
 * Software Endstops
 *
 * - Prevent moves outside the set machine bounds.
 * - Individual axes can be disabled, if desired.
 * - X and Y only apply to Cartesian robots.
 * - Use 'M211' to set software endstops on/off or report current state
 */

// Min software endstops constrain movement within minimum coordinate bounds
//#define MIN_SOFTWARE_ENDSTOPS
#if ENABLED(MIN_SOFTWARE_ENDSTOPS)
  #define MIN_SOFTWARE_ENDSTOP_X
  #define MIN_SOFTWARE_ENDSTOP_Y
  #define MIN_SOFTWARE_ENDSTOP_Z
#endif

// Max software endstops constrain movement within maximum coordinate bounds
//#define MAX_SOFTWARE_ENDSTOPS
#if ENABLED(MAX_SOFTWARE_ENDSTOPS)
  #define MAX_SOFTWARE_ENDSTOP_X
  #define MAX_SOFTWARE_ENDSTOP_Y
  #define MAX_SOFTWARE_ENDSTOP_Z
#endif

#if EITHER(MIN_SOFTWARE_ENDSTOPS, MAX_SOFTWARE_ENDSTOPS)
  #define SOFT_ENDSTOPS_MENU_ITEM  // Enable/Disable software endstops from the LCD
#endif

/**
 * Filament Runout Sensors
 * Mechanical or opto endstops are used to check for the presence of filament.
 *
 * RAMPS-based boards use SERVO3_PIN for the first runout sensor.
 * For other boards you may need to define FIL_RUNOUT_PIN, FIL_RUNOUT2_PIN, etc.
 * By default the firmware assumes HIGH=FILAMENT PRESENT.
 */
//#define FILAMENT_RUNOUT_SENSOR
#if ENABLED(FILAMENT_RUNOUT_SENSOR)
  #define NUM_RUNOUT_SENSORS   1     // Number of sensors, up to one per extruder. Define a FIL_RUNOUT#_PIN for each.
  #define FIL_RUNOUT_INVERTING false // set to true to invert the logic of the sensor.
  #define FIL_RUNOUT_PULLUP          // Use internal pullup for filament runout pins.
  //#define FIL_RUNOUT_PULLDOWN      // Use internal pulldown for filament runout pins.

  // Set one or more commands to execute on filament runout.
  // (After 'M412 H' Marlin will ask the host to handle the process.)
  #define FILAMENT_RUNOUT_SCRIPT "M600"

  // After a runout is detected, continue printing this length of filament
  // before executing the runout script. Useful for a sensor at the end of
  // a feed tube. Requires 4 bytes SRAM per sensor, plus 4 bytes overhead.
  //#define FILAMENT_RUNOUT_DISTANCE_MM 25

  #ifdef FILAMENT_RUNOUT_DISTANCE_MM
    // Enable this option to use an encoder disc that toggles the runout pin
    // as the filament moves. (Be sure to set FILAMENT_RUNOUT_DISTANCE_MM
    // large enough to avoid false positives.)
    //#define FILAMENT_MOTION_SENSOR
  #endif
#endif

//===========================================================================
//=============================== Bed Leveling ==============================
//===========================================================================
// @section calibrate

/**
 * Choose one of the options below to enable G29 Bed Leveling. The parameters
 * and behavior of G29 will change depending on your selection.
 *
 *  If using a Probe for Z Homing, enable Z_SAFE_HOMING also!
 *
 * - AUTO_BED_LEVELING_3POINT
 *   Probe 3 arbitrary points on the bed (that aren't collinear)
 *   You specify the XY coordinates of all 3 points.
 *   The result is a single tilted plane. Best for a flat bed.
 *
 * - AUTO_BED_LEVELING_LINEAR
 *   Probe several points in a grid.
 *   You specify the rectangle and the density of sample points.
 *   The result is a single tilted plane. Best for a flat bed.
 *
 * - AUTO_BED_LEVELING_BILINEAR
 *   Probe several points in a grid.
 *   You specify the rectangle and the density of sample points.
 *   The result is a mesh, best for large or uneven beds.
 *
 * - AUTO_BED_LEVELING_UBL (Unified Bed Leveling)
 *   A comprehensive bed leveling system combining the features and benefits
 *   of other systems. UBL also includes integrated Mesh Generation, Mesh
 *   Validation and Mesh Editing systems.
 *
 * - MESH_BED_LEVELING
 *   Probe a grid manually
 *   The result is a mesh, suitable for large or uneven beds. (See BILINEAR.)
 *   For machines without a probe, Mesh Bed Leveling provides a method to perform
 *   leveling in steps so you can manually adjust the Z height at each grid-point.
 *   With an LCD controller the process is guided step-by-step.
 */
//#define AUTO_BED_LEVELING_3POINT
//#define AUTO_BED_LEVELING_LINEAR
#define AUTO_BED_LEVELING_BILINEAR
//#define AUTO_BED_LEVELING_UBL
//#define MESH_BED_LEVELING

/**
 * Normally G28 leaves leveling disabled on completion. Enable
 * this option to have G28 restore the prior leveling state.
 */
#define RESTORE_LEVELING_AFTER_G28

/**
 * Enable detailed logging of G28, G29, M48, etc.
 * Turn on with the command 'M111 S32'.
 * NOTE: Requires a lot of PROGMEM!
 */
//#define DEBUG_LEVELING_FEATURE

#if ANY(MESH_BED_LEVELING, AUTO_BED_LEVELING_BILINEAR, AUTO_BED_LEVELING_UBL)
  // Gradually reduce leveling correction until a set height is reached,
  // at which point movement will be level to the machine's XY plane.
  // The height can be set with M420 Z<height>
  //#define ENABLE_LEVELING_FADE_HEIGHT

  // For Cartesian machines, instead of dividing moves on mesh boundaries,
  // split up moves into short segments like a Delta. This follows the
  // contours of the bed more closely than edge-to-edge straight moves.
  #define SEGMENT_LEVELED_MOVES
  #define LEVELED_SEGMENT_LENGTH 5.0 // (mm) Length of all segments (except the last one)

  /**
   * Enable the G26 Mesh Validation Pattern tool.
   */
  #define G26_MESH_VALIDATION
  #if ENABLED(G26_MESH_VALIDATION)
    #define MESH_TEST_NOZZLE_SIZE    0.4  // (mm) Diameter of primary nozzle.
    #define MESH_TEST_LAYER_HEIGHT   0.2  // (mm) Default layer height for the G26 Mesh Validation Tool.
    #define MESH_TEST_HOTEND_TEMP  240.0  // (°C) Default nozzle temperature for the G26 Mesh Validation Tool.
    #define MESH_TEST_BED_TEMP      90.0  // (°C) Default bed temperature for the G26 Mesh Validation Tool.
    #define G26_XY_FEEDRATE           20  // (mm/s) Feedrate for XY Moves for the G26 Mesh Validation Tool.
  #endif

#endif

#if EITHER(AUTO_BED_LEVELING_LINEAR, AUTO_BED_LEVELING_BILINEAR)

  // Set the number of grid points per dimension.
  // Works best with 5 or more points in each dimension.
  #define GRID_MAX_POINTS_X 13
  #define GRID_MAX_POINTS_Y GRID_MAX_POINTS_X

  // Set the boundaries for probing (where the probe can reach).
  #define LEFT_PROBE_BED_POSITION -(DELTA_PRINTABLE_RADIUS -(MIN_PROBE_EDGE))
  #define RIGHT_PROBE_BED_POSITION DELTA_PRINTABLE_RADIUS -(MIN_PROBE_EDGE)
  #define FRONT_PROBE_BED_POSITION -(DELTA_PRINTABLE_RADIUS -(MIN_PROBE_EDGE))
  #define BACK_PROBE_BED_POSITION DELTA_PRINTABLE_RADIUS -(MIN_PROBE_EDGE)

  // Probe along the Y axis, advancing X after each column
  //#define PROBE_Y_FIRST

  #if ENABLED(AUTO_BED_LEVELING_BILINEAR)

    // Beyond the probed grid, continue the implied tilt?
    // Default is to maintain the height of the nearest edge.
    //#define EXTRAPOLATE_BEYOND_GRID

    //
    // Experimental Subdivision of the grid by Catmull-Rom method.
    // Synthesizes intermediate points to produce a more detailed mesh.
    //
    #define ABL_BILINEAR_SUBDIVISION
    #if ENABLED(ABL_BILINEAR_SUBDIVISION)
      // Number of subdivisions between probe points
      #define BILINEAR_SUBDIVISIONS 3
    #endif

  #endif

#elif ENABLED(AUTO_BED_LEVELING_UBL)

  //===========================================================================
  //========================= Unified Bed Leveling ============================
  //===========================================================================

  #define MESH_EDIT_GFX_OVERLAY   // Display a graphics overlay while editing the mesh

  #define MESH_INSET 1              // Set Mesh bounds as an inset region of the bed
  #define GRID_MAX_POINTS_X 13      // Don't use more than 15 points per axis, implementation limited.
  #define GRID_MAX_POINTS_Y GRID_MAX_POINTS_X

  #define UBL_MESH_EDIT_MOVES_Z     // Sophisticated users prefer no movement of nozzle
  #define UBL_SAVE_ACTIVE_ON_M500   // Save the currently active mesh in the current slot on M500

  //#define UBL_Z_RAISE_WHEN_OFF_MESH 2.5 // When the nozzle is off the mesh, this value is used
                                          // as the Z-Height correction value.

#elif ENABLED(MESH_BED_LEVELING)

  //===========================================================================
  //=================================== Mesh ==================================
  //===========================================================================

  #define MESH_INSET 1            // Set Mesh bounds as an inset region of the bed
  #define GRID_MAX_POINTS_X 13    // Don't use more than 7 points per axis, implementation limited.
  #define GRID_MAX_POINTS_Y GRID_MAX_POINTS_X

  //#define MESH_G28_REST_ORIGIN // After homing all axes ('G28' or 'G28 XYZ') rest Z at Z_MIN_POS

#endif // BED_LEVELING

/**
 * Points to probe for all 3-point Leveling procedures.
 * Override if the automatically selected points are inadequate.
 */
#if EITHER(AUTO_BED_LEVELING_3POINT, AUTO_BED_LEVELING_UBL)
  //#define PROBE_PT_1_X 15
  //#define PROBE_PT_1_Y 180
  //#define PROBE_PT_2_X 15
  //#define PROBE_PT_2_Y 20
  //#define PROBE_PT_3_X 170
  //#define PROBE_PT_3_Y 20
#endif

/**
 * Add a bed leveling sub-menu for ABL or MBL.
 * Include a guided procedure if manual probing is enabled.
 */
//#define LCD_BED_LEVELING

#if ENABLED(LCD_BED_LEVELING)
  #define MESH_EDIT_Z_STEP  0.025 // (mm) Step size while manually probing Z axis.
  #define LCD_PROBE_Z_RANGE 4     // (mm) Z Range centered on Z_MIN_POS for LCD Z adjustment
  #define MESH_EDIT_MENU          // Add a menu to edit mesh points
#endif

// Add a menu item to move between bed corners for manual bed adjustment
//#define LEVEL_BED_CORNERS

#if ENABLED(LEVEL_BED_CORNERS)
  #define LEVEL_CORNERS_INSET 30    // (mm) An inset for corner leveling
  #define LEVEL_CORNERS_Z_HOP  4.0  // (mm) Move nozzle up before moving between corners
  #define LEVEL_CORNERS_HEIGHT 0.0  // (mm) Z height of nozzle at leveling points
  //#define LEVEL_CENTER_TOO        // Move to the center after the last corner
#endif

/**
 * Commands to execute at the end of G29 probing.
 * Useful to retract or move the Z probe out of the way.
 */
#define Z_PROBE_END_SCRIPT "G1 X0 Y0 Z150"


// @section homing

// The center of the bed is at (X=0, Y=0)
#define BED_CENTER_AT_0_0

// Manually set the home position. Leave these undefined for automatic settings.
// For DELTA this is the top-center of the Cartesian print volume.
//#define MANUAL_X_HOME_POS 0
//#define MANUAL_Y_HOME_POS 0
#define MANUAL_Z_HOME_POS DELTA_HEIGHT // Distance between the nozzle to printbed after homing

// Use "Z Safe Homing" to avoid homing with a Z probe outside the bed area.
//
// With this feature enabled:
//
// - Allow Z homing only after X and Y homing AND stepper drivers still enabled.
// - If stepper drivers time out, it will need X and Y homing again before Z homing.
// - Move the Z probe (or nozzle) to a defined XY point before Z Homing when homing all axes (G28).
// - Prevent Z homing when the Z probe is outside bed area.
//
//#define Z_SAFE_HOMING

#if ENABLED(Z_SAFE_HOMING)
  #define Z_SAFE_HOMING_X_POINT ((X_BED_SIZE) / 2)    // X point for Z homing when homing all axes (G28).
  #define Z_SAFE_HOMING_Y_POINT ((Y_BED_SIZE) / 2)    // Y point for Z homing when homing all axes (G28).
#endif

// Delta only homes to Z
#define HOMING_FEEDRATE_Z  (50*60)

// Validate that endstops are triggered on homing moves
#define VALIDATE_HOMING_ENDSTOPS

// @section calibrate

/**
 * Bed Skew Compensation
 *
 * This feature corrects for misalignment in the XYZ axes.
 *
 * Take the following steps to get the bed skew in the XY plane:
 *  1. Print a test square (e.g., https://www.thingiverse.com/thing:2563185)
 *  2. For XY_DIAG_AC measure the diagonal A to C
 *  3. For XY_DIAG_BD measure the diagonal B to D
 *  4. For XY_SIDE_AD measure the edge A to D
 *
 * Marlin automatically computes skew factors from these measurements.
 * Skew factors may also be computed and set manually:
 *
 *  - Compute AB     : SQRT(2*AC*AC+2*BD*BD-4*AD*AD)/2
 *  - XY_SKEW_FACTOR : TAN(PI/2-ACOS((AC*AC-AB*AB-AD*AD)/(2*AB*AD)))
 *
 * If desired, follow the same procedure for XZ and YZ.
 * Use these diagrams for reference:
 *
 *    Y                     Z                     Z
 *    ^     B-------C       ^     B-------C       ^     B-------C
 *    |    /       /        |    /       /        |    /       /
 *    |   /       /         |   /       /         |   /       /
 *    |  A-------D          |  A-------D          |  A-------D
 *    +-------------->X     +-------------->X     +-------------->Y
 *     XY_SKEW_FACTOR        XZ_SKEW_FACTOR        YZ_SKEW_FACTOR
 */
//#define SKEW_CORRECTION

#if ENABLED(SKEW_CORRECTION)
  // Input all length measurements here:
  #define XY_DIAG_AC 282.8427124746
  #define XY_DIAG_BD 282.8427124746
  #define XY_SIDE_AD 200

  // Or, set the default skew factors directly here
  // to override the above measurements:
  #define XY_SKEW_FACTOR 0.0

  //#define SKEW_CORRECTION_FOR_Z
  #if ENABLED(SKEW_CORRECTION_FOR_Z)
    #define XZ_DIAG_AC 282.8427124746
    #define XZ_DIAG_BD 282.8427124746
    #define YZ_DIAG_AC 282.8427124746
    #define YZ_DIAG_BD 282.8427124746
    #define YZ_SIDE_AD 200
    #define XZ_SKEW_FACTOR 0.0
    #define YZ_SKEW_FACTOR 0.0
  #endif

  // Enable this option for M852 to set skew at runtime
  //#define SKEW_CORRECTION_GCODE
#endif

//=============================================================================
//============================= Additional Features ===========================
//=============================================================================

// @section extras

//
// EEPROM
//
// The microcontroller can store settings in the EEPROM, e.g. max velocity...
// M500 - stores parameters in EEPROM
// M501 - reads parameters from EEPROM (if you need reset them after you changed them temporarily).
// M502 - reverts to the default "factory settings".  You still need to store them in EEPROM afterwards if you want to.
//
#define EEPROM_SETTINGS   // Enable for M500 and M501 commands
//#define DISABLE_M503    // Saves ~2700 bytes of PROGMEM. Disable for release!
#define EEPROM_CHITCHAT   // Give feedback on EEPROM commands. Disable to save PROGMEM.

//
// Host Keepalive
//
// When enabled Marlin will send a busy status message to the host
// every couple of seconds when it can't accept commands.
//
#define HOST_KEEPALIVE_FEATURE        // Disable this if your host doesn't like keepalive messages
#define DEFAULT_KEEPALIVE_INTERVAL 2  // Number of seconds between "busy" messages. Set with M113.
#define BUSY_WHILE_HEATING            // Some hosts require "busy" messages even during heating

//
// M100 Free Memory Watcher
//
//#define M100_FREE_MEMORY_WATCHER    // Add M100 (Free Memory Watcher) to debug memory usage

//
// G20/G21 Inch mode support
//
//#define INCH_MODE_SUPPORT

//
// M149 Set temperature units support
//
//#define TEMPERATURE_UNITS_SUPPORT

// @section temperature

// Preheat Constants
#define PREHEAT_1_LABEL       "PLA"
#define PREHEAT_1_TEMP_HOTEND 180
#define PREHEAT_1_TEMP_BED     60
#define PREHEAT_1_FAN_SPEED   255 // Value from 0 to 255

#define PREHEAT_2_LABEL       "PETG"
#define PREHEAT_2_TEMP_HOTEND 240
#define PREHEAT_2_TEMP_BED     90
#define PREHEAT_2_FAN_SPEED     0 // Value from 0 to 255

/**
 * Nozzle Park
 *
 * Park the nozzle at the given XYZ position on idle or G27.
 *
 * The "P" parameter controls the action applied to the Z axis:
 *
 *    P0  (Default) If Z is below park Z raise the nozzle.
 *    P1  Raise the nozzle always to Z-park height.
 *    P2  Raise the nozzle by Z-park amount, limited to Z_MAX_POS.
 */
//#define NOZZLE_PARK_FEATURE

#if ENABLED(NOZZLE_PARK_FEATURE)
<<<<<<< HEAD
  // Specify a park position as { X, Y, Z }
  #define NOZZLE_PARK_POINT { (X_MIN_POS + 10), 0, 20 }
=======
  // Specify a park position as { X, Y, Z_raise }
  #define NOZZLE_PARK_POINT { (X_MIN_POS + 10), (Y_MAX_POS - 10), 20 }
>>>>>>> 6a71df29
  #define NOZZLE_PARK_XY_FEEDRATE 100   // (mm/s) X and Y axes feedrate (also used for delta Z axis)
  #define NOZZLE_PARK_Z_FEEDRATE 5      // (mm/s) Z axis feedrate (not used for delta printers)
#endif

/**
 * Clean Nozzle Feature -- EXPERIMENTAL
 *
 * Adds the G12 command to perform a nozzle cleaning process.
 *
 * Parameters:
 *   P  Pattern
 *   S  Strokes / Repetitions
 *   T  Triangles (P1 only)
 *
 * Patterns:
 *   P0  Straight line (default). This process requires a sponge type material
 *       at a fixed bed location. "S" specifies strokes (i.e. back-forth motions)
 *       between the start / end points.
 *
 *   P1  Zig-zag pattern between (X0, Y0) and (X1, Y1), "T" specifies the
 *       number of zig-zag triangles to do. "S" defines the number of strokes.
 *       Zig-zags are done in whichever is the narrower dimension.
 *       For example, "G12 P1 S1 T3" will execute:
 *
 *          --
 *         |  (X0, Y1) |     /\        /\        /\     | (X1, Y1)
 *         |           |    /  \      /  \      /  \    |
 *       A |           |   /    \    /    \    /    \   |
 *         |           |  /      \  /      \  /      \  |
 *         |  (X0, Y0) | /        \/        \/        \ | (X1, Y0)
 *          --         +--------------------------------+
 *                       |________|_________|_________|
 *                           T1        T2        T3
 *
 *   P2  Circular pattern with middle at NOZZLE_CLEAN_CIRCLE_MIDDLE.
 *       "R" specifies the radius. "S" specifies the stroke count.
 *       Before starting, the nozzle moves to NOZZLE_CLEAN_START_POINT.
 *
 *   Caveats: The ending Z should be the same as starting Z.
 * Attention: EXPERIMENTAL. G-code arguments may change.
 *
 */
//#define NOZZLE_CLEAN_FEATURE

#if ENABLED(NOZZLE_CLEAN_FEATURE)
  // Default number of pattern repetitions
  #define NOZZLE_CLEAN_STROKES  12

  // Default number of triangles
  #define NOZZLE_CLEAN_TRIANGLES  3

  // Specify positions as { X, Y, Z }
  #define NOZZLE_CLEAN_START_POINT { 30, 30, (Z_MIN_POS + 1)}
  #define NOZZLE_CLEAN_END_POINT   {100, 60, (Z_MIN_POS + 1)}

  // Circular pattern radius
  #define NOZZLE_CLEAN_CIRCLE_RADIUS 6.5
  // Circular pattern circle fragments number
  #define NOZZLE_CLEAN_CIRCLE_FN 10
  // Middle point of circle
  #define NOZZLE_CLEAN_CIRCLE_MIDDLE NOZZLE_CLEAN_START_POINT

  // Moves the nozzle to the initial position
  #define NOZZLE_CLEAN_GOBACK
#endif

/**
 * Print Job Timer
 *
 * Automatically start and stop the print job timer on M104/M109/M190.
 *
 *   M104 (hotend, no wait) - high temp = none,        low temp = stop timer
 *   M109 (hotend, wait)    - high temp = start timer, low temp = stop timer
 *   M190 (bed, wait)       - high temp = start timer, low temp = none
 *
 * The timer can also be controlled with the following commands:
 *
 *   M75 - Start the print job timer
 *   M76 - Pause the print job timer
 *   M77 - Stop the print job timer
 */
#define PRINTJOB_TIMER_AUTOSTART

/**
 * Print Counter
 *
 * Track statistical data such as:
 *
 *  - Total print jobs
 *  - Total successful print jobs
 *  - Total failed print jobs
 *  - Total time printing
 *
 * View the current statistics with M78.
 */
//#define PRINTCOUNTER

//=============================================================================
//============================= LCD and SD support ============================
//=============================================================================

// @section lcd

/**
 * LCD LANGUAGE
 *
 * Select the language to display on the LCD. These languages are available:
 *
 *    en, an, bg, ca, cz, da, de, el, el-gr, es, eu, fi, fr, gl, hr, it,
 *    jp-kana, ko_KR, nl, pl, pt, pt-br, ru, sk, tr, uk, zh_CN, zh_TW, test
 *
 * :{ 'en':'English', 'an':'Aragonese', 'bg':'Bulgarian', 'ca':'Catalan', 'cz':'Czech', 'da':'Danish', 'de':'German', 'el':'Greek', 'el-gr':'Greek (Greece)', 'es':'Spanish', 'eu':'Basque-Euskera', 'fi':'Finnish', 'fr':'French', 'gl':'Galician', 'hr':'Croatian', 'it':'Italian', 'jp-kana':'Japanese', 'ko_KR':'Korean (South Korea)', 'nl':'Dutch', 'pl':'Polish', 'pt':'Portuguese', 'pt-br':'Portuguese (Brazilian)', 'ru':'Russian', 'sk':'Slovak', 'tr':'Turkish', 'uk':'Ukrainian', 'zh_CN':'Chinese (Simplified)', 'zh_TW':'Chinese (Traditional)', 'test':'TEST' }
 */
#define LCD_LANGUAGE en

/**
 * LCD Character Set
 *
 * Note: This option is NOT applicable to Graphical Displays.
 *
 * All character-based LCDs provide ASCII plus one of these
 * language extensions:
 *
 *  - JAPANESE ... the most common
 *  - WESTERN  ... with more accented characters
 *  - CYRILLIC ... for the Russian language
 *
 * To determine the language extension installed on your controller:
 *
 *  - Compile and upload with LCD_LANGUAGE set to 'test'
 *  - Click the controller to view the LCD menu
 *  - The LCD will display Japanese, Western, or Cyrillic text
 *
 * See http://marlinfw.org/docs/development/lcd_language.html
 *
 * :['JAPANESE', 'WESTERN', 'CYRILLIC']
 */
#define DISPLAY_CHARSET_HD44780 JAPANESE

/**
 * Info Screen Style (0:Classic, 1:Prusa)
 *
 * :[0:'Classic', 1:'Prusa']
 */
#define LCD_INFO_SCREEN_STYLE 0

/**
 * SD CARD
 *
 * SD Card support is disabled by default. If your controller has an SD slot,
 * you must uncomment the following option or it won't work.
 *
 */
#define SDSUPPORT

/**
 * SD CARD: SPI SPEED
 *
 * Enable one of the following items for a slower SPI transfer speed.
 * This may be required to resolve "volume init" errors.
 */
//#define SPI_SPEED SPI_HALF_SPEED
//#define SPI_SPEED SPI_QUARTER_SPEED
//#define SPI_SPEED SPI_EIGHTH_SPEED

/**
 * SD CARD: ENABLE CRC
 *
 * Use CRC checks and retries on the SD communication.
 */
//#define SD_CHECK_AND_RETRY

/**
 * LCD Menu Items
 *
 * Disable all menus and only display the Status Screen, or
 * just remove some extraneous menu items to recover space.
 */
//#define NO_LCD_MENUS
//#define SLIM_LCD_MENUS

//
// ENCODER SETTINGS
//
// This option overrides the default number of encoder pulses needed to
// produce one step. Should be increased for high-resolution encoders.
//
//#define ENCODER_PULSES_PER_STEP 4

//
// Use this option to override the number of step signals required to
// move between next/prev menu items.
//
//#define ENCODER_STEPS_PER_MENU_ITEM 1

/**
 * Encoder Direction Options
 *
 * Test your encoder's behavior first with both options disabled.
 *
 *  Reversed Value Edit and Menu Nav? Enable REVERSE_ENCODER_DIRECTION.
 *  Reversed Menu Navigation only?    Enable REVERSE_MENU_DIRECTION.
 *  Reversed Value Editing only?      Enable BOTH options.
 */

//
// This option reverses the encoder direction everywhere.
//
//  Set this option if CLOCKWISE causes values to DECREASE
//
//#define REVERSE_ENCODER_DIRECTION

//
// This option reverses the encoder direction for navigating LCD menus.
//
//  If CLOCKWISE normally moves DOWN this makes it go UP.
//  If CLOCKWISE normally moves UP this makes it go DOWN.
//
//#define REVERSE_MENU_DIRECTION

//
// Individual Axis Homing
//
// Add individual axis homing items (Home X, Home Y, and Home Z) to the LCD menu.
//
//#define INDIVIDUAL_AXIS_HOMING_MENU

//
// SPEAKER/BUZZER
//
// If you have a speaker that can produce tones, enable it here.
// By default Marlin assumes you have a buzzer with a fixed frequency.
//
//#define SPEAKER

//
// The duration and frequency for the UI feedback sound.
// Set these to 0 to disable audio feedback in the LCD menus.
//
// Note: Test audio output with the G-Code:
//  M300 S<frequency Hz> P<duration ms>
//
//#define LCD_FEEDBACK_FREQUENCY_DURATION_MS 2
//#define LCD_FEEDBACK_FREQUENCY_HZ 5000

//=============================================================================
//======================== LCD / Controller Selection =========================
//========================   (Character-based LCDs)   =========================
//=============================================================================

//
// RepRapDiscount Smart Controller.
// http://reprap.org/wiki/RepRapDiscount_Smart_Controller
//
// Note: Usually sold with a white PCB.
//
//#define REPRAP_DISCOUNT_SMART_CONTROLLER

//
// Original RADDS LCD Display+Encoder+SDCardReader
// http://doku.radds.org/dokumentation/lcd-display/
//
//#define RADDS_DISPLAY

//
// ULTIMAKER Controller.
//
//#define ULTIMAKERCONTROLLER

//
// ULTIPANEL as seen on Thingiverse.
//
//#define ULTIPANEL

//
// PanelOne from T3P3 (via RAMPS 1.4 AUX2/AUX3)
// http://reprap.org/wiki/PanelOne
//
//#define PANEL_ONE

//
// GADGETS3D G3D LCD/SD Controller
// http://reprap.org/wiki/RAMPS_1.3/1.4_GADGETS3D_Shield_with_Panel
//
// Note: Usually sold with a blue PCB.
//
//#define G3D_PANEL

//
// RigidBot Panel V1.0
// http://www.inventapart.com/
//
//#define RIGIDBOT_PANEL

//
// Makeboard 3D Printer Parts 3D Printer Mini Display 1602 Mini Controller
// https://www.aliexpress.com/item/Micromake-Makeboard-3D-Printer-Parts-3D-Printer-Mini-Display-1602-Mini-Controller-Compatible-with-Ramps-1/32765887917.html
//
//#define MAKEBOARD_MINI_2_LINE_DISPLAY_1602

//
// ANET and Tronxy 20x4 Controller
//
//#define ZONESTAR_LCD            // Requires ADC_KEYPAD_PIN to be assigned to an analog pin.
                                  // This LCD is known to be susceptible to electrical interference
                                  // which scrambles the display.  Pressing any button clears it up.
                                  // This is a LCD2004 display with 5 analog buttons.

//
// Generic 16x2, 16x4, 20x2, or 20x4 character-based LCD.
//
//#define ULTRA_LCD

//=============================================================================
//======================== LCD / Controller Selection =========================
//=====================   (I2C and Shift-Register LCDs)   =====================
//=============================================================================

//
// CONTROLLER TYPE: I2C
//
// Note: These controllers require the installation of Arduino's LiquidCrystal_I2C
// library. For more info: https://github.com/kiyoshigawa/LiquidCrystal_I2C
//

//
// Elefu RA Board Control Panel
// http://www.elefu.com/index.php?route=product/product&product_id=53
//
//#define RA_CONTROL_PANEL

//
// Sainsmart (YwRobot) LCD Displays
//
// These require F.Malpartida's LiquidCrystal_I2C library
// https://bitbucket.org/fmalpartida/new-liquidcrystal/wiki/Home
//
//#define LCD_SAINSMART_I2C_1602
//#define LCD_SAINSMART_I2C_2004

//
// Generic LCM1602 LCD adapter
//
//#define LCM1602

//
// PANELOLU2 LCD with status LEDs,
// separate encoder and click inputs.
//
// Note: This controller requires Arduino's LiquidTWI2 library v1.2.3 or later.
// For more info: https://github.com/lincomatic/LiquidTWI2
//
// Note: The PANELOLU2 encoder click input can either be directly connected to
// a pin (if BTN_ENC defined to != -1) or read through I2C (when BTN_ENC == -1).
//
//#define LCD_I2C_PANELOLU2

//
// Panucatt VIKI LCD with status LEDs,
// integrated click & L/R/U/D buttons, separate encoder inputs.
//
//#define LCD_I2C_VIKI

//
// CONTROLLER TYPE: Shift register panels
//

//
// 2-wire Non-latching LCD SR from https://goo.gl/aJJ4sH
// LCD configuration: http://reprap.org/wiki/SAV_3D_LCD
//
//#define SAV_3DLCD

//
// 3-wire SR LCD with strobe using 74HC4094
// https://github.com/mikeshub/SailfishLCD
// Uses the code directly from Sailfish
//
//#define FF_INTERFACEBOARD

//=============================================================================
//=======================   LCD / Controller Selection  =======================
//=========================      (Graphical LCDs)      ========================
//=============================================================================

//
// CONTROLLER TYPE: Graphical 128x64 (DOGM)
//
// IMPORTANT: The U8glib library is required for Graphical Display!
//            https://github.com/olikraus/U8glib_Arduino
//

//
// RepRapDiscount FULL GRAPHIC Smart Controller
// http://reprap.org/wiki/RepRapDiscount_Full_Graphic_Smart_Controller
//
#define REPRAP_DISCOUNT_FULL_GRAPHIC_SMART_CONTROLLER

//
// ReprapWorld Graphical LCD
// https://reprapworld.com/?products_details&products_id/1218
//
//#define REPRAPWORLD_GRAPHICAL_LCD

//
// Activate one of these if you have a Panucatt Devices
// Viki 2.0 or mini Viki with Graphic LCD
// http://panucatt.com
//
//#define VIKI2
//#define miniVIKI

//
// MakerLab Mini Panel with graphic
// controller and SD support - http://reprap.org/wiki/Mini_panel
//
//#define MINIPANEL

//
// MaKr3d Makr-Panel with graphic controller and SD support.
// http://reprap.org/wiki/MaKr3d_MaKrPanel
//
//#define MAKRPANEL

//
// Adafruit ST7565 Full Graphic Controller.
// https://github.com/eboston/Adafruit-ST7565-Full-Graphic-Controller/
//
//#define ELB_FULL_GRAPHIC_CONTROLLER

//
// BQ LCD Smart Controller shipped by
// default with the BQ Hephestos 2 and Witbox 2.
//
//#define BQ_LCD_SMART_CONTROLLER

//
// Cartesio UI
// http://mauk.cc/webshop/cartesio-shop/electronics/user-interface
//
//#define CARTESIO_UI

//
// LCD for Melzi Card with Graphical LCD
//
//#define LCD_FOR_MELZI

//
// SSD1306 OLED full graphics generic display
//
//#define U8GLIB_SSD1306

//
// SAV OLEd LCD module support using either SSD1306 or SH1106 based LCD modules
//
//#define SAV_3DGLCD
#if ENABLED(SAV_3DGLCD)
  //#define U8GLIB_SSD1306
  #define U8GLIB_SH1106
#endif

//
// Original Ulticontroller from Ultimaker 2 printer with SSD1309 I2C display and encoder
// https://github.com/Ultimaker/Ultimaker2/tree/master/1249_Ulticontroller_Board_(x1)
//
//#define ULTI_CONTROLLER

//
// TinyBoy2 128x64 OLED / Encoder Panel
//
//#define OLED_PANEL_TINYBOY2

//
// MKS MINI12864 with graphic controller and SD support
// http://reprap.org/wiki/MKS_MINI_12864
//
//#define MKS_MINI_12864

//
// FYSETC variant of the MINI12864 graphic controller with SD support
// https://wiki.fysetc.com/Mini12864_Panel/?fbclid=IwAR1FyjuNdVOOy9_xzky3qqo_WeM5h-4gpRnnWhQr_O1Ef3h0AFnFXmCehK8
//
//#define FYSETC_MINI_12864

//
// Factory display for Creality CR-10
// https://www.aliexpress.com/item/Universal-LCD-12864-3D-Printer-Display-Screen-With-Encoder-For-CR-10-CR-7-Model/32833148327.html
//
// This is RAMPS-compatible using a single 10-pin connector.
// (For CR-10 owners who want to replace the Melzi Creality board but retain the display)
//
//#define CR10_STOCKDISPLAY

//
// ANET and Tronxy Graphical Controller
//
// Anet 128x64 full graphics lcd with rotary encoder as used on Anet A6
// A clone of the RepRapDiscount full graphics display but with
// different pins/wiring (see pins_ANET_10.h).
//
//#define ANET_FULL_GRAPHICS_LCD

//
// MKS OLED 1.3" 128 × 64 FULL GRAPHICS CONTROLLER
// http://reprap.org/wiki/MKS_12864OLED
//
// Tiny, but very sharp OLED display
//
//#define MKS_12864OLED          // Uses the SH1106 controller (default)
//#define MKS_12864OLED_SSD1306  // Uses the SSD1306 controller

//
// AZSMZ 12864 LCD with SD
// https://www.aliexpress.com/store/product/3D-printer-smart-controller-SMART-RAMPS-OR-RAMPS-1-4-LCD-12864-LCD-control-panel-green/2179173_32213636460.html
//
//#define AZSMZ_12864

//
// Silvergate GLCD controller
// http://github.com/android444/Silvergate
//
//#define SILVER_GATE_GLCD_CONTROLLER

//
// Extensible UI
//
// Enable third-party or vendor customized user interfaces that aren't
// packaged with Marlin. Source code for the user interface will need to
// be placed in "src/lcd/extensible_ui/lib"
//
//#define EXTENSIBLE_UI

//=============================================================================
//=============================== Graphical TFTs ==============================
//=============================================================================

//
// MKS Robin 320x240 color display
//
//#define MKS_ROBIN_TFT

//=============================================================================
//============================  Other Controllers  ============================
//=============================================================================

//
// CONTROLLER TYPE: Standalone / Serial
//

//
// LCD for Malyan M200 printers.
//
//#define MALYAN_LCD

//
// CONTROLLER TYPE: Keypad / Add-on
//

//
// RepRapWorld REPRAPWORLD_KEYPAD v1.1
// http://reprapworld.com/?products_details&products_id=202&cPath=1591_1626
//
// REPRAPWORLD_KEYPAD_MOVE_STEP sets how much should the robot move when a key
// is pressed, a value of 10.0 means 10mm per click.
//
//#define REPRAPWORLD_KEYPAD
//#define REPRAPWORLD_KEYPAD_MOVE_STEP 10.0

//=============================================================================
//=============================== Extra Features ==============================
//=============================================================================

// @section extras

// Increase the FAN PWM frequency. Removes the PWM noise but increases heating in the FET/Arduino
//#define FAST_PWM_FAN

// Use software PWM to drive the fan, as for the heaters. This uses a very low frequency
// which is not as annoying as with the hardware PWM. On the other hand, if this frequency
// is too low, you should also increment SOFT_PWM_SCALE.
//#define FAN_SOFT_PWM

// Incrementing this by 1 will double the software PWM frequency,
// affecting heaters, and the fan if FAN_SOFT_PWM is enabled.
// However, control resolution will be halved for each increment;
// at zero value, there are 128 effective control positions.
#define SOFT_PWM_SCALE 0

// If SOFT_PWM_SCALE is set to a value higher than 0, dithering can
// be used to mitigate the associated resolution loss. If enabled,
// some of the PWM cycles are stretched so on average the desired
// duty cycle is attained.
//#define SOFT_PWM_DITHER

// Temperature status LEDs that display the hotend and bed temperature.
// If all hotends, bed temperature, and target temperature are under 54C
// then the BLUE led is on. Otherwise the RED led is on. (1C hysteresis)
//#define TEMP_STAT_LEDS

// SkeinForge sends the wrong arc g-codes when using Arc Point as fillet procedure
//#define SF_ARC_FIX

// Support for the BariCUDA Paste Extruder
//#define BARICUDA

// Support for BlinkM/CyzRgb
//#define BLINKM

// Support for PCA9632 PWM LED driver
//#define PCA9632

// Support for PCA9533 PWM LED driver
// https://github.com/mikeshub/SailfishRGB_LED
//#define PCA9533

/**
 * RGB LED / LED Strip Control
 *
 * Enable support for an RGB LED connected to 5V digital pins, or
 * an RGB Strip connected to MOSFETs controlled by digital pins.
 *
 * Adds the M150 command to set the LED (or LED strip) color.
 * If pins are PWM capable (e.g., 4, 5, 6, 11) then a range of
 * luminance values can be set from 0 to 255.
 * For Neopixel LED an overall brightness parameter is also available.
 *
 * *** CAUTION ***
 *  LED Strips require a MOSFET Chip between PWM lines and LEDs,
 *  as the Arduino cannot handle the current the LEDs will require.
 *  Failure to follow this precaution can destroy your Arduino!
 *  NOTE: A separate 5V power supply is required! The Neopixel LED needs
 *  more current than the Arduino 5V linear regulator can produce.
 * *** CAUTION ***
 *
 * LED Type. Enable only one of the following two options.
 *
 */
//#define RGB_LED
//#define RGBW_LED

#if EITHER(RGB_LED, RGBW_LED)
  //#define RGB_LED_R_PIN 34
  //#define RGB_LED_G_PIN 43
  //#define RGB_LED_B_PIN 35
  //#define RGB_LED_W_PIN -1
#endif

// Support for Adafruit Neopixel LED driver
//#define NEOPIXEL_LED
#if ENABLED(NEOPIXEL_LED)
  #define NEOPIXEL_TYPE   NEO_GRBW // NEO_GRBW / NEO_GRB - four/three channel driver type (defined in Adafruit_NeoPixel.h)
  #define NEOPIXEL_PIN    4        // LED driving pin on motherboard 4 => D4 (EXP2-5 on Printrboard) / 30 => PC7 (EXP3-13 on Rumba)
  #define NEOPIXEL_PIXELS 30       // Number of LEDs in the strip
  #define NEOPIXEL_IS_SEQUENTIAL   // Sequential display for temperature change - LED by LED. Disable to change all LEDs at once.
  #define NEOPIXEL_BRIGHTNESS 127  // Initial brightness (0-255)
  //#define NEOPIXEL_STARTUP_TEST  // Cycle through colors at startup
#endif

/**
 * Printer Event LEDs
 *
 * During printing, the LEDs will reflect the printer status:
 *
 *  - Gradually change from blue to violet as the heated bed gets to target temp
 *  - Gradually change from violet to red as the hotend gets to temperature
 *  - Change to white to illuminate work surface
 *  - Change to green once print has finished
 *  - Turn off after the print has finished and the user has pushed a button
 */
#if ANY(BLINKM, RGB_LED, RGBW_LED, PCA9632, PCA9533, NEOPIXEL_LED)
  #define PRINTER_EVENT_LEDS
#endif

/**
 * R/C SERVO support
 * Sponsored by TrinityLabs, Reworked by codexmas
 */

/**
 * Number of servos
 *
 * For some servo-related options NUM_SERVOS will be set automatically.
 * Set this manually if there are extra servos needing manual control.
 * Leave undefined or set to 0 to entirely disable the servo subsystem.
 */
//#define NUM_SERVOS 3 // Servo index starts with 0 for M280 command

// Delay (in milliseconds) before the next move will start, to give the servo time to reach its target angle.
// 300ms is a good value but you can try less delay.
// If the servo can't reach the requested position, increase it.
#define SERVO_DELAY { 300 }

// Only power servos during movement, otherwise leave off to prevent jitter
//#define DEACTIVATE_SERVOS_AFTER_MOVE

// Allow servo angle to be edited and saved to EEPROM
//#define EDITABLE_SERVO_ANGLES<|MERGE_RESOLUTION|>--- conflicted
+++ resolved
@@ -1562,13 +1562,8 @@
 //#define NOZZLE_PARK_FEATURE
 
 #if ENABLED(NOZZLE_PARK_FEATURE)
-<<<<<<< HEAD
-  // Specify a park position as { X, Y, Z }
+  // Specify a park position as { X, Y, Z_raise }
   #define NOZZLE_PARK_POINT { (X_MIN_POS + 10), 0, 20 }
-=======
-  // Specify a park position as { X, Y, Z_raise }
-  #define NOZZLE_PARK_POINT { (X_MIN_POS + 10), (Y_MAX_POS - 10), 20 }
->>>>>>> 6a71df29
   #define NOZZLE_PARK_XY_FEEDRATE 100   // (mm/s) X and Y axes feedrate (also used for delta Z axis)
   #define NOZZLE_PARK_Z_FEEDRATE 5      // (mm/s) Z axis feedrate (not used for delta printers)
 #endif
