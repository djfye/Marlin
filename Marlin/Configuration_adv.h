--- conflicted
+++ resolved
@@ -1981,20 +1981,12 @@
 
   #if EITHER(SENSORLESS_HOMING, SENSORLESS_PROBING)
     // TMC2209: 0...255. TMC2130: -64...63
-<<<<<<< HEAD
     #define X_STALL_SENSITIVITY  -2            // homing speed: 50 -2   25 3
+    #define X2_STALL_SENSITIVITY X_STALL_SENSITIVITY
     #define Y_STALL_SENSITIVITY  -2            // homing speed: 50 -2   25 3
     #define Z_STALL_SENSITIVITY  -2            // homing speed: 50 -2   25 3
     #define SPI_ENDSTOPS              // TMC2130 only
     #define IMPROVE_HOMING_RELIABILITY
-=======
-    #define X_STALL_SENSITIVITY  8
-    #define X2_STALL_SENSITIVITY X_STALL_SENSITIVITY
-    #define Y_STALL_SENSITIVITY  8
-    //#define Z_STALL_SENSITIVITY  8
-    //#define SPI_ENDSTOPS              // TMC2130 only
-    //#define IMPROVE_HOMING_RELIABILITY
->>>>>>> 12c595c6
   #endif
 
   /**
