--- conflicted
+++ resolved
@@ -448,12 +448,7 @@
 //
 #define JUNCTION_DEVIATION
 #if ENABLED(JUNCTION_DEVIATION)
-<<<<<<< HEAD
   #define JUNCTION_DEVIATION_MM 0.1   // (mm) Distance from real junction edge
-  //#define JUNCTION_DEVIATION_INCLUDE_E
-=======
-  #define JUNCTION_DEVIATION_MM 0.02  // (mm) Distance from real junction edge
->>>>>>> 8a8eae8d
 #endif
 
 /**
