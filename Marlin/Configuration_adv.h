/**
 * Marlin 3D Printer Firmware
 * Copyright (C) 2019 MarlinFirmware [https://github.com/MarlinFirmware/Marlin]
 *
 * Based on Sprinter and grbl.
 * Copyright (C) 2011 Camiel Gubbels / Erik van der Zalm
 *
 * This program is free software: you can redistribute it and/or modify
 * it under the terms of the GNU General Public License as published by
 * the Free Software Foundation, either version 3 of the License, or
 * (at your option) any later version.
 *
 * This program is distributed in the hope that it will be useful,
 * but WITHOUT ANY WARRANTY; without even the implied warranty of
 * MERCHANTABILITY or FITNESS FOR A PARTICULAR PURPOSE.  See the
 * GNU General Public License for more details.
 *
 * You should have received a copy of the GNU General Public License
 * along with this program.  If not, see <http://www.gnu.org/licenses/>.
 *
 */
#pragma once

/**
 * Configuration_adv.h
 *
 * Advanced settings.
 * Only change these if you know exactly what you're doing.
 * Some of these settings can damage your printer if improperly set!
 *
 * Basic settings can be found in Configuration.h
 *
 */
#define CONFIGURATION_ADV_H_VERSION 020000

// @section temperature

//===========================================================================
//=============================Thermal Settings  ============================
//===========================================================================

//
// Hephestos 2 24V heated bed upgrade kit.
// https://store.bq.com/en/heated-bed-kit-hephestos2
//
//#define HEPHESTOS2_HEATED_BED_KIT
#if ENABLED(HEPHESTOS2_HEATED_BED_KIT)
  #undef TEMP_SENSOR_BED
  #define TEMP_SENSOR_BED 70
  #define HEATER_BED_INVERTING true
#endif

#if DISABLED(PIDTEMPBED)
  #define BED_CHECK_INTERVAL 5000 // ms between checks in bang-bang control
  #if ENABLED(BED_LIMIT_SWITCHING)
    #define BED_HYSTERESIS 2 // Only disable heating if T>target+BED_HYSTERESIS and enable heating if T>target-BED_HYSTERESIS
  #endif
#endif

/**
 * Thermal Protection provides additional protection to your printer from damage
 * and fire. Marlin always includes safe min and max temperature ranges which
 * protect against a broken or disconnected thermistor wire.
 *
 * The issue: If a thermistor falls out, it will report the much lower
 * temperature of the air in the room, and the the firmware will keep
 * the heater on.
 *
 * The solution: Once the temperature reaches the target, start observing.
 * If the temperature stays too far below the target (hysteresis) for too
 * long (period), the firmware will halt the machine as a safety precaution.
 *
 * If you get false positives for "Thermal Runaway", increase
 * THERMAL_PROTECTION_HYSTERESIS and/or THERMAL_PROTECTION_PERIOD
 */
#if ENABLED(THERMAL_PROTECTION_HOTENDS)
  #define THERMAL_PROTECTION_PERIOD 40        // Seconds
  #define THERMAL_PROTECTION_HYSTERESIS 4     // Degrees Celsius

  //#define ADAPTIVE_FAN_SLOWING              // Slow part cooling fan if temperature drops
  #if ENABLED(ADAPTIVE_FAN_SLOWING) && ENABLED(PIDTEMP)
    //#define NO_FAN_SLOWING_IN_PID_TUNING    // Don't slow fan speed during M303
  #endif

  /**
   * Whenever an M104, M109, or M303 increases the target temperature, the
   * firmware will wait for the WATCH_TEMP_PERIOD to expire. If the temperature
   * hasn't increased by WATCH_TEMP_INCREASE degrees, the machine is halted and
   * requires a hard reset. This test restarts with any M104/M109/M303, but only
   * if the current temperature is far enough below the target for a reliable
   * test.
   *
   * If you get false positives for "Heating failed", increase WATCH_TEMP_PERIOD
   * and/or decrease WATCH_TEMP_INCREASE. WATCH_TEMP_INCREASE should not be set
   * below 2.
   */
  #define WATCH_TEMP_PERIOD 20                // Seconds
  #define WATCH_TEMP_INCREASE 2               // Degrees Celsius
#endif

/**
 * Thermal Protection parameters for the bed are just as above for hotends.
 */
#if ENABLED(THERMAL_PROTECTION_BED)
  #define THERMAL_PROTECTION_BED_PERIOD 20    // Seconds
  #define THERMAL_PROTECTION_BED_HYSTERESIS 2 // Degrees Celsius

  /**
   * As described above, except for the bed (M140/M190/M303).
   */
  #define WATCH_BED_TEMP_PERIOD 60                // Seconds
  #define WATCH_BED_TEMP_INCREASE 2               // Degrees Celsius
#endif

#if ENABLED(PIDTEMP)
  // this adds an experimental additional term to the heating power, proportional to the extrusion speed.
  // if Kc is chosen well, the additional required power due to increased melting should be compensated.
  //#define PID_EXTRUSION_SCALING
  #if ENABLED(PID_EXTRUSION_SCALING)
    #define DEFAULT_Kc (100) //heating power=Kc*(e_speed)
    #define LPQ_MAX_LEN 50
  #endif
#endif

/**
 * Automatic Temperature:
 * The hotend target temperature is calculated by all the buffered lines of gcode.
 * The maximum buffered steps/sec of the extruder motor is called "se".
 * Start autotemp mode with M109 S<mintemp> B<maxtemp> F<factor>
 * The target temperature is set to mintemp+factor*se[steps/sec] and is limited by
 * mintemp and maxtemp. Turn this off by executing M109 without F*
 * Also, if the temperature is set to a value below mintemp, it will not be changed by autotemp.
 * On an Ultimaker, some initial testing worked with M109 S215 B260 F1 in the start.gcode
 */
#define AUTOTEMP
#if ENABLED(AUTOTEMP)
  #define AUTOTEMP_OLDWEIGHT 0.98
#endif

// Show extra position information in M114
//#define M114_DETAIL

// Show Temperature ADC value
// Enable for M105 to include ADC values read from temperature sensors.
//#define SHOW_TEMP_ADC_VALUES

/**
 * High Temperature Thermistor Support
 *
 * Thermistors able to support high temperature tend to have a hard time getting
 * good readings at room and lower temperatures. This means HEATER_X_RAW_LO_TEMP
 * will probably be caught when the heating element first turns on during the
 * preheating process, which will trigger a min_temp_error as a safety measure
 * and force stop everything.
 * To circumvent this limitation, we allow for a preheat time (during which,
 * min_temp_error won't be triggered) and add a min_temp buffer to handle
 * aberrant readings.
 *
 * If you want to enable this feature for your hotend thermistor(s)
 * uncomment and set values > 0 in the constants below
 */

// The number of consecutive low temperature errors that can occur
// before a min_temp_error is triggered. (Shouldn't be more than 10.)
//#define MAX_CONSECUTIVE_LOW_TEMPERATURE_ERROR_ALLOWED 0

// The number of milliseconds a hotend will preheat before starting to check
// the temperature. This value should NOT be set to the time it takes the
// hot end to reach the target temperature, but the time it takes to reach
// the minimum temperature your thermistor can read. The lower the better/safer.
// This shouldn't need to be more than 30 seconds (30000)
//#define MILLISECONDS_PREHEAT_TIME 0

// @section extruder

// Extruder runout prevention.
// If the machine is idle and the temperature over MINTEMP
// then extrude some filament every couple of SECONDS.
//#define EXTRUDER_RUNOUT_PREVENT
#if ENABLED(EXTRUDER_RUNOUT_PREVENT)
  #define EXTRUDER_RUNOUT_MINTEMP 190
  #define EXTRUDER_RUNOUT_SECONDS 30
  #define EXTRUDER_RUNOUT_SPEED 1500  // (mm/m)
  #define EXTRUDER_RUNOUT_EXTRUDE 5   // (mm)
#endif

// @section temperature

// Calibration for AD595 / AD8495 sensor to adjust temperature measurements.
// The final temperature is calculated as (measuredTemp * GAIN) + OFFSET.
#define TEMP_SENSOR_AD595_OFFSET  0.0
#define TEMP_SENSOR_AD595_GAIN    1.0
#define TEMP_SENSOR_AD8495_OFFSET 0.0
#define TEMP_SENSOR_AD8495_GAIN   1.0

/**
 * Controller Fan
 * To cool down the stepper drivers and MOSFETs.
 *
 * The fan will turn on automatically whenever any stepper is enabled
 * and turn off after a set period after all steppers are turned off.
 */
#define USE_CONTROLLER_FAN
#if ENABLED(USE_CONTROLLER_FAN)
  //#define CONTROLLER_FAN_PIN -1        // Set a custom pin for the controller fan
  #define CONTROLLERFAN_SECS 180         // Duration in seconds for the fan to run after all motors are disabled
  #define CONTROLLERFAN_SPEED 255        // 255 == full speed
#endif

// When first starting the main fan, run it at full speed for the
// given number of milliseconds.  This gets the fan spinning reliably
// before setting a PWM value. (Does not work with software PWM for fan on Sanguinololu)
#define FAN_KICKSTART_TIME 120

/**
 * PWM Fan Scaling
 *
 * Define the min/max speeds for PWM fans (as set with M106).
 *
 * With these options the M106 0-255 value range is scaled to a subset
 * to ensure that the fan has enough power to spin, or to run lower
 * current fans with higher current. (e.g., 5V/12V fans with 12V/24V)
 * Value 0 always turns off the fan.
 *
 * Define one or both of these to override the default 0-255 range.
 */
//#define FAN_MIN_PWM 50
//#define FAN_MAX_PWM 128

// @section extruder

/**
 * Extruder cooling fans
 *
 * Extruder auto fans automatically turn on when their extruders'
 * temperatures go above EXTRUDER_AUTO_FAN_TEMPERATURE.
 *
 * Your board's pins file specifies the recommended pins. Override those here
 * or set to -1 to disable completely.
 *
 * Multiple extruders can be assigned to the same pin in which case
 * the fan will turn on when any selected extruder is above the threshold.
 */
//#define E0_AUTO_FAN_PIN 6   // BED H2
#define E1_AUTO_FAN_PIN -1
#define E2_AUTO_FAN_PIN -1
#define E3_AUTO_FAN_PIN -1
#define E4_AUTO_FAN_PIN -1
#define E5_AUTO_FAN_PIN -1
#define CHAMBER_AUTO_FAN_PIN -1
#define EXTRUDER_AUTO_FAN_TEMPERATURE 60
#define EXTRUDER_AUTO_FAN_SPEED 255   // 255 == full speed

/**
 * Part-Cooling Fan Multiplexer
 *
 * This feature allows you to digitally multiplex the fan output.
 * The multiplexer is automatically switched at tool-change.
 * Set FANMUX[012]_PINs below for up to 2, 4, or 8 multiplexed fans.
 */
#define FANMUX0_PIN -1
#define FANMUX1_PIN -1
#define FANMUX2_PIN -1

/**
 * M355 Case Light on-off / brightness
 */
//#define CASE_LIGHT_ENABLE
#if ENABLED(CASE_LIGHT_ENABLE)
  //#define CASE_LIGHT_PIN 4                  // Override the default pin if needed
  #define INVERT_CASE_LIGHT false             // Set true if Case Light is ON when pin is LOW
  #define CASE_LIGHT_DEFAULT_ON true          // Set default power-up state on
  #define CASE_LIGHT_DEFAULT_BRIGHTNESS 105   // Set default power-up brightness (0-255, requires PWM pin)
  //#define MENU_ITEM_CASE_LIGHT              // Add a Case Light option to the LCD main menu
  //#define CASE_LIGHT_USE_NEOPIXEL           // Use Neopixel LED as case light, requires NEOPIXEL_LED.
  #if ENABLED(CASE_LIGHT_USE_NEOPIXEL)
    #define CASE_LIGHT_NEOPIXEL_COLOR { 255, 255, 255, 255 } // { Red, Green, Blue, White }
  #endif
#endif

//===========================================================================
//============================ Mechanical Settings ==========================
//===========================================================================

// @section homing

// If you want endstops to stay on (by default) even when not homing
// enable this option. Override at any time with M120, M121.
//#define ENDSTOPS_ALWAYS_ON_DEFAULT

// @section extras

//#define Z_LATE_ENABLE // Enable Z the last moment. Needed if your Z driver overheats.

// Employ an external closed loop controller. Override pins here if needed.
//#define EXTERNAL_CLOSED_LOOP_CONTROLLER
#if ENABLED(EXTERNAL_CLOSED_LOOP_CONTROLLER)
  //#define CLOSED_LOOP_ENABLE_PIN        -1
  //#define CLOSED_LOOP_MOVE_COMPLETE_PIN -1
#endif

/**
 * Dual Steppers / Dual Endstops
 *
 * This section will allow you to use extra E drivers to drive a second motor for X, Y, or Z axes.
 *
 * For example, set X_DUAL_STEPPER_DRIVERS setting to use a second motor. If the motors need to
 * spin in opposite directions set INVERT_X2_VS_X_DIR. If the second motor needs its own endstop
 * set X_DUAL_ENDSTOPS. This can adjust for "racking." Use X2_USE_ENDSTOP to set the endstop plug
 * that should be used for the second endstop. Extra endstops will appear in the output of 'M119'.
 *
 * Use X_DUAL_ENDSTOP_ADJUSTMENT to adjust for mechanical imperfection. After homing both motors
 * this offset is applied to the X2 motor. To find the offset home the X axis, and measure the error
 * in X2. Dual endstop offsets can be set at runtime with 'M666 X<offset> Y<offset> Z<offset>'.
 */

//#define X_DUAL_STEPPER_DRIVERS
#if ENABLED(X_DUAL_STEPPER_DRIVERS)
  #define INVERT_X2_VS_X_DIR true   // Set 'true' if X motors should rotate in opposite directions
  //#define X_DUAL_ENDSTOPS
  #if ENABLED(X_DUAL_ENDSTOPS)
    #define X2_USE_ENDSTOP _XMAX_
    #define X_DUAL_ENDSTOPS_ADJUSTMENT  0
  #endif
#endif

//#define Y_DUAL_STEPPER_DRIVERS
#if ENABLED(Y_DUAL_STEPPER_DRIVERS)
  #define INVERT_Y2_VS_Y_DIR true   // Set 'true' if Y motors should rotate in opposite directions
  //#define Y_DUAL_ENDSTOPS
  #if ENABLED(Y_DUAL_ENDSTOPS)
    #define Y2_USE_ENDSTOP _YMAX_
    #define Y_DUAL_ENDSTOPS_ADJUSTMENT  0
  #endif
#endif

//#define Z_DUAL_STEPPER_DRIVERS
#if ENABLED(Z_DUAL_STEPPER_DRIVERS)
  //#define Z_DUAL_ENDSTOPS
  #if ENABLED(Z_DUAL_ENDSTOPS)
    #define Z2_USE_ENDSTOP _XMAX_
    #define Z_DUAL_ENDSTOPS_ADJUSTMENT  0
  #endif
#endif

//#define Z_TRIPLE_STEPPER_DRIVERS
#if ENABLED(Z_TRIPLE_STEPPER_DRIVERS)
  //#define Z_TRIPLE_ENDSTOPS
  #if ENABLED(Z_TRIPLE_ENDSTOPS)
    #define Z2_USE_ENDSTOP _XMAX_
    #define Z3_USE_ENDSTOP _YMAX_
    #define Z_TRIPLE_ENDSTOPS_ADJUSTMENT2  0
    #define Z_TRIPLE_ENDSTOPS_ADJUSTMENT3  0
  #endif
#endif

/**
 * Dual X Carriage
 *
 * This setup has two X carriages that can move independently, each with its own hotend.
 * The carriages can be used to print an object with two colors or materials, or in
 * "duplication mode" it can print two identical or X-mirrored objects simultaneously.
 * The inactive carriage is parked automatically to prevent oozing.
 * X1 is the left carriage, X2 the right. They park and home at opposite ends of the X axis.
 * By default the X2 stepper is assigned to the first unused E plug on the board.
 */
//#define DUAL_X_CARRIAGE
#if ENABLED(DUAL_X_CARRIAGE)
  #define X1_MIN_POS X_MIN_POS  // set minimum to ensure first x-carriage doesn't hit the parked second X-carriage
  #define X1_MAX_POS X_BED_SIZE // set maximum to ensure first x-carriage doesn't hit the parked second X-carriage
  #define X2_MIN_POS 80     // set minimum to ensure second x-carriage doesn't hit the parked first X-carriage
  #define X2_MAX_POS 353    // set maximum to the distance between toolheads when both heads are homed
  #define X2_HOME_DIR 1     // the second X-carriage always homes to the maximum endstop position
  #define X2_HOME_POS X2_MAX_POS // default home position is the maximum carriage position
      // However: In this mode the HOTEND_OFFSET_X value for the second extruder provides a software
      // override for X2_HOME_POS. This also allow recalibration of the distance between the two endstops
      // without modifying the firmware (through the "M218 T1 X???" command).
      // Remember: you should set the second extruder x-offset to 0 in your slicer.

  // There are a few selectable movement modes for dual x-carriages using M605 S<mode>
  //    Mode 0 (DXC_FULL_CONTROL_MODE): Full control. The slicer has full control over both x-carriages and can achieve optimal travel results
  //                                    as long as it supports dual x-carriages. (M605 S0)
  //    Mode 1 (DXC_AUTO_PARK_MODE)   : Auto-park mode. The firmware will automatically park and unpark the x-carriages on tool changes so
  //                                    that additional slicer support is not required. (M605 S1)
  //    Mode 2 (DXC_DUPLICATION_MODE) : Duplication mode. The firmware will transparently make the second x-carriage and extruder copy all
  //                                    actions of the first x-carriage. This allows the printer to print 2 arbitrary items at
  //                                    once. (2nd extruder x offset and temp offset are set using: M605 S2 [Xnnn] [Rmmm])

  // This is the default power-up mode which can be later using M605.
  #define DEFAULT_DUAL_X_CARRIAGE_MODE DXC_FULL_CONTROL_MODE

  // Default x offset in duplication mode (typically set to half print bed width)
  #define DEFAULT_DUPLICATION_X_OFFSET 100

#endif // DUAL_X_CARRIAGE

// Activate a solenoid on the active extruder with M380. Disable all with M381.
// Define SOL0_PIN, SOL1_PIN, etc., for each extruder that has a solenoid.
//#define EXT_SOLENOID

// @section homing

// Homing hits each endstop, retracts by these distances, then does a slower bump.
#define X_HOME_BUMP_MM 5
#define Y_HOME_BUMP_MM 5
#define Z_HOME_BUMP_MM 5 // deltas need the same for all three axes
#define HOMING_BUMP_DIVISOR { 10, 10, 10 }  // Re-Bump Speed Divisor (Divides the Homing Feedrate)
//#define QUICK_HOME                     // If homing includes X and Y, do a diagonal move initially

// When G28 is called, this option will make Y home before X
//#define HOME_Y_BEFORE_X

// Enable this if X or Y can't home without homing the other axis first.
//#define CODEPENDENT_XY_HOMING

/**
 * Z Steppers Auto-Alignment
 * Add the G34 command to align multiple Z steppers using a bed probe.
 */
//#define Z_STEPPER_AUTO_ALIGN
#if ENABLED(Z_STEPPER_AUTO_ALIGN)
  // Define probe X and Y positions for Z1, Z2 [, Z3]
  #define Z_STEPPER_ALIGN_X { 10, 150, 290 }
  #define Z_STEPPER_ALIGN_Y { 290, 10, 290 }
  // Set number of iterations to align
  #define Z_STEPPER_ALIGN_ITERATIONS 3
  // Enable to restore leveling setup after operation
  #define RESTORE_LEVELING_AFTER_G34
  // Use the amplification factor to de-/increase correction step.
  // In case the stepper (spindle) position is further out than the test point
  // Use a value > 1. NOTE: This may cause instability
  #define Z_STEPPER_ALIGN_AMP 1.0
  // Stop criterion. If the accuracy is better than this stop iterating early
  #define Z_STEPPER_ALIGN_ACC 0.02
#endif

// @section machine

#define AXIS_RELATIVE_MODES {false, false, false, false}

// Allow duplication mode with a basic dual-nozzle extruder
//#define DUAL_NOZZLE_DUPLICATION_MODE

// By default pololu step drivers require an active high signal. However, some high power drivers require an active low signal as step.
#define INVERT_X_STEP_PIN false
#define INVERT_Y_STEP_PIN false
#define INVERT_Z_STEP_PIN false
#define INVERT_E_STEP_PIN false

// Default stepper release if idle. Set to 0 to deactivate.
// Steppers will shut down DEFAULT_STEPPER_DEACTIVE_TIME seconds after the last move when DISABLE_INACTIVE_? is true.
// Time can be set by M18 and M84.
#define DEFAULT_STEPPER_DEACTIVE_TIME 0
#define DISABLE_INACTIVE_X false
#define DISABLE_INACTIVE_Y false
#define DISABLE_INACTIVE_Z false  // set to false if the nozzle will fall down on your printed part when print has finished.
#define DISABLE_INACTIVE_E false

#define DEFAULT_MINIMUMFEEDRATE       0.0     // minimum feedrate
#define DEFAULT_MINTRAVELFEEDRATE     0.0

//#define HOME_AFTER_DEACTIVATE  // Require rehoming after steppers are deactivated

// @section lcd

#if ENABLED(ULTIPANEL)
  #define MANUAL_FEEDRATE_XYZ 50*60
  #define MANUAL_FEEDRATE { MANUAL_FEEDRATE_XYZ, MANUAL_FEEDRATE_XYZ, MANUAL_FEEDRATE_XYZ, 60 } // Feedrates for manual moves along X, Y, Z, E from panel
  #define MANUAL_E_MOVES_RELATIVE // Show LCD extruder moves as relative rather than absolute positions
  #define ULTIPANEL_FEEDMULTIPLY  // Comment to disable setting feedrate multiplier via encoder
#endif

// @section extras

// minimum time in microseconds that a movement needs to take if the buffer is emptied.
#define DEFAULT_MINSEGMENTTIME        20000

// If defined the movements slow down when the look ahead buffer is only half full
// (don't use SLOWDOWN with DELTA because DELTA generates hundreds of segments per second)
//#define SLOWDOWN

// Frequency limit
// See nophead's blog for more info
// Not working O
//#define XY_FREQUENCY_LIMIT  15

// Minimum planner junction speed. Sets the default minimum speed the planner plans for at the end
// of the buffer and all stops. This should not be much greater than zero and should only be changed
// if unwanted behavior is observed on a user's machine when running at very slow speeds.
#define MINIMUM_PLANNER_SPEED 0.05 // (mm/s)

//
// Backlash Compensation
// Adds extra movement to axes on direction-changes to account for backlash.
//
//#define BACKLASH_COMPENSATION
#if ENABLED(BACKLASH_COMPENSATION)
  // Define values for backlash distance and correction.
  // If BACKLASH_GCODE is enabled these values are the defaults.
  #define BACKLASH_DISTANCE_MM { 0, 0, 0 } // (mm)
  #define BACKLASH_CORRECTION    0.0       // 0.0 = no correction; 1.0 = full correction

  // Set BACKLASH_SMOOTHING_MM to spread backlash correction over multiple segments
  // to reduce print artifacts. (Enabling this is costly in memory and computation!)
  //#define BACKLASH_SMOOTHING_MM 3 // (mm)

  // Add runtime configuration and tuning of backlash values (M425)
  //#define BACKLASH_GCODE

  #if ENABLED(BACKLASH_GCODE)
    // Measure the Z backlash when probing (G29) and set with "M425 Z"
    #define MEASURE_BACKLASH_WHEN_PROBING

    #if ENABLED(MEASURE_BACKLASH_WHEN_PROBING)
      // When measuring, the probe will move up to BACKLASH_MEASUREMENT_LIMIT
      // mm away from point of contact in BACKLASH_MEASUREMENT_RESOLUTION
      // increments while checking for the contact to be broken.
      #define BACKLASH_MEASUREMENT_LIMIT       0.5   // (mm)
      #define BACKLASH_MEASUREMENT_RESOLUTION  0.005 // (mm)
      #define BACKLASH_MEASUREMENT_FEEDRATE    Z_PROBE_SPEED_SLOW // (mm/m)
    #endif
  #endif
#endif

/**
 * Automatic backlash, position and hotend offset calibration
 *
 * Enable G425 to run automatic calibration using an electrically-
 * conductive cube, bolt, or washer mounted on the bed.
 *
 * G425 uses the probe to touch the top and sides of the calibration object
 * on the bed and measures and/or correct positional offsets, axis backlash
 * and hotend offsets.
 *
 * Note: HOTEND_OFFSET and CALIBRATION_OBJECT_CENTER must be set to within
 *       ±5mm of true values for G425 to succeed.
 */
//#define CALIBRATION_GCODE
#if ENABLED(CALIBRATION_GCODE)

  #define CALIBRATION_MEASUREMENT_RESOLUTION     0.01 // mm

  #define CALIBRATION_FEEDRATE_SLOW             60    // mm/m
  #define CALIBRATION_FEEDRATE_FAST           1200    // mm/m
  #define CALIBRATION_FEEDRATE_TRAVEL         3000    // mm/m

  // The following parameters refer to the conical section of the nozzle tip.
  #define CALIBRATION_NOZZLE_TIP_HEIGHT          1.0  // mm
  #define CALIBRATION_NOZZLE_OUTER_DIAMETER      2.0  // mm

  // Uncomment to enable reporting (required for "G425 V", but consumes PROGMEM).
  //#define CALIBRATION_REPORTING

  // The true location and dimension the cube/bolt/washer on the bed.
  #define CALIBRATION_OBJECT_CENTER     { 264.0, -22.0,  -2.0} // mm
  #define CALIBRATION_OBJECT_DIMENSIONS {  10.0,  10.0,  10.0} // mm

  // Comment out any sides which are unreachable by the probe. For best
  // auto-calibration results, all sides must be reachable.
  #define CALIBRATION_MEASURE_RIGHT
  #define CALIBRATION_MEASURE_FRONT
  #define CALIBRATION_MEASURE_LEFT
  #define CALIBRATION_MEASURE_BACK

  // Probing at the exact top center only works if the center is flat. If
  // probing on a screwhead or hollow washer, probe near the edges.
  //#define CALIBRATION_MEASURE_AT_TOP_EDGES

  // Define pin which is read during calibration
  #ifndef CALIBRATION_PIN
    #define CALIBRATION_PIN -1 // Override in pins.h or set to -1 to use your Z endstop
    #define CALIBRATION_PIN_INVERTING false // set to true to invert the pin
    //#define CALIBRATION_PIN_PULLDOWN
    #define CALIBRATION_PIN_PULLUP
  #endif
#endif

/**
 * Adaptive Step Smoothing increases the resolution of multi-axis moves, particularly at step frequencies
 * below 1kHz (for AVR) or 10kHz (for ARM), where aliasing between axes in multi-axis moves causes audible
 * vibration and surface artifacts. The algorithm adapts to provide the best possible step smoothing at the
 * lowest stepping frequencies.
 */
#define ADAPTIVE_STEP_SMOOTHING

/**
 * Custom Microstepping
 * Override as-needed for your setup. Up to 3 MS pins are supported.
 */
//#define MICROSTEP1 LOW,LOW,LOW
//#define MICROSTEP2 HIGH,LOW,LOW
//#define MICROSTEP4 LOW,HIGH,LOW
//#define MICROSTEP8 HIGH,HIGH,LOW
//#define MICROSTEP16 LOW,LOW,HIGH
//#define MICROSTEP32 HIGH,LOW,HIGH

// Microstep setting (Only functional when stepper driver microstep pins are connected to MCU.
#define MICROSTEP_MODES { 16, 16, 16, 16, 16, 16 } // [1,2,4,8,16]

/**
 *  @section  stepper motor current
 *
 *  Some boards have a means of setting the stepper motor current via firmware.
 *
 *  The power on motor currents are set by:
 *    PWM_MOTOR_CURRENT - used by MINIRAMBO & ULTIMAIN_2
 *                         known compatible chips: A4982
 *    DIGIPOT_MOTOR_CURRENT - used by BQ_ZUM_MEGA_3D, RAMBO & SCOOVO_X9H
 *                         known compatible chips: AD5206
 *    DAC_MOTOR_CURRENT_DEFAULT - used by PRINTRBOARD_REVF & RIGIDBOARD_V2
 *                         known compatible chips: MCP4728
 *    DIGIPOT_I2C_MOTOR_CURRENTS - used by 5DPRINT, AZTEEG_X3_PRO, AZTEEG_X5_MINI_WIFI, MIGHTYBOARD_REVE
 *                         known compatible chips: MCP4451, MCP4018
 *
 *  Motor currents can also be set by M907 - M910 and by the LCD.
 *    M907 - applies to all.
 *    M908 - BQ_ZUM_MEGA_3D, RAMBO, PRINTRBOARD_REVF, RIGIDBOARD_V2 & SCOOVO_X9H
 *    M909, M910 & LCD - only PRINTRBOARD_REVF & RIGIDBOARD_V2
 */
//#define PWM_MOTOR_CURRENT { 1300, 1300, 1250 }          // Values in milliamps
//#define DIGIPOT_MOTOR_CURRENT { 135,135,135,135,135 }   // Values 0-255 (RAMBO 135 = ~0.75A, 185 = ~1A)
//#define DAC_MOTOR_CURRENT_DEFAULT { 70, 80, 90, 80 }    // Default drive percent - X, Y, Z, E axis

// Use an I2C based DIGIPOT (e.g., Azteeg X3 Pro)
//#define DIGIPOT_I2C
#if ENABLED(DIGIPOT_I2C) && !defined(DIGIPOT_I2C_ADDRESS_A)
  /**
   * Common slave addresses:
   *
   *                        A   (A shifted)   B   (B shifted)  IC
   * Smoothie              0x2C (0x58)       0x2D (0x5A)       MCP4451
   * AZTEEG_X3_PRO         0x2C (0x58)       0x2E (0x5C)       MCP4451
   * AZTEEG_X5_MINI_WIFI         0x58              0x5C        MCP4451
   * MIGHTYBOARD_REVE      0x2F (0x5E)                         MCP4018
   */
  #define DIGIPOT_I2C_ADDRESS_A 0x2C  // unshifted slave address for first DIGIPOT
  #define DIGIPOT_I2C_ADDRESS_B 0x2D  // unshifted slave address for second DIGIPOT
#endif

//#define DIGIPOT_MCP4018          // Requires library from https://github.com/stawel/SlowSoftI2CMaster
#define DIGIPOT_I2C_NUM_CHANNELS 8 // 5DPRINT: 4     AZTEEG_X3_PRO: 8     MKS SBASE: 5
// Actual motor currents in Amps. The number of entries must match DIGIPOT_I2C_NUM_CHANNELS.
// These correspond to the physical drivers, so be mindful if the order is changed.
#define DIGIPOT_I2C_MOTOR_CURRENTS { 1.0, 1.0, 1.0, 1.0, 1.0, 1.0, 1.0, 1.0 }  //  AZTEEG_X3_PRO

//===========================================================================
//=============================Additional Features===========================
//===========================================================================

// @section lcd

// Change values more rapidly when the encoder is rotated faster
#define ENCODER_RATE_MULTIPLIER
#if ENABLED(ENCODER_RATE_MULTIPLIER)
  #define ENCODER_10X_STEPS_PER_SEC   30  // (steps/s) Encoder rate for 10x speed
  #define ENCODER_100X_STEPS_PER_SEC  80  // (steps/s) Encoder rate for 100x speed
#endif

// Play a beep when the feedrate is changed from the Status Screen
//#define BEEP_ON_FEEDRATE_CHANGE
#if ENABLED(BEEP_ON_FEEDRATE_CHANGE)
  #define FEEDRATE_CHANGE_BEEP_DURATION   10
  #define FEEDRATE_CHANGE_BEEP_FREQUENCY 440
#endif

// Include a page of printer information in the LCD Main Menu
//#define LCD_INFO_MENU

// Scroll a longer status message into view
//#define STATUS_MESSAGE_SCROLLING

// On the Info Screen, display XY with one decimal place when possible
//#define LCD_DECIMAL_SMALL_XY

// The timeout (in ms) to return to the status screen from sub-menus
//#define LCD_TIMEOUT_TO_STATUS 15000

// Add an 'M73' G-code to set the current percentage
//#define LCD_SET_PROGRESS_MANUALLY

#if HAS_CHARACTER_LCD && HAS_PRINT_PROGRESS
  //#define LCD_PROGRESS_BAR              // Show a progress bar on HD44780 LCDs for SD printing
  #if ENABLED(LCD_PROGRESS_BAR)
    #define PROGRESS_BAR_BAR_TIME 2000    // (ms) Amount of time to show the bar
    #define PROGRESS_BAR_MSG_TIME 3000    // (ms) Amount of time to show the status message
    #define PROGRESS_MSG_EXPIRE   0       // (ms) Amount of time to retain the status message (0=forever)
    //#define PROGRESS_MSG_ONCE           // Show the message for MSG_TIME then clear it
    //#define LCD_PROGRESS_BAR_TEST       // Add a menu item to test the progress bar
  #endif
#endif

/**
 * LED Control Menu
 * Enable this feature to add LED Control to the LCD menu
 */
//#define LED_CONTROL_MENU
#if ENABLED(LED_CONTROL_MENU)
  #define LED_COLOR_PRESETS                 // Enable the Preset Color menu option
  #if ENABLED(LED_COLOR_PRESETS)
    #define LED_USER_PRESET_RED        255  // User defined RED value
    #define LED_USER_PRESET_GREEN      128  // User defined GREEN value
    #define LED_USER_PRESET_BLUE         0  // User defined BLUE value
    #define LED_USER_PRESET_WHITE      255  // User defined WHITE value
    #define LED_USER_PRESET_BRIGHTNESS 255  // User defined intensity
    //#define LED_USER_PRESET_STARTUP       // Have the printer display the user preset color on startup
  #endif
#endif // LED_CONTROL_MENU

#if ENABLED(SDSUPPORT)

  // Some RAMPS and other boards don't detect when an SD card is inserted. You can work
  // around this by connecting a push button or single throw switch to the pin defined
  // as SD_DETECT_PIN in your board's pins definitions.
  // This setting should be disabled unless you are using a push button, pulling the pin to ground.
  // Note: This is always disabled for ULTIPANEL (except ELB_FULL_GRAPHIC_CONTROLLER).
  #define SD_DETECT_INVERTED

  #define SD_FINISHED_STEPPERRELEASE true          // Disable steppers when SD Print is finished
  #define SD_FINISHED_RELEASECOMMAND "M84 X Y Z E" // You might want to keep the Z enabled so your bed stays in place.

  // Reverse SD sort to show "more recent" files first, according to the card's FAT.
  // Since the FAT gets out of order with usage, SDCARD_SORT_ALPHA is recommended.
  #define SDCARD_RATHERRECENTFIRST

  // Add an option in the menu to run all auto#.g files
  //#define MENU_ADDAUTOSTART

  /**
   * Continue after Power-Loss (Creality3D)
   *
   * Store the current state to the SD Card at the start of each layer
   * during SD printing. If the recovery file is found at boot time, present
   * an option on the LCD screen to continue the print from the last-known
   * point in the file.
   */
  //#define POWER_LOSS_RECOVERY
  #if ENABLED(POWER_LOSS_RECOVERY)
    //#define POWER_LOSS_PIN   44     // Pin to detect power loss
    //#define POWER_LOSS_STATE HIGH   // State of pin indicating power loss
  #endif

  /**
   * Sort SD file listings in alphabetical order.
   *
   * With this option enabled, items on SD cards will be sorted
   * by name for easier navigation.
   *
   * By default...
   *
   *  - Use the slowest -but safest- method for sorting.
   *  - Folders are sorted to the top.
   *  - The sort key is statically allocated.
   *  - No added G-code (M34) support.
   *  - 40 item sorting limit. (Items after the first 40 are unsorted.)
   *
   * SD sorting uses static allocation (as set by SDSORT_LIMIT), allowing the
   * compiler to calculate the worst-case usage and throw an error if the SRAM
   * limit is exceeded.
   *
   *  - SDSORT_USES_RAM provides faster sorting via a static directory buffer.
   *  - SDSORT_USES_STACK does the same, but uses a local stack-based buffer.
   *  - SDSORT_CACHE_NAMES will retain the sorted file listing in RAM. (Expensive!)
   *  - SDSORT_DYNAMIC_RAM only uses RAM when the SD menu is visible. (Use with caution!)
   */
  //#define SDCARD_SORT_ALPHA

  // SD Card Sorting options
  #if ENABLED(SDCARD_SORT_ALPHA)
    #define SDSORT_LIMIT       40     // Maximum number of sorted items (10-256). Costs 27 bytes each.
    #define FOLDER_SORTING     -1     // -1=above  0=none  1=below
    #define SDSORT_GCODE       false  // Allow turning sorting on/off with LCD and M34 g-code.
    #define SDSORT_USES_RAM    false  // Pre-allocate a static array for faster pre-sorting.
    #define SDSORT_USES_STACK  false  // Prefer the stack for pre-sorting to give back some SRAM. (Negated by next 2 options.)
    #define SDSORT_CACHE_NAMES false  // Keep sorted items in RAM longer for speedy performance. Most expensive option.
    #define SDSORT_DYNAMIC_RAM false  // Use dynamic allocation (within SD menus). Least expensive option. Set SDSORT_LIMIT before use!
    #define SDSORT_CACHE_VFATS 2      // Maximum number of 13-byte VFAT entries to use for sorting.
                                      // Note: Only affects SCROLL_LONG_FILENAMES with SDSORT_CACHE_NAMES but not SDSORT_DYNAMIC_RAM.
  #endif

  // This allows hosts to request long names for files and folders with M33
  //#define LONG_FILENAME_HOST_SUPPORT

  // Enable this option to scroll long filenames in the SD card menu
  //#define SCROLL_LONG_FILENAMES

  /**
   * This option allows you to abort SD printing when any endstop is triggered.
   * This feature must be enabled with "M540 S1" or from the LCD menu.
   * To have any effect, endstops must be enabled during SD printing.
   */
  //#define ABORT_ON_ENDSTOP_HIT_FEATURE_ENABLED

  /**
   * This option makes it easier to print the same SD Card file again.
   * On print completion the LCD Menu will open with the file selected.
   * You can just click to start the print, or navigate elsewhere.
   */
  //#define SD_REPRINT_LAST_SELECTED_FILE

  /**
   * Auto-report SdCard status with M27 S<seconds>
   */
  //#define AUTO_REPORT_SD_STATUS

  /**
   * Support for USB thumb drives using an Arduino USB Host Shield or
   * equivalent MAX3421E breakout board. The USB thumb drive will appear
   * to Marlin as an SD card.
   *
   * The MAX3421E must be assigned the same pins as the SD card reader, with
   * the following pin mapping:
   *
   *    SCLK, MOSI, MISO --> SCLK, MOSI, MISO
   *    INT              --> SD_DETECT_PIN
   *    SS               --> SDSS
   */
  //#define USB_FLASH_DRIVE_SUPPORT
  #if ENABLED(USB_FLASH_DRIVE_SUPPORT)
    #define USB_CS_PIN         SDSS
    #define USB_INTR_PIN       SD_DETECT_PIN
  #endif

  /**
   * When using a bootloader that supports SD-Firmware-Flashing,
   * add a menu item to activate SD-FW-Update on the next reboot.
   *
   * Requires ATMEGA2560 (Arduino Mega)
   *
   * Tested with this bootloader:
   *   https://github.com/FleetProbe/MicroBridge-Arduino-ATMega2560
   */
  //#define SD_FIRMWARE_UPDATE
  #if ENABLED(SD_FIRMWARE_UPDATE)
    #define SD_FIRMWARE_UPDATE_EEPROM_ADDR    0x1FF
    #define SD_FIRMWARE_UPDATE_ACTIVE_VALUE   0xF0
    #define SD_FIRMWARE_UPDATE_INACTIVE_VALUE 0xFF
  #endif

  // Add an optimized binary file transfer mode, initiated with 'M28 B1'
  //#define FAST_FILE_TRANSFER

#endif // SDSUPPORT

/**
 * Additional options for Graphical Displays
 *
 * Use the optimizations here to improve printing performance,
 * which can be adversely affected by graphical display drawing,
 * especially when doing several short moves, and when printing
 * on DELTA and SCARA machines.
 *
 * Some of these options may result in the display lagging behind
 * controller events, as there is a trade-off between reliable
 * printing performance versus fast display updates.
 */
#if HAS_GRAPHICAL_LCD
  // Show SD percentage next to the progress bar
  //#define DOGM_SD_PERCENT

  // Enable to save many cycles by drawing a hollow frame on the Info Screen
  #define XYZ_HOLLOW_FRAME

  // Enable to save many cycles by drawing a hollow frame on Menu Screens
  #define MENU_HOLLOW_FRAME

  // A bigger font is available for edit items. Costs 3120 bytes of PROGMEM.
  // Western only. Not available for Cyrillic, Kana, Turkish, Greek, or Chinese.
  //#define USE_BIG_EDIT_FONT

  // A smaller font may be used on the Info Screen. Costs 2300 bytes of PROGMEM.
  // Western only. Not available for Cyrillic, Kana, Turkish, Greek, or Chinese.
  //#define USE_SMALL_INFOFONT

  // Enable this option and reduce the value to optimize screen updates.
  // The normal delay is 10µs. Use the lowest value that still gives a reliable display.
  //#define DOGM_SPI_DELAY_US 5

  // Swap the CW/CCW indicators in the graphics overlay
  //#define OVERLAY_GFX_REVERSE

  /**
   * ST7920-based LCDs can emulate a 16 x 4 character display using
   * the ST7920 character-generator for very fast screen updates.
   * Enable LIGHTWEIGHT_UI to use this special display mode.
   *
   * Since LIGHTWEIGHT_UI has limited space, the position and status
   * message occupy the same line. Set STATUS_EXPIRE_SECONDS to the
   * length of time to display the status message before clearing.
   *
   * Set STATUS_EXPIRE_SECONDS to zero to never clear the status.
   * This will prevent position updates from being displayed.
   */
  #if ENABLED(U8GLIB_ST7920)
    //#define LIGHTWEIGHT_UI
    #if ENABLED(LIGHTWEIGHT_UI)
      #define STATUS_EXPIRE_SECONDS 20
    #endif
  #endif

  /**
   * Status (Info) Screen customizations
   * These options may affect code size and screen render time.
   * Custom status screens can forcibly override these settings.
   */
  //#define STATUS_COMBINE_HEATERS    // Use combined heater images instead of separate ones
  //#define STATUS_HOTEND_NUMBERLESS  // Use plain hotend icons instead of numbered ones (with 2+ hotends)
  #define STATUS_HOTEND_INVERTED      // Show solid nozzle bitmaps when heating (Requires STATUS_HOTEND_ANIM)
  #define STATUS_HOTEND_ANIM          // Use a second bitmap to indicate hotend heating
  #define STATUS_BED_ANIM             // Use a second bitmap to indicate bed heating
  //#define STATUS_ALT_BED_BITMAP     // Use the alternative bed bitmap
  //#define STATUS_ALT_FAN_BITMAP     // Use the alternative fan bitmap
  //#define STATUS_FAN_FRAMES 3       // :[0,1,2,3,4] Number of fan animation frames
  #define STATUS_HEAT_PERCENT       // Show heating in a progress bar

#endif // HAS_GRAPHICAL_LCD

// @section safety

// The hardware watchdog should reset the microcontroller disabling all outputs,
// in case the firmware gets stuck and doesn't do temperature regulation.
#define USE_WATCHDOG

#if ENABLED(USE_WATCHDOG)
  // If you have a watchdog reboot in an ArduinoMega2560 then the device will hang forever, as a watchdog reset will leave the watchdog on.
  // The "WATCHDOG_RESET_MANUAL" goes around this by not using the hardware reset.
  //  However, THIS FEATURE IS UNSAFE!, as it will only work if interrupts are disabled. And the code could hang in an interrupt routine with interrupts disabled.
  //#define WATCHDOG_RESET_MANUAL
#endif

// @section lcd

/**
 * Babystepping enables movement of the axes by tiny increments without changing
 * the current position values. This feature is used primarily to adjust the Z
 * axis in the first layer of a print in real-time.
 *
 * Warning: Does not respect endstops!
 */
#define BABYSTEPPING
#if ENABLED(BABYSTEPPING)
  //#define BABYSTEP_XY                     // Also enable X/Y Babystepping. Not supported on DELTA!
  #define BABYSTEP_INVERT_Z false           // Change if Z babysteps should go the other way
  #define BABYSTEP_MULTIPLICATOR  1         // Babysteps are very small. Increase for faster motion.

  #define DOUBLECLICK_FOR_Z_BABYSTEPPING  // Double-click on the Status Screen for Z Babystepping.
  #if ENABLED(DOUBLECLICK_FOR_Z_BABYSTEPPING)
    #define DOUBLECLICK_MAX_INTERVAL 1250   // Maximum interval between clicks, in milliseconds.
                                            // Note: Extra time may be added to mitigate controller latency.
  #endif

  //#define MOVE_Z_WHEN_IDLE                // Jump to the move Z menu on doubleclick when printer is idle.
  #if ENABLED(MOVE_Z_WHEN_IDLE)
    #define MOVE_Z_IDLE_MULTIPLICATOR 1     // Multiply 1mm by this factor for the move step size.
  #endif
  #define BABYSTEP_ZPROBE_OFFSET          // Combine M851 Z and Babystepping
  #if ENABLED(BABYSTEP_ZPROBE_OFFSET)
    //#define BABYSTEP_HOTEND_Z_OFFSET      // For multiple hotends, babystep relative Z offsets
    #define BABYSTEP_ZPROBE_GFX_OVERLAY   // Enable graphical overlay on Z-offset editor
  #endif
#endif

// @section extruder

/**
 * Linear Pressure Control v1.5
 *
 * Assumption: advance [steps] = k * (delta velocity [steps/s])
 * K=0 means advance disabled.
 *
 * NOTE: K values for LIN_ADVANCE 1.5 differ from earlier versions!
 *
 * Set K around 0.22 for 3mm PLA Direct Drive with ~6.5cm between the drive gear and heatbreak.
 * Larger K values will be needed for flexible filament and greater distances.
 * If this algorithm produces a higher speed offset than the extruder can handle (compared to E jerk)
 * print acceleration will be reduced during the affected moves to keep within the limit.
 *
 * See http://marlinfw.org/docs/features/lin_advance.html for full instructions.
 * Mention @Sebastianv650 on GitHub to alert the author of any issues.
 */
#define LIN_ADVANCE
#if ENABLED(LIN_ADVANCE)
  #define LIN_ADVANCE_K 0.00  // Unit: mm compression per 1mm/s extruder speed
  //#define LA_DEBUG          // If enabled, this will generate debug information output over USB.
#endif

// @section leveling

#if ENABLED(MESH_BED_LEVELING) || ENABLED(AUTO_BED_LEVELING_UBL)
  // Override the mesh area if the automatic (max) area is too large
  //#define MESH_MIN_X MESH_INSET
  //#define MESH_MIN_Y MESH_INSET
  //#define MESH_MAX_X X_BED_SIZE - (MESH_INSET)
  //#define MESH_MAX_Y Y_BED_SIZE - (MESH_INSET)
#endif

/**
 * Repeatedly attempt G29 leveling until it succeeds.
 * Stop after G29_MAX_RETRIES attempts.
 */
//#define G29_RETRY_AND_RECOVER
#if ENABLED(G29_RETRY_AND_RECOVER)
  #define G29_MAX_RETRIES 3
  #define G29_HALT_ON_FAILURE
  /**
   * Specify the GCODE commands that will be executed when leveling succeeds,
   * between attempts, and after the maximum number of retries have been tried.
   */
  #define G29_SUCCESS_COMMANDS "M117 Bed leveling done."
  #define G29_RECOVER_COMMANDS "M117 Probe failed. Rewiping.\nG28\nG12 P0 S12 T0"
  #define G29_FAILURE_COMMANDS "M117 Bed leveling failed.\nG0 Z10\nM300 P25 S880\nM300 P50 S0\nM300 P25 S880\nM300 P50 S0\nM300 P25 S880\nM300 P50 S0\nG4 S1"

#endif

// @section extras

//
// G2/G3 Arc Support
//
#define ARC_SUPPORT               // Disable this feature to save ~3226 bytes
#if ENABLED(ARC_SUPPORT)
  #define MM_PER_ARC_SEGMENT  1   // Length of each arc segment
  #define N_ARC_CORRECTION   25   // Number of intertpolated segments between corrections
  //#define ARC_P_CIRCLES         // Enable the 'P' parameter to specify complete circles
  //#define CNC_WORKSPACE_PLANES  // Allow G2/G3 to operate in XY, ZX, or YZ planes
#endif

// Support for G5 with XYZE destination and IJPQ offsets. Requires ~2666 bytes.
//#define BEZIER_CURVE_SUPPORT

// G38.2 and G38.3 Probe Target
// Set MULTIPLE_PROBING if you want G38 to double touch
//#define G38_PROBE_TARGET
#if ENABLED(G38_PROBE_TARGET)
  #define G38_MINIMUM_MOVE 0.0275 // minimum distance in mm that will produce a move (determined using the print statement in check_move)
#endif

// Moves (or segments) with fewer steps than this will be joined with the next move
#define MIN_STEPS_PER_SEGMENT 6

/**
 * Minimum delay after setting the stepper DIR (in ns)
 *     0 : No delay (Expect at least 10µS since one Stepper ISR must transpire)
 *    20 : Minimum for TMC2xxx drivers
 *   200 : Minimum for A4988 drivers
 *   400 : Minimum for A5984 drivers
 *   500 : Minimum for LV8729 drivers (guess, no info in datasheet)
 *   650 : Minimum for DRV8825 drivers
 *  1500 : Minimum for TB6600 drivers (guess, no info in datasheet)
 * 15000 : Minimum for TB6560 drivers (guess, no info in datasheet)
 *
 * Override the default value based on the driver type set in Configuration.h.
 */
//#define MINIMUM_STEPPER_DIR_DELAY 650

/**
 * Minimum stepper driver pulse width (in µs)
 *   0 : Smallest possible width the MCU can produce, compatible with TMC2xxx drivers
 *   1 : Minimum for A4988, A5984, and LV8729 stepper drivers
 *   2 : Minimum for DRV8825 stepper drivers
 *   3 : Minimum for TB6600 stepper drivers
 *  30 : Minimum for TB6560 stepper drivers
 *
 * Override the default value based on the driver type set in Configuration.h.
 */
#define MINIMUM_STEPPER_PULSE 1

/**
 * Maximum stepping rate (in Hz) the stepper driver allows
 *  If undefined, defaults to 1MHz / (2 * MINIMUM_STEPPER_PULSE)
 *  500000 : Maximum for A4988 stepper driver
 *  400000 : Maximum for TMC2xxx stepper drivers
 *  250000 : Maximum for DRV8825 stepper driver
 *  150000 : Maximum for TB6600 stepper driver
 *  130000 : Maximum for LV8729 stepper driver
 *   15000 : Maximum for TB6560 stepper driver
 *
 * Override the default value based on the driver type set in Configuration.h.
 */
//#define MAXIMUM_STEPPER_RATE 250000

// @section temperature

// Control heater 0 and heater 1 in parallel.
//#define HEATERS_PARALLEL

//===========================================================================
//================================= Buffers =================================
//===========================================================================

// @section hidden

// The number of linear motions that can be in the plan at any give time.
// THE BLOCK_BUFFER_SIZE NEEDS TO BE A POWER OF 2 (e.g. 8, 16, 32) because shifts and ors are used to do the ring-buffering.
#if ENABLED(SDSUPPORT)
  #define BLOCK_BUFFER_SIZE 16 // SD,LCD,Buttons take more memory, block buffer needs to be smaller
#else
  #define BLOCK_BUFFER_SIZE 16 // maximize block buffer
#endif

// @section serial

// The ASCII buffer for serial input
#define MAX_CMD_SIZE 96
#define BUFSIZE 4

// Transmission to Host Buffer Size
// To save 386 bytes of PROGMEM (and TX_BUFFER_SIZE+3 bytes of RAM) set to 0.
// To buffer a simple "ok" you need 4 bytes.
// For ADVANCED_OK (M105) you need 32 bytes.
// For debug-echo: 128 bytes for the optimal speed.
// Other output doesn't need to be that speedy.
// :[0, 2, 4, 8, 16, 32, 64, 128, 256]
#define TX_BUFFER_SIZE 0

// Host Receive Buffer Size
// Without XON/XOFF flow control (see SERIAL_XON_XOFF below) 32 bytes should be enough.
// To use flow control, set this buffer size to at least 1024 bytes.
// :[0, 2, 4, 8, 16, 32, 64, 128, 256, 512, 1024, 2048]
//#define RX_BUFFER_SIZE 1024

#if RX_BUFFER_SIZE >= 1024
  // Enable to have the controller send XON/XOFF control characters to
  // the host to signal the RX buffer is becoming full.
  //#define SERIAL_XON_XOFF
#endif

#if ENABLED(SDSUPPORT)
  // Enable this option to collect and display the maximum
  // RX queue usage after transferring a file to SD.
  //#define SERIAL_STATS_MAX_RX_QUEUED

  // Enable this option to collect and display the number
  // of dropped bytes after a file transfer to SD.
  //#define SERIAL_STATS_DROPPED_RX
#endif

// Enable an emergency-command parser to intercept certain commands as they
// enter the serial receive buffer, so they cannot be blocked.
// Currently handles M108, M112, M410
// Does not work on boards using AT90USB (USBCON) processors!
//#define EMERGENCY_PARSER

// Bad Serial-connections can miss a received command by sending an 'ok'
// Therefore some clients abort after 30 seconds in a timeout.
// Some other clients start sending commands while receiving a 'wait'.
// This "wait" is only sent when the buffer is empty. 1 second is a good value here.
//#define NO_TIMEOUTS 1000 // Milliseconds

// Some clients will have this feature soon. This could make the NO_TIMEOUTS unnecessary.
//#define ADVANCED_OK

// Printrun may have trouble receiving long strings all at once.
// This option inserts short delays between lines of serial output.
#define SERIAL_OVERRUN_PROTECTION

// @section extras

/**
 * Extra Fan Speed
 * Adds a secondary fan speed for each print-cooling fan.
 *   'M106 P<fan> T3-255' : Set a secondary speed for <fan>
 *   'M106 P<fan> T2'     : Use the set secondary speed
 *   'M106 P<fan> T1'     : Restore the previous fan speed
 */
//#define EXTRA_FAN_SPEED

/**
 * Firmware-based and LCD-controlled retract
 *
 * Add G10 / G11 commands for automatic firmware-based retract / recover.
 * Use M207 and M208 to define parameters for retract / recover.
 *
 * Use M209 to enable or disable auto-retract.
 * With auto-retract enabled, all G1 E moves within the set range
 * will be converted to firmware-based retract/recover moves.
 *
 * Be sure to turn off auto-retract during filament change.
 *
 * Note that M207 / M208 / M209 settings are saved to EEPROM.
 *
 */
#define FWRETRACT
#if ENABLED(FWRETRACT)
  //#define FWRETRACT_AUTORETRACT           // costs ~500 bytes of PROGMEM
  #if ENABLED(FWRETRACT_AUTORETRACT)
    #define MIN_AUTORETRACT 0.1           // When auto-retract is on, convert E moves of this length and over
    #define MAX_AUTORETRACT 10.0          // Upper limit for auto-retract conversion
  #endif
  #define RETRACT_LENGTH 2.0              // Default retract length (positive mm)
  #define RETRACT_LENGTH_SWAP 13          // Default swap retract length (positive mm), for extruder change
  #define RETRACT_FEEDRATE 60             // Default feedrate for retracting (mm/s)
  #define RETRACT_ZRAISE 0                // Default retract Z-raise (mm)
  #define RETRACT_RECOVER_LENGTH 0        // Default additional recover length (mm, added to retract length when recovering)
  #define RETRACT_RECOVER_LENGTH_SWAP 0   // Default additional swap recover length (mm, added to retract length when recovering from extruder change)
  #define RETRACT_RECOVER_FEEDRATE 40     // Default feedrate for recovering from retraction (mm/s)
  #define RETRACT_RECOVER_FEEDRATE_SWAP 8 // Default feedrate for recovering from swap retraction (mm/s)
  #if ENABLED(MIXING_EXTRUDER)
    //#define RETRACT_SYNC_MIXING         // Retract and restore all mixing steppers simultaneously
  #endif
#endif

/**
 * Universal tool change settings.
 * Applies to all types of extruders except where explicitly noted.
 */
#if EXTRUDERS > 1
  // Z raise distance for tool-change, as needed for some extruders
  #define TOOLCHANGE_ZRAISE     2  // (mm)

  // Retract and prime filament on tool-change
  //#define TOOLCHANGE_FILAMENT_SWAP
  #if ENABLED(TOOLCHANGE_FILAMENT_SWAP)
    #define TOOLCHANGE_FIL_SWAP_LENGTH          12  // (mm)
    #define TOOLCHANGE_FIL_EXTRA_PRIME           2  // (mm)
    #define TOOLCHANGE_FIL_SWAP_RETRACT_SPEED 3600  // (mm/m)
    #define TOOLCHANGE_FIL_SWAP_PRIME_SPEED   3600  // (mm/m)
  #endif

  /**
   * Position to park head during tool change.
   * Doesn't apply to SWITCHING_TOOLHEAD, DUAL_X_CARRIAGE, or PARKING_EXTRUDER
   */
  //#define TOOLCHANGE_PARK
  #if ENABLED(TOOLCHANGE_PARK)
    #define TOOLCHANGE_PARK_XY    { X_MIN_POS + 10, Y_MIN_POS + 10 }
    #define TOOLCHANGE_PARK_XY_FEEDRATE 6000  // (mm/m)
  #endif
#endif

/**
 * Advanced Pause
 * Experimental feature for filament change support and for parking the nozzle when paused.
 * Adds the GCode M600 for initiating filament change.
 * If PARK_HEAD_ON_PAUSE enabled, adds the GCode M125 to pause printing and park the nozzle.
 *
 * Requires an LCD display.
 * Requires NOZZLE_PARK_FEATURE.
 * This feature is required for the default FILAMENT_RUNOUT_SCRIPT.
 */
//#define ADVANCED_PAUSE_FEATURE
#if ENABLED(ADVANCED_PAUSE_FEATURE)
  #define PAUSE_PARK_RETRACT_FEEDRATE         60  // (mm/s) Initial retract feedrate.
  #define PAUSE_PARK_RETRACT_LENGTH            2  // (mm) Initial retract.
                                                  // This short retract is done immediately, before parking the nozzle.
  #define FILAMENT_CHANGE_UNLOAD_FEEDRATE     10  // (mm/s) Unload filament feedrate. This can be pretty fast.
  #define FILAMENT_CHANGE_UNLOAD_ACCEL        25  // (mm/s^2) Lower acceleration may allow a faster feedrate.
  #define FILAMENT_CHANGE_UNLOAD_LENGTH      100  // (mm) The length of filament for a complete unload.
                                                  //   For Bowden, the full length of the tube and nozzle.
                                                  //   For direct drive, the full length of the nozzle.
                                                  //   Set to 0 for manual unloading.
  #define FILAMENT_CHANGE_SLOW_LOAD_FEEDRATE   6  // (mm/s) Slow move when starting load.
  #define FILAMENT_CHANGE_SLOW_LOAD_LENGTH     0  // (mm) Slow length, to allow time to insert material.
                                                  // 0 to disable start loading and skip to fast load only
  #define FILAMENT_CHANGE_FAST_LOAD_FEEDRATE   6  // (mm/s) Load filament feedrate. This can be pretty fast.
  #define FILAMENT_CHANGE_FAST_LOAD_ACCEL     25  // (mm/s^2) Lower acceleration may allow a faster feedrate.
  #define FILAMENT_CHANGE_FAST_LOAD_LENGTH     0  // (mm) Load length of filament, from extruder gear to nozzle.
                                                  //   For Bowden, the full length of the tube and nozzle.
                                                  //   For direct drive, the full length of the nozzle.
  //#define ADVANCED_PAUSE_CONTINUOUS_PURGE       // Purge continuously up to the purge length until interrupted.
  #define ADVANCED_PAUSE_PURGE_FEEDRATE        3  // (mm/s) Extrude feedrate (after loading). Should be slower than load feedrate.
  #define ADVANCED_PAUSE_PURGE_LENGTH         50  // (mm) Length to extrude after loading.
                                                  //   Set to 0 for manual extrusion.
                                                  //   Filament can be extruded repeatedly from the Filament Change menu
                                                  //   until extrusion is consistent, and to purge old filament.
  #define ADVANCED_PAUSE_RESUME_PRIME          0  // (mm) Extra distance to prime nozzle after returning from park.

                                                  // Filament Unload does a Retract, Delay, and Purge first:
  #define FILAMENT_UNLOAD_RETRACT_LENGTH      13  // (mm) Unload initial retract length.
  #define FILAMENT_UNLOAD_DELAY             5000  // (ms) Delay for the filament to cool after retract.
  #define FILAMENT_UNLOAD_PURGE_LENGTH         8  // (mm) An unretract is done, then this length is purged.

  #define PAUSE_PARK_NOZZLE_TIMEOUT           45  // (seconds) Time limit before the nozzle is turned off for safety.
  #define FILAMENT_CHANGE_ALERT_BEEPS         10  // Number of alert beeps to play when a response is needed.
  #define PAUSE_PARK_NO_STEPPER_TIMEOUT           // Enable for XYZ steppers to stay powered on during filament change.

  //#define PARK_HEAD_ON_PAUSE                    // Park the nozzle during pause and filament change.
  //#define HOME_BEFORE_FILAMENT_CHANGE           // Ensure homing has been completed prior to parking for filament change

  //#define FILAMENT_LOAD_UNLOAD_GCODES           // Add M701/M702 Load/Unload G-codes, plus Load/Unload in the LCD Prepare menu.
  //#define FILAMENT_UNLOAD_ALL_EXTRUDERS         // Allow M702 to unload all extruders above a minimum target temp (as set by M302)
#endif

// @section tmc

/**
 * TMC26X Stepper Driver options
 *
 * The TMC26XStepper library is required for this stepper driver.
 * https://github.com/trinamic/TMC26XStepper
 */
#if HAS_DRIVER(TMC26X)

  #if AXIS_DRIVER_TYPE_X(TMC26X)
    #define X_MAX_CURRENT     1000  // (mA)
    #define X_SENSE_RESISTOR    91  // (mOhms)
    #define X_MICROSTEPS        16  // Number of microsteps
  #endif

  #if AXIS_DRIVER_TYPE_X2(TMC26X)
    #define X2_MAX_CURRENT    1000
    #define X2_SENSE_RESISTOR   91
    #define X2_MICROSTEPS       16
  #endif

  #if AXIS_DRIVER_TYPE_Y(TMC26X)
    #define Y_MAX_CURRENT     1000
    #define Y_SENSE_RESISTOR    91
    #define Y_MICROSTEPS        16
  #endif

  #if AXIS_DRIVER_TYPE_Y2(TMC26X)
    #define Y2_MAX_CURRENT    1000
    #define Y2_SENSE_RESISTOR   91
    #define Y2_MICROSTEPS       16
  #endif

  #if AXIS_DRIVER_TYPE_Z(TMC26X)
    #define Z_MAX_CURRENT     1000
    #define Z_SENSE_RESISTOR    91
    #define Z_MICROSTEPS        16
  #endif

  #if AXIS_DRIVER_TYPE_Z2(TMC26X)
    #define Z2_MAX_CURRENT    1000
    #define Z2_SENSE_RESISTOR   91
    #define Z2_MICROSTEPS       16
  #endif

  #if AXIS_DRIVER_TYPE_Z3(TMC26X)
    #define Z3_MAX_CURRENT    1000
    #define Z3_SENSE_RESISTOR   91
    #define Z3_MICROSTEPS       16
  #endif

  #if AXIS_DRIVER_TYPE_E0(TMC26X)
    #define E0_MAX_CURRENT    1000
    #define E0_SENSE_RESISTOR   91
    #define E0_MICROSTEPS       16
  #endif

  #if AXIS_DRIVER_TYPE_E1(TMC26X)
    #define E1_MAX_CURRENT    1000
    #define E1_SENSE_RESISTOR   91
    #define E1_MICROSTEPS       16
  #endif

  #if AXIS_DRIVER_TYPE_E2(TMC26X)
    #define E2_MAX_CURRENT    1000
    #define E2_SENSE_RESISTOR   91
    #define E2_MICROSTEPS       16
  #endif

  #if AXIS_DRIVER_TYPE_E3(TMC26X)
    #define E3_MAX_CURRENT    1000
    #define E3_SENSE_RESISTOR   91
    #define E3_MICROSTEPS       16
  #endif

  #if AXIS_DRIVER_TYPE_E4(TMC26X)
    #define E4_MAX_CURRENT    1000
    #define E4_SENSE_RESISTOR   91
    #define E4_MICROSTEPS       16
  #endif

  #if AXIS_DRIVER_TYPE_E5(TMC26X)
    #define E5_MAX_CURRENT    1000
    #define E5_SENSE_RESISTOR   91
    #define E5_MICROSTEPS       16
  #endif

#endif // TMC26X

// @section tmc_smart

/**
 * To use TMC2130, TMC2160, TMC2660, TMC5130, TMC5160 stepper drivers in SPI mode
 * connect your SPI pins to the hardware SPI interface on your board and define
 * the required CS pins in your `pins_MYBOARD.h` file. (e.g., RAMPS 1.4 uses AUX3
 * pins `X_CS_PIN 53`, `Y_CS_PIN 49`, etc.).
 * You may also use software SPI if you wish to use general purpose IO pins.
 *
 * To use TMC2208 stepper UART-configurable stepper drivers connect #_SERIAL_TX_PIN
 * to the driver side PDN_UART pin with a 1K resistor.
 * To use the reading capabilities, also connect #_SERIAL_RX_PIN to PDN_UART without
 * a resistor.
 * The drivers can also be used with hardware serial.
 *
 * TMCStepper library is required to use TMC stepper drivers.
 * https://github.com/teemuatlut/TMCStepper
 */
#if HAS_TRINAMIC

  #define HOLD_MULTIPLIER    0.5  // Scales down the holding current from run current
  #define INTERPOLATE      false  // Interpolate X/Y/Z_MICROSTEPS to 256

  #if AXIS_IS_TMC(X)
    #define X_CURRENT     700  // (mA) RMS current. Multiply by 1.414 for peak current.
    #define X_MICROSTEPS  256  // 0..256
    #define X_RSENSE     0.11
  #endif

  #if AXIS_IS_TMC(X2)
    #define X2_CURRENT    700
    #define X2_MICROSTEPS 256
    #define X2_RSENSE    0.11
  #endif

  #if AXIS_IS_TMC(Y)
    #define Y_CURRENT     700
    #define Y_MICROSTEPS  256
    #define Y_RSENSE     0.11
  #endif

  #if AXIS_IS_TMC(Y2)
    #define Y2_CURRENT    700
    #define Y2_MICROSTEPS 256
    #define Y2_RSENSE    0.11
  #endif

  #if AXIS_IS_TMC(Z)
    #define Z_CURRENT     700
    #define Z_MICROSTEPS  256
    #define Z_RSENSE     0.11
  #endif

  #if AXIS_IS_TMC(Z2)
    #define Z2_CURRENT    700
    #define Z2_MICROSTEPS 256
    #define Z2_RSENSE    0.11
  #endif

  #if AXIS_IS_TMC(Z3)
    #define Z3_CURRENT    700
    #define Z3_MICROSTEPS 256
    #define Z3_RSENSE    0.11
  #endif

  #if AXIS_IS_TMC(E0)
    #define E0_CURRENT    600
    #define E0_MICROSTEPS 256
    #define E0_RSENSE    0.11
  #endif

  #if AXIS_IS_TMC(E1)
    #define E1_CURRENT    600
    #define E1_MICROSTEPS 256
    #define E1_RSENSE    0.11
  #endif

  #if AXIS_IS_TMC(E2)
    #define E2_CURRENT    600
    #define E2_MICROSTEPS 256
    #define E2_RSENSE    0.11
  #endif

  #if AXIS_IS_TMC(E3)
    #define E3_CURRENT    600
    #define E3_MICROSTEPS 256
    #define E3_RSENSE    0.11
  #endif

  #if AXIS_IS_TMC(E4)
    #define E4_CURRENT    600
    #define E4_MICROSTEPS 256
    #define E4_RSENSE    0.11
  #endif

  #if AXIS_IS_TMC(E5)
    #define E5_CURRENT    600
    #define E5_MICROSTEPS 256
    #define E5_RSENSE    0.11
  #endif

  /**
   * Override default SPI pins for TMC2130, TMC2160, TMC2660, TMC5130 and TMC5160 drivers here.
   * The default pins can be found in your board's pins file.
   */
  //#define X_CS_PIN          -1
  //#define Y_CS_PIN          -1
  //#define Z_CS_PIN          -1
  //#define X2_CS_PIN         -1
  //#define Y2_CS_PIN         -1
  //#define Z2_CS_PIN         -1
  //#define Z3_CS_PIN         -1
  //#define E0_CS_PIN         -1
  //#define E1_CS_PIN         -1
  //#define E2_CS_PIN         -1
  //#define E3_CS_PIN         -1
  //#define E4_CS_PIN         -1
  //#define E5_CS_PIN         -1

  /**
   * Use software SPI for TMC2130.
   * Software option for SPI driven drivers (TMC2130, TMC2160, TMC2660, TMC5130 and TMC5160).
   * The default SW SPI pins are defined the respective pins files,
   * but you can override or define them here.
   */
  //#define TMC_USE_SW_SPI
  //#define TMC_SW_MOSI       -1
  //#define TMC_SW_MISO       -1
  //#define TMC_SW_SCK        -1

  /**
   * Software enable
   *
   * Use for drivers that do not use a dedicated enable pin, but rather handle the same
   * function through a communication line such as SPI or UART.
   */
  //#define SOFTWARE_DRIVER_ENABLE

  /**
   * TMC2130, TMC2160, TMC2208, TMC5130 and TMC5160 only
   * Use Trinamic's ultra quiet stepping mode.
   * When disabled, Marlin will use spreadCycle stepping mode.
   */
  #define STEALTHCHOP_XY
  #define STEALTHCHOP_Z
  #define STEALTHCHOP_E

  /**
   * Optimize spreadCycle chopper parameters by using predefined parameter sets
   * or with the help of an example included in the library.
   * Provided parameter sets are
   * CHOPPER_DEFAULT_12V
   * CHOPPER_DEFAULT_19V
   * CHOPPER_DEFAULT_24V
   * CHOPPER_DEFAULT_36V
   * CHOPPER_PRUSAMK3_24V // Imported parameters from the official Prusa firmware for MK3 (24V)
   * CHOPPER_MARLIN_119   // Old defaults from Marlin v1.1.9
   *
   * Define you own with
   * { <off_time[1..15]>, <hysteresis_end[-3..12]>, hysteresis_start[1..8] }
   */
<<<<<<< HEAD
  #define CHOPPER_TIMING CHOPPER_DEFAULT_24V
=======
  #define CHOPPER_TIMING CHOPPER_DEFAULT_12V
>>>>>>> 9f5e4e5a

  /**
   * Monitor Trinamic drivers for error conditions,
   * like overtemperature and short to ground. TMC2208 requires hardware serial.
   * In the case of overtemperature Marlin can decrease the driver current until error condition clears.
   * Other detected conditions can be used to stop the current print.
   * Relevant g-codes:
   * M906 - Set or get motor current in milliamps using axis codes X, Y, Z, E. Report values if no axis codes given.
   * M911 - Report stepper driver overtemperature pre-warn condition.
   * M912 - Clear stepper driver overtemperature pre-warn condition flag.
   * M122 - Report driver parameters (Requires TMC_DEBUG)
   */
  #define MONITOR_DRIVER_STATUS

  #if ENABLED(MONITOR_DRIVER_STATUS)
    #define CURRENT_STEP_DOWN     25  // [mA]
    #define REPORT_CURRENT_CHANGE
    #define STOP_ON_ERROR
  #endif

  /**
   * TMC2130, TMC2160, TMC2208, TMC5130 and TMC5160 only
   * The driver will switch to spreadCycle when stepper speed is over HYBRID_THRESHOLD.
   * This mode allows for faster movements at the expense of higher noise levels.
   * STEALTHCHOP_(XY|Z|E) must be enabled to use HYBRID_THRESHOLD.
   * M913 X/Y/Z/E to live tune the setting
   */
  //#define HYBRID_THRESHOLD

  #define X_HYBRID_THRESHOLD      50  // [mm/s]
  #define X2_HYBRID_THRESHOLD     50
  #define Y_HYBRID_THRESHOLD      50
  #define Y2_HYBRID_THRESHOLD     50
  #define Z_HYBRID_THRESHOLD      50
  #define Z2_HYBRID_THRESHOLD     50
  #define Z3_HYBRID_THRESHOLD     50
  #define E0_HYBRID_THRESHOLD     10
  #define E1_HYBRID_THRESHOLD     10
  #define E2_HYBRID_THRESHOLD     10
  #define E3_HYBRID_THRESHOLD     10
  #define E4_HYBRID_THRESHOLD     10
  #define E5_HYBRID_THRESHOLD     10

  /**
   * TMC2130, TMC2160, TMC2660, TMC5130, and TMC5160 only
   * Use StallGuard2 to sense an obstacle and trigger an endstop.
   * Connect the stepper driver's DIAG1 pin to the X/Y endstop pin.
   * X, Y, and Z homing will always be done in spreadCycle mode.
   *
   * X/Y/Z_STALL_SENSITIVITY is used for tuning the trigger sensitivity.
   * Higher values make the system LESS sensitive.
   * Lower value make the system MORE sensitive.
   * Too low values can lead to false positives, while too high values will collide the axis without triggering.
   * It is advised to set X/Y/Z_HOME_BUMP_MM to 0.
   * M914 X/Y/Z to live tune the setting
   */
  //#define SENSORLESS_HOMING // TMC2130 only

  /**
   * Use StallGuard2 to probe the bed with the nozzle.
   *
   * CAUTION: This could cause damage to machines that use a lead screw or threaded rod
   *          to move the Z axis. Take extreme care when attempting to enable this feature.
   */
  //#define SENSORLESS_PROBING // TMC2130 only

  #if ENABLED(SENSORLESS_HOMING) || ENABLED(SENSORLESS_PROBING)
    #define X_STALL_SENSITIVITY  -2            // homing speed: 50 -2   25 3
    #define Y_STALL_SENSITIVITY  -2            // homing speed: 50 -2   25 3
    #define Z_STALL_SENSITIVITY  -2            // homing speed: 50 -2   25 3
  #endif

  /**
   * Enable M122 debugging command for TMC stepper drivers.
   * M122 S0/1 will enable continous reporting.
   */
  //#define TMC_DEBUG

  /**
   * You can set your own advanced settings by filling in predefined functions.
   * A list of available functions can be found on the library github page
   * https://github.com/teemuatlut/TMC2130Stepper
   * https://github.com/teemuatlut/TMC2208Stepper
   *
   * Example:
   * #define TMC_ADV() { \
   *   stepperX.diag0_temp_prewarn(1); \
   *   stepperY.interpolate(0); \
   * }
   */
  #define TMC_ADV() {  }

#endif // HAS_TRINAMIC

// @section L6470

/**
 * L6470 Stepper Driver options
 *
 * Arduino-L6470 library (0.7.0 or higher) is required for this stepper driver.
 * https://github.com/ameyer/Arduino-L6470
 *
 * Requires the following to be defined in your pins_YOUR_BOARD file
 *     L6470_CHAIN_SCK_PIN
 *     L6470_CHAIN_MISO_PIN
 *     L6470_CHAIN_MOSI_PIN
 *     L6470_CHAIN_SS_PIN
 *     L6470_RESET_CHAIN_PIN  (optional)
 */
#if HAS_DRIVER(L6470)

  //#define L6470_CHITCHAT        // Display additional status info

  #if AXIS_DRIVER_TYPE_X(L6470)
    #define X_MICROSTEPS     128  // Number of microsteps (VALID: 1, 2, 4, 8, 16, 32, 128)
    #define X_OVERCURRENT   2000  // (mA) Current where the driver detects an over current (VALID: 375 x (1 - 16) - 6A max - rounds down)
    #define X_STALLCURRENT  1500  // (mA) Current where the driver detects a stall (VALID: 31.25 * (1-128) -  4A max - rounds down)
    #define X_MAX_VOLTAGE    127  // 0-255, Maximum effective voltage seen by stepper
    #define X_CHAIN_POS        0  // Position in SPI chain, 0=Not in chain, 1=Nearest MOSI
  #endif

  #if AXIS_DRIVER_TYPE_X2(L6470)
    #define X2_MICROSTEPS      128
    #define X2_OVERCURRENT    2000
    #define X2_STALLCURRENT   1500
    #define X2_MAX_VOLTAGE     127
    #define X2_CHAIN_POS         0
  #endif

  #if AXIS_DRIVER_TYPE_Y(L6470)
    #define Y_MICROSTEPS       128
    #define Y_OVERCURRENT     2000
    #define Y_STALLCURRENT    1500
    #define Y_MAX_VOLTAGE      127
    #define Y_CHAIN_POS          0
  #endif

  #if AXIS_DRIVER_TYPE_Y2(L6470)
    #define Y2_MICROSTEPS      128
    #define Y2_OVERCURRENT    2000
    #define Y2_STALLCURRENT   1500
    #define Y2_MAX_VOLTAGE     127
    #define Y2_CHAIN_POS         0
  #endif

  #if AXIS_DRIVER_TYPE_Z(L6470)
    #define Z_MICROSTEPS       128
    #define Z_OVERCURRENT     2000
    #define Z_STALLCURRENT    1500
    #define Z_MAX_VOLTAGE      127
    #define Z_CHAIN_POS          0
  #endif

  #if AXIS_DRIVER_TYPE_Z2(L6470)
    #define Z2_MICROSTEPS      128
    #define Z2_OVERCURRENT    2000
    #define Z2_STALLCURRENT   1500
    #define Z2_MAX_VOLTAGE     127
    #define Z2_CHAIN_POS         0
  #endif

  #if AXIS_DRIVER_TYPE_Z3(L6470)
    #define Z3_MICROSTEPS      128
    #define Z3_OVERCURRENT    2000
    #define Z3_STALLCURRENT   1500
    #define Z3_MAX_VOLTAGE     127
    #define Z3_CHAIN_POS         0
  #endif

  #if AXIS_DRIVER_TYPE_E0(L6470)
    #define E0_MICROSTEPS      128
    #define E0_OVERCURRENT    2000
    #define E0_STALLCURRENT   1500
    #define E0_MAX_VOLTAGE     127
    #define E0_CHAIN_POS         0
  #endif

  #if AXIS_DRIVER_TYPE_E1(L6470)
    #define E1_MICROSTEPS      128
    #define E1_OVERCURRENT    2000
    #define E1_STALLCURRENT   1500
    #define E1_MAX_VOLTAGE     127
    #define E1_CHAIN_POS         0
  #endif

  #if AXIS_DRIVER_TYPE_E2(L6470)
    #define E2_MICROSTEPS      128
    #define E2_OVERCURRENT    2000
    #define E2_STALLCURRENT   1500
    #define E2_MAX_VOLTAGE     127
    #define E2_CHAIN_POS         0
  #endif

  #if AXIS_DRIVER_TYPE_E3(L6470)
    #define E3_MICROSTEPS      128
    #define E3_OVERCURRENT    2000
    #define E3_STALLCURRENT   1500
    #define E3_MAX_VOLTAGE     127
    #define E3_CHAIN_POS         0
  #endif

  #if AXIS_DRIVER_TYPE_E4(L6470)
    #define E4_MICROSTEPS      128
    #define E4_OVERCURRENT    2000
    #define E4_STALLCURRENT   1500
    #define E4_MAX_VOLTAGE     127
    #define E4_CHAIN_POS         0
  #endif

  #if AXIS_DRIVER_TYPE_E5(L6470)
    #define E5_MICROSTEPS      128
    #define E5_OVERCURRENT    2000
    #define E5_STALLCURRENT   1500
    #define E5_MAX_VOLTAGE     127
    #define E5_CHAIN_POS         0
  #endif

  /**
   * Monitor L6470 drivers for error conditions like over temperature and over current.
   * In the case of over temperature Marlin can decrease the drive until the error condition clears.
   * Other detected conditions can be used to stop the current print.
   * Relevant g-codes:
   * M906 - I1/2/3/4/5  Set or get motor drive level using axis codes X, Y, Z, E. Report values if no axis codes given.
   *         I not present or I0 or I1 - X, Y, Z or E0
   *         I2 - X2, Y2, Z2 or E1
   *         I3 - Z3 or E3
   *         I4 - E4
   *         I5 - E5
   * M916 - Increase drive level until get thermal warning
   * M917 - Find minimum current thresholds
   * M918 - Increase speed until max or error
   * M122 S0/1 - Report driver parameters
   */
  //#define MONITOR_L6470_DRIVER_STATUS

  #if ENABLED(MONITOR_L6470_DRIVER_STATUS)
    #define KVAL_HOLD_STEP_DOWN     1
    //#define L6470_STOP_ON_ERROR
  #endif

#endif // L6470

/**
 * TWI/I2C BUS
 *
 * This feature is an EXPERIMENTAL feature so it shall not be used on production
 * machines. Enabling this will allow you to send and receive I2C data from slave
 * devices on the bus.
 *
 * ; Example #1
 * ; This macro send the string "Marlin" to the slave device with address 0x63 (99)
 * ; It uses multiple M260 commands with one B<base 10> arg
 * M260 A99  ; Target slave address
 * M260 B77  ; M
 * M260 B97  ; a
 * M260 B114 ; r
 * M260 B108 ; l
 * M260 B105 ; i
 * M260 B110 ; n
 * M260 S1   ; Send the current buffer
 *
 * ; Example #2
 * ; Request 6 bytes from slave device with address 0x63 (99)
 * M261 A99 B5
 *
 * ; Example #3
 * ; Example serial output of a M261 request
 * echo:i2c-reply: from:99 bytes:5 data:hello
 */

// @section i2cbus

//#define EXPERIMENTAL_I2CBUS
#define I2C_SLAVE_ADDRESS  0 // Set a value from 8 to 127 to act as a slave

// @section extras

/**
 * Photo G-code
 * Add the M240 G-code to take a photo.
 * The photo can be triggered by a digital pin or a physical movement.
 */
//#define PHOTO_GCODE
#if ENABLED(PHOTO_GCODE)
  // A position to move to (and raise Z) before taking the photo
  //#define PHOTO_POSITION { X_MAX_POS - 5, Y_MAX_POS, 0 }  // { xpos, ypos, zraise } (M240 X Y Z)
  //#define PHOTO_DELAY_MS   100                            // (ms) Duration to pause before moving back (M240 P)
  //#define PHOTO_RETRACT_MM   6.5                          // (mm) E retract/recover for the photo move (M240 R S)

  // Canon RC-1 or homebrew digital camera trigger
  // Data from: http://www.doc-diy.net/photo/rc-1_hacked/
  //#define PHOTOGRAPH_PIN 23

  // Canon Hack Development Kit
  // http://captain-slow.dk/2014/03/09/3d-printing-timelapses/
  //#define CHDK_PIN        4

  // Optional second move with delay to trigger the camera shutter
  //#define PHOTO_SWITCH_POSITION { X_MAX_POS, Y_MAX_POS }  // { xpos, ypos } (M240 I J)

  // Duration to hold the switch or keep CHDK_PIN high
  //#define PHOTO_SWITCH_MS   50 // (ms) (M240 D)
#endif

/**
 * Spindle & Laser control
 *
 * Add the M3, M4, and M5 commands to turn the spindle/laser on and off, and
 * to set spindle speed, spindle direction, and laser power.
 *
 * SuperPid is a router/spindle speed controller used in the CNC milling community.
 * Marlin can be used to turn the spindle on and off. It can also be used to set
 * the spindle speed from 5,000 to 30,000 RPM.
 *
 * You'll need to select a pin for the ON/OFF function and optionally choose a 0-5V
 * hardware PWM pin for the speed control and a pin for the rotation direction.
 *
 * See http://marlinfw.org/docs/configuration/laser_spindle.html for more config details.
 */
//#define SPINDLE_LASER_ENABLE
#if ENABLED(SPINDLE_LASER_ENABLE)

  #define SPINDLE_LASER_ENABLE_INVERT   false  // set to "true" if the on/off function is reversed
  #define SPINDLE_LASER_PWM             true   // set to true if your controller supports setting the speed/power
  #define SPINDLE_LASER_PWM_INVERT      true   // set to "true" if the speed/power goes up when you want it to go slower
  #define SPINDLE_LASER_POWERUP_DELAY   5000   // delay in milliseconds to allow the spindle/laser to come up to speed/power
  #define SPINDLE_LASER_POWERDOWN_DELAY 5000   // delay in milliseconds to allow the spindle to stop
  #define SPINDLE_DIR_CHANGE            true   // set to true if your spindle controller supports changing spindle direction
  #define SPINDLE_INVERT_DIR            false
  #define SPINDLE_STOP_ON_DIR_CHANGE    true   // set to true if Marlin should stop the spindle before changing rotation direction

  /**
   *  The M3 & M4 commands use the following equation to convert PWM duty cycle to speed/power
   *
   *  SPEED/POWER = PWM duty cycle * SPEED_POWER_SLOPE + SPEED_POWER_INTERCEPT
   *    where PWM duty cycle varies from 0 to 255
   *
   *  set the following for your controller (ALL MUST BE SET)
   */

  #define SPEED_POWER_SLOPE    118.4
  #define SPEED_POWER_INTERCEPT  0
  #define SPEED_POWER_MIN     5000
  #define SPEED_POWER_MAX    30000    // SuperPID router controller 0 - 30,000 RPM

  //#define SPEED_POWER_SLOPE      0.3922
  //#define SPEED_POWER_INTERCEPT  0
  //#define SPEED_POWER_MIN       10
  //#define SPEED_POWER_MAX      100      // 0-100%
#endif

/**
 * Filament Width Sensor
 *
 * Measures the filament width in real-time and adjusts
 * flow rate to compensate for any irregularities.
 *
 * Also allows the measured filament diameter to set the
 * extrusion rate, so the slicer only has to specify the
 * volume.
 *
 * Only a single extruder is supported at this time.
 *
 *  34 RAMPS_14    : Analog input 5 on the AUX2 connector
 *  81 PRINTRBOARD : Analog input 2 on the Exp1 connector (version B,C,D,E)
 * 301 RAMBO       : Analog input 3
 *
 * Note: May require analog pins to be defined for other boards.
 */
//#define FILAMENT_WIDTH_SENSOR

#if ENABLED(FILAMENT_WIDTH_SENSOR)
  #define FILAMENT_SENSOR_EXTRUDER_NUM 0    // Index of the extruder that has the filament sensor. :[0,1,2,3,4]
  #define MEASUREMENT_DELAY_CM        14    // (cm) The distance from the filament sensor to the melting chamber

  #define FILWIDTH_ERROR_MARGIN        1.0  // (mm) If a measurement differs too much from nominal width ignore it
  #define MAX_MEASUREMENT_DELAY       20    // (bytes) Buffer size for stored measurements (1 byte per cm). Must be larger than MEASUREMENT_DELAY_CM.

  #define DEFAULT_MEASURED_FILAMENT_DIA DEFAULT_NOMINAL_FILAMENT_DIA // Set measured to nominal initially

  // Display filament width on the LCD status line. Status messages will expire after 5 seconds.
  //#define FILAMENT_LCD_DISPLAY
#endif

/**
 * CNC Coordinate Systems
 *
 * Enables G53 and G54-G59.3 commands to select coordinate systems
 * and G92.1 to reset the workspace to native machine space.
 */
//#define CNC_COORDINATE_SYSTEMS

/**
 * Auto-report temperatures with M155 S<seconds>
 */
#define AUTO_REPORT_TEMPERATURES

/**
 * Include capabilities in M115 output
 */
#define EXTENDED_CAPABILITIES_REPORT

/**
 * Disable all Volumetric extrusion options
 */
//#define NO_VOLUMETRICS

#if DISABLED(NO_VOLUMETRICS)
  /**
   * Volumetric extrusion default state
   * Activate to make volumetric extrusion the default method,
   * with DEFAULT_NOMINAL_FILAMENT_DIA as the default diameter.
   *
   * M200 D0 to disable, M200 Dn to set a new diameter.
   */
  //#define VOLUMETRIC_DEFAULT_ON
#endif

/**
 * Enable this option for a leaner build of Marlin that removes all
 * workspace offsets, simplifying coordinate transformations, leveling, etc.
 *
 *  - M206 and M428 are disabled.
 *  - G92 will revert to its behavior from Marlin 1.0.
 */
//#define NO_WORKSPACE_OFFSETS

/**
 * Set the number of proportional font spaces required to fill up a typical character space.
 * This can help to better align the output of commands like `G29 O` Mesh Output.
 *
 * For clients that use a fixed-width font (like OctoPrint), leave this set to 1.0.
 * Otherwise, adjust according to your client and font.
 */
#define PROPORTIONAL_FONT_RATIO 1.0

/**
 * Spend 28 bytes of SRAM to optimize the GCode parser
 */
#define FASTER_GCODE_PARSER

/**
 * CNC G-code options
 * Support CNC-style G-code dialects used by laser cutters, drawing machine cams, etc.
 * Note that G0 feedrates should be used with care for 3D printing (if used at all).
 * High feedrates may cause ringing and harm print quality.
 */
//#define PAREN_COMMENTS      // Support for parentheses-delimited comments
//#define GCODE_MOTION_MODES  // Remember the motion mode (G0 G1 G2 G3 G5 G38.X) and apply for X Y Z E F, etc.

// Enable and set a (default) feedrate for all G0 moves
//#define G0_FEEDRATE 3000 // (mm/m)
#ifdef G0_FEEDRATE
  //#define VARIABLE_G0_FEEDRATE // The G0 feedrate is set by F in G0 motion mode
#endif

/**
 * G-code Macros
 *
 * Add G-codes M810-M819 to define and run G-code macros.
 * Macros are not saved to EEPROM.
 */
//#define GCODE_MACROS
#if ENABLED(GCODE_MACROS)
  #define GCODE_MACROS_SLOTS       5  // Up to 10 may be used
  #define GCODE_MACROS_SLOT_SIZE  50  // Maximum length of a single macro
#endif

/**
 * User-defined menu items that execute custom GCode
 */
//#define CUSTOM_USER_MENUS
#if ENABLED(CUSTOM_USER_MENUS)
  //#define CUSTOM_USER_MENU_TITLE "Custom Commands"
  #define USER_SCRIPT_DONE "M117 User Script Done"
  #define USER_SCRIPT_AUDIBLE_FEEDBACK
  //#define USER_SCRIPT_RETURN  // Return to status screen after a script

  #define USER_DESC_1 "Home & UBL Info"
  #define USER_GCODE_1 "G28\nG29 W"

  #define USER_DESC_2 "Preheat for " PREHEAT_1_LABEL
  #define USER_GCODE_2 "M140 S" STRINGIFY(PREHEAT_1_TEMP_BED) "\nM104 S" STRINGIFY(PREHEAT_1_TEMP_HOTEND)

  #define USER_DESC_3 "Preheat for " PREHEAT_2_LABEL
  #define USER_GCODE_3 "M140 S" STRINGIFY(PREHEAT_2_TEMP_BED) "\nM104 S" STRINGIFY(PREHEAT_2_TEMP_HOTEND)

  #define USER_DESC_4 "Heat Bed/Home/Level"
  #define USER_GCODE_4 "M140 S" STRINGIFY(PREHEAT_2_TEMP_BED) "\nG28\nG29"

  //#define USER_DESC_5 "Home & Info"
  //#define USER_GCODE_5 "G28\nM503"
#endif

/**
 * Host Action Commands
 *
 * Define host streamer action commands in compliance with the standard.
 *
 * See https://reprap.org/wiki/G-code#Action_commands
 * Common commands ........ poweroff, pause, paused, resume, resumed, cancel
 * G29_RETRY_AND_RECOVER .. probe_rewipe, probe_failed
 *
 * Some features add reason codes to extend these commands.
 *
 * Host Prompt Support enables Marlin to use the host for user prompts so
 * filament runout and other processes can be managed from the host side.
 */
//#define HOST_ACTION_COMMANDS
#if ENABLED(HOST_ACTION_COMMANDS)
  //#define HOST_PROMPT_SUPPORT
#endif

//===========================================================================
//====================== I2C Position Encoder Settings ======================
//===========================================================================

/**
 * I2C position encoders for closed loop control.
 * Developed by Chris Barr at Aus3D.
 *
 * Wiki: http://wiki.aus3d.com.au/Magnetic_Encoder
 * Github: https://github.com/Aus3D/MagneticEncoder
 *
 * Supplier: http://aus3d.com.au/magnetic-encoder-module
 * Alternative Supplier: http://reliabuild3d.com/
 *
 * Reliabuild encoders have been modified to improve reliability.
 */

//#define I2C_POSITION_ENCODERS
#if ENABLED(I2C_POSITION_ENCODERS)

  #define I2CPE_ENCODER_CNT         1                       // The number of encoders installed; max of 5
                                                            // encoders supported currently.

  #define I2CPE_ENC_1_ADDR          I2CPE_PRESET_ADDR_X     // I2C address of the encoder. 30-200.
  #define I2CPE_ENC_1_AXIS          X_AXIS                  // Axis the encoder module is installed on.  <X|Y|Z|E>_AXIS.
  #define I2CPE_ENC_1_TYPE          I2CPE_ENC_TYPE_LINEAR   // Type of encoder:  I2CPE_ENC_TYPE_LINEAR -or-
                                                            // I2CPE_ENC_TYPE_ROTARY.
  #define I2CPE_ENC_1_TICKS_UNIT    2048                    // 1024 for magnetic strips with 2mm poles; 2048 for
                                                            // 1mm poles. For linear encoders this is ticks / mm,
                                                            // for rotary encoders this is ticks / revolution.
  //#define I2CPE_ENC_1_TICKS_REV     (16 * 200)            // Only needed for rotary encoders; number of stepper
                                                            // steps per full revolution (motor steps/rev * microstepping)
  //#define I2CPE_ENC_1_INVERT                              // Invert the direction of axis travel.
  #define I2CPE_ENC_1_EC_METHOD     I2CPE_ECM_MICROSTEP     // Type of error error correction.
  #define I2CPE_ENC_1_EC_THRESH     0.10                    // Threshold size for error (in mm) above which the
                                                            // printer will attempt to correct the error; errors
                                                            // smaller than this are ignored to minimize effects of
                                                            // measurement noise / latency (filter).

  #define I2CPE_ENC_2_ADDR          I2CPE_PRESET_ADDR_Y     // Same as above, but for encoder 2.
  #define I2CPE_ENC_2_AXIS          Y_AXIS
  #define I2CPE_ENC_2_TYPE          I2CPE_ENC_TYPE_LINEAR
  #define I2CPE_ENC_2_TICKS_UNIT    2048
  //#define I2CPE_ENC_2_TICKS_REV   (16 * 200)
  //#define I2CPE_ENC_2_INVERT
  #define I2CPE_ENC_2_EC_METHOD     I2CPE_ECM_MICROSTEP
  #define I2CPE_ENC_2_EC_THRESH     0.10

  #define I2CPE_ENC_3_ADDR          I2CPE_PRESET_ADDR_Z     // Encoder 3.  Add additional configuration options
  #define I2CPE_ENC_3_AXIS          Z_AXIS                  // as above, or use defaults below.

  #define I2CPE_ENC_4_ADDR          I2CPE_PRESET_ADDR_E     // Encoder 4.
  #define I2CPE_ENC_4_AXIS          E_AXIS

  #define I2CPE_ENC_5_ADDR          34                      // Encoder 5.
  #define I2CPE_ENC_5_AXIS          E_AXIS

  // Default settings for encoders which are enabled, but without settings configured above.
  #define I2CPE_DEF_TYPE            I2CPE_ENC_TYPE_LINEAR
  #define I2CPE_DEF_ENC_TICKS_UNIT  2048
  #define I2CPE_DEF_TICKS_REV       (16 * 200)
  #define I2CPE_DEF_EC_METHOD       I2CPE_ECM_NONE
  #define I2CPE_DEF_EC_THRESH       0.1

  //#define I2CPE_ERR_THRESH_ABORT  100.0                   // Threshold size for error (in mm) error on any given
                                                            // axis after which the printer will abort. Comment out to
                                                            // disable abort behaviour.

  #define I2CPE_TIME_TRUSTED        10000                   // After an encoder fault, there must be no further fault
                                                            // for this amount of time (in ms) before the encoder
                                                            // is trusted again.

  /**
   * Position is checked every time a new command is executed from the buffer but during long moves,
   * this setting determines the minimum update time between checks. A value of 100 works well with
   * error rolling average when attempting to correct only for skips and not for vibration.
   */
  #define I2CPE_MIN_UPD_TIME_MS     4                       // (ms) Minimum time between encoder checks.

  // Use a rolling average to identify persistant errors that indicate skips, as opposed to vibration and noise.
  #define I2CPE_ERR_ROLLING_AVERAGE

#endif // I2C_POSITION_ENCODERS

/**
 * MAX7219 Debug Matrix
 *
 * Add support for a low-cost 8x8 LED Matrix based on the Max7219 chip as a realtime status display.
 * Requires 3 signal wires. Some useful debug options are included to demonstrate its usage.
 */
//#define MAX7219_DEBUG
#if ENABLED(MAX7219_DEBUG)
  #define MAX7219_CLK_PIN   64
  #define MAX7219_DIN_PIN   57
  #define MAX7219_LOAD_PIN  44

  //#define MAX7219_GCODE          // Add the M7219 G-code to control the LED matrix
  #define MAX7219_INIT_TEST    2   // Do a test pattern at initialization (Set to 2 for spiral)
  #define MAX7219_NUMBER_UNITS 1   // Number of Max7219 units in chain.
  #define MAX7219_ROTATE       0   // Rotate the display clockwise (in multiples of +/- 90°)
                                   // connector at:  right=0   bottom=-90  top=90  left=180
  //#define MAX7219_REVERSE_ORDER  // The individual LED matrix units may be in reversed order

  /**
   * Sample debug features
   * If you add more debug displays, be careful to avoid conflicts!
   */
  #define MAX7219_DEBUG_PRINTER_ALIVE    // Blink corner LED of 8x8 matrix to show that the firmware is functioning
  #define MAX7219_DEBUG_PLANNER_HEAD  3  // Show the planner queue head position on this and the next LED matrix row
  #define MAX7219_DEBUG_PLANNER_TAIL  5  // Show the planner queue tail position on this and the next LED matrix row

  #define MAX7219_DEBUG_PLANNER_QUEUE 0  // Show the current planner queue depth on this and the next LED matrix row
                                         // If you experience stuttering, reboots, etc. this option can reveal how
                                         // tweaks made to the configuration are affecting the printer in real-time.
#endif

/**
 * NanoDLP Sync support
 *
 * Add support for Synchronized Z moves when using with NanoDLP. G0/G1 axis moves will output "Z_move_comp"
 * string to enable synchronization with DLP projector exposure. This change will allow to use
 * [[WaitForDoneMessage]] instead of populating your gcode with M400 commands
 */
//#define NANODLP_Z_SYNC
#if ENABLED(NANODLP_Z_SYNC)
  //#define NANODLP_ALL_AXIS  // Enables "Z_move_comp" output on any axis move.
                              // Default behaviour is limited to Z axis only.
#endif

/**
 * WiFi Support (Espressif ESP32 WiFi)
 */
//#define WIFISUPPORT
#if ENABLED(WIFISUPPORT)
  #define WIFI_SSID "Wifi SSID"
  #define WIFI_PWD  "Wifi Password"
#endif

/**
 * Prusa Multi-Material Unit v2
 * Enable in Configuration.h
 */
#if ENABLED(PRUSA_MMU2)

  // Serial port used for communication with MMU2.
  // For AVR enable the UART port used for the MMU. (e.g., internalSerial)
  // For 32-bit boards check your HAL for available serial ports. (e.g., Serial2)
  #define INTERNAL_SERIAL_PORT 2
  #define MMU2_SERIAL internalSerial

  // Use hardware reset for MMU if a pin is defined for it
  //#define MMU2_RST_PIN 23

  // Enable if the MMU2 has 12V stepper motors (MMU2 Firmware 1.0.2 and up)
  //#define MMU2_MODE_12V

  // G-code to execute when MMU2 F.I.N.D.A. probe detects filament runout
  #define MMU2_FILAMENT_RUNOUT_SCRIPT "M600"

  // Add an LCD menu for MMU2
  //#define MMU2_MENUS
  #if ENABLED(MMU2_MENUS)
    // Settings for filament load / unload from the LCD menu.
    // This is for Prusa MK3-style extruders. Customize for your hardware.
    #define MMU2_FILAMENTCHANGE_EJECT_FEED 80.0
    #define MMU2_LOAD_TO_NOZZLE_SEQUENCE \
      {  7.2,  562 }, \
      { 14.4,  871 }, \
      { 36.0, 1393 }, \
      { 14.4,  871 }, \
      { 50.0,  198 }

    #define MMU2_RAMMING_SEQUENCE \
      {   1.0, 1000 }, \
      {   1.0, 1500 }, \
      {   2.0, 2000 }, \
      {   1.5, 3000 }, \
      {   2.5, 4000 }, \
      { -15.0, 5000 }, \
      { -14.0, 1200 }, \
      {  -6.0,  600 }, \
      {  10.0,  700 }, \
      { -10.0,  400 }, \
      { -50.0, 2000 }

  #endif

  //#define MMU2_DEBUG  // Write debug info to serial output

#endif // PRUSA_MMU2

/**
 * Advanced Print Counter settings
 */
#if ENABLED(PRINTCOUNTER)
  #define SERVICE_WARNING_BUZZES  3
  // Activate up to 3 service interval watchdogs
  //#define SERVICE_NAME_1      "Service S"
  //#define SERVICE_INTERVAL_1  100 // print hours
  //#define SERVICE_NAME_2      "Service L"
  //#define SERVICE_INTERVAL_2  200 // print hours
  //#define SERVICE_NAME_3      "Service 3"
  //#define SERVICE_INTERVAL_3    1 // print hours
#endif

// @section develop

/**
 * M43 - display pin status, watch pins for changes, watch endstops & toggle LED, Z servo probe test, toggle pins
 */
#define PINS_DEBUGGING

// Enable Marlin dev mode which adds some special commands
//#define MARLIN_DEV_MODE<|MERGE_RESOLUTION|>--- conflicted
+++ resolved
@@ -1531,11 +1531,7 @@
    * Define you own with
    * { <off_time[1..15]>, <hysteresis_end[-3..12]>, hysteresis_start[1..8] }
    */
-<<<<<<< HEAD
   #define CHOPPER_TIMING CHOPPER_DEFAULT_24V
-=======
-  #define CHOPPER_TIMING CHOPPER_DEFAULT_12V
->>>>>>> 9f5e4e5a
 
   /**
    * Monitor Trinamic drivers for error conditions,
