--- conflicted
+++ resolved
@@ -1132,7 +1132,7 @@
   //#define STATUS_ALT_BED_BITMAP     // Use the alternative bed bitmap
   //#define STATUS_ALT_FAN_BITMAP     // Use the alternative fan bitmap
   //#define STATUS_FAN_FRAMES 3       // :[0,1,2,3,4] Number of fan animation frames
-  #define STATUS_HEAT_PERCENT       // Show heating in a progress bar
+  #define STATUS_HEAT_PERCENT         // Show heating in a progress bar
   //#define BOOT_MARLIN_LOGO_SMALL    // Show a smaller Marlin logo on the Boot Screen (saving 399 bytes of flash)
 
   // Frivolous Game Options
@@ -1686,37 +1686,37 @@
   #endif
 
   #if AXIS_IS_TMC(E0)
-    #define E0_CURRENT    600
+    #define E0_CURRENT    700
     #define E0_MICROSTEPS 256
     #define E0_RSENSE    0.11
   #endif
 
   #if AXIS_IS_TMC(E1)
-    #define E1_CURRENT    600
+    #define E1_CURRENT    700
     #define E1_MICROSTEPS 256
     #define E1_RSENSE    0.11
   #endif
 
   #if AXIS_IS_TMC(E2)
-    #define E2_CURRENT    600
+    #define E2_CURRENT    700
     #define E2_MICROSTEPS 256
     #define E2_RSENSE    0.11
   #endif
 
   #if AXIS_IS_TMC(E3)
-    #define E3_CURRENT    600
+    #define E3_CURRENT    700
     #define E3_MICROSTEPS 256
     #define E3_RSENSE    0.11
   #endif
 
   #if AXIS_IS_TMC(E4)
-    #define E4_CURRENT    600
+    #define E4_CURRENT    700
     #define E4_MICROSTEPS 256
     #define E4_RSENSE    0.11
   #endif
 
   #if AXIS_IS_TMC(E5)
-    #define E5_CURRENT    600
+    #define E5_CURRENT    700
     #define E5_MICROSTEPS 256
     #define E5_RSENSE    0.11
   #endif
@@ -1883,17 +1883,11 @@
 
   #if EITHER(SENSORLESS_HOMING, SENSORLESS_PROBING)
     // TMC2209: 0...255. TMC2130: -64...63
-<<<<<<< HEAD
     #define X_STALL_SENSITIVITY  -2            // homing speed: 50 -2   25 3
     #define Y_STALL_SENSITIVITY  -2            // homing speed: 50 -2   25 3
     #define Z_STALL_SENSITIVITY  -2            // homing speed: 50 -2   25 3
-=======
-    #define X_STALL_SENSITIVITY  8
-    #define Y_STALL_SENSITIVITY  8
-    //#define Z_STALL_SENSITIVITY  8
-    //#define SPI_ENDSTOPS              // TMC2130 only
-    //#define IMPROVE_HOMING_RELIABILITY
->>>>>>> 1fe19592
+    #define SPI_ENDSTOPS              // TMC2130 only
+    #define IMPROVE_HOMING_RELIABILITY
   #endif
 
   /**
@@ -1919,7 +1913,7 @@
    *   stepperY.interpolate(0); \
    * }
    */
-  #define TMC_ADV() {  }
+  //#define TMC_ADV() {  }
 
 #endif // HAS_TRINAMIC
 
