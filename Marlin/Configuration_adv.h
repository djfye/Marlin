--- conflicted
+++ resolved
@@ -1342,111 +1342,70 @@
   #define HOLD_MULTIPLIER    0.5  // Scales down the holding current from run current
   #define INTERPOLATE      false  // Interpolate X/Y/Z_MICROSTEPS to 256
 
-<<<<<<< HEAD
-  #define X_CURRENT          700  // rms current in mA. Multiply by 1.41 for peak current.
-  #define X_MICROSTEPS       256  // 0..256
-
-  #define Y_CURRENT          700
-  #define Y_MICROSTEPS       256
-
-  #define Z_CURRENT          700
-  #define Z_MICROSTEPS       256
-
-  #define X2_CURRENT         700
-  #define X2_MICROSTEPS      256
-
-  #define Y2_CURRENT         700
-  #define Y2_MICROSTEPS      256
-
-  #define Z2_CURRENT         700
-  #define Z2_MICROSTEPS      256
-
-  #define Z3_CURRENT         700
-  #define Z3_MICROSTEPS      256
-
-  #define E0_CURRENT         600
-  #define E0_MICROSTEPS      256
-
-  #define E1_CURRENT         600
-  #define E1_MICROSTEPS      256
-
-  #define E2_CURRENT         600
-  #define E2_MICROSTEPS      256
-
-  #define E3_CURRENT         600
-  #define E3_MICROSTEPS      256
-
-  #define E4_CURRENT         600
-  #define E4_MICROSTEPS      256
-
-  #define E5_CURRENT         600
-  #define E5_MICROSTEPS      256
-=======
   #if AXIS_IS_TMC(X)
-    #define X_CURRENT     800  // (mA) RMS current. Multiply by 1.414 for peak current.
-    #define X_MICROSTEPS   16  // 0..256
+    #define X_CURRENT     700  // (mA) RMS current. Multiply by 1.414 for peak current.
+    #define X_MICROSTEPS  256  // 0..256
   #endif
 
   #if AXIS_IS_TMC(X2)
-    #define X2_CURRENT    800
-    #define X2_MICROSTEPS  16
+    #define X2_CURRENT    700
+    #define X2_MICROSTEPS 256
   #endif
 
   #if AXIS_IS_TMC(Y)
-    #define Y_CURRENT     800
-    #define Y_MICROSTEPS   16
+    #define Y_CURRENT     700
+    #define Y_MICROSTEPS  256
   #endif
 
   #if AXIS_IS_TMC(Y2)
-    #define Y2_CURRENT    800
-    #define Y2_MICROSTEPS  16
+    #define Y2_CURRENT    700
+    #define Y2_MICROSTEPS 256
   #endif
 
   #if AXIS_IS_TMC(Z)
-    #define Z_CURRENT     800
-    #define Z_MICROSTEPS   16
+    #define Z_CURRENT     700
+    #define Z_MICROSTEPS  256
   #endif
 
   #if AXIS_IS_TMC(Z2)
-    #define Z2_CURRENT    800
-    #define Z2_MICROSTEPS  16
+    #define Z2_CURRENT    700
+    #define Z2_MICROSTEPS 256
   #endif
 
   #if AXIS_IS_TMC(Z3)
-    #define Z3_CURRENT    800
-    #define Z3_MICROSTEPS  16
+    #define Z3_CURRENT    700
+    #define Z3_MICROSTEPS 256
   #endif
 
   #if AXIS_IS_TMC(E0)
-    #define E0_CURRENT    800
-    #define E0_MICROSTEPS  16
+    #define E0_CURRENT    600
+    #define E0_MICROSTEPS 256
   #endif
 
   #if AXIS_IS_TMC(E1)
-    #define E1_CURRENT    800
-    #define E1_MICROSTEPS  16
+    #define E1_CURRENT    600
+    #define E1_MICROSTEPS 256
   #endif
 
   #if AXIS_IS_TMC(E2)
-    #define E2_CURRENT    800
-    #define E2_MICROSTEPS  16
+    #define E2_CURRENT    600
+    #define E2_MICROSTEPS 256
   #endif
 
   #if AXIS_IS_TMC(E3)
-    #define E3_CURRENT    800
-    #define E3_MICROSTEPS  16
+    #define E3_CURRENT    600
+    #define E3_MICROSTEPS 256
   #endif
 
   #if AXIS_IS_TMC(E4)
-    #define E4_CURRENT    800
-    #define E4_MICROSTEPS  16
+    #define E4_CURRENT    600
+    #define E4_MICROSTEPS 256
   #endif
 
   #if AXIS_IS_TMC(E5)
-    #define E5_CURRENT    800
-    #define E5_MICROSTEPS  16
-  #endif
->>>>>>> 4d1093b3
+    #define E5_CURRENT    600
+    #define E5_MICROSTEPS 256
+  #endif
 
   /**
    * Override default SPI pins for TMC2130 and TMC2660 drivers here.
@@ -1506,11 +1465,7 @@
    * Define you own with
    * { <off_time[1..15]>, <hysteresis_end[-3..12]>, hysteresis_start[1..8] }
    */
-<<<<<<< HEAD
   #define CHOPPER_TIMING CHOPPER_DEFAULT_24V
-=======
-  #define CHOPPER_TIMING { 4, -2, 1 }
->>>>>>> 4d1093b3
 
   /**
    * Monitor Trinamic TMC2130 and TMC2208 drivers for error conditions,
