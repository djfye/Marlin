/**
 * Marlin 3D Printer Firmware
 * Copyright (c) 2019 MarlinFirmware [https://github.com/MarlinFirmware/Marlin]
 *
 * Based on Sprinter and grbl.
 * Copyright (c) 2011 Camiel Gubbels / Erik van der Zalm
 *
 * This program is free software: you can redistribute it and/or modify
 * it under the terms of the GNU General Public License as published by
 * the Free Software Foundation, either version 3 of the License, or
 * (at your option) any later version.
 *
 * This program is distributed in the hope that it will be useful,
 * but WITHOUT ANY WARRANTY; without even the implied warranty of
 * MERCHANTABILITY or FITNESS FOR A PARTICULAR PURPOSE.  See the
 * GNU General Public License for more details.
 *
 * You should have received a copy of the GNU General Public License
 * along with this program.  If not, see <http://www.gnu.org/licenses/>.
 *
 */
#pragma once

/**
 * Configuration_adv.h
 *
 * Advanced settings.
 * Only change these if you know exactly what you're doing.
 * Some of these settings can damage your printer if improperly set!
 *
 * Basic settings can be found in Configuration.h
 *
 */
#define CONFIGURATION_ADV_H_VERSION 020000

// @section temperature

//===========================================================================
//=============================Thermal Settings  ============================
//===========================================================================

//
// Custom Thermistor 1000 parameters
//
#if TEMP_SENSOR_0 == 1000
  #define HOTEND0_PULLUP_RESISTOR_OHMS 4700    // Pullup resistor
  #define HOTEND0_RESISTANCE_25C_OHMS  100000  // Resistance at 25C
  #define HOTEND0_BETA                 3950    // Beta value
#endif

#if TEMP_SENSOR_1 == 1000
  #define HOTEND1_PULLUP_RESISTOR_OHMS 4700    // Pullup resistor
  #define HOTEND1_RESISTANCE_25C_OHMS  100000  // Resistance at 25C
  #define HOTEND1_BETA                 3950    // Beta value
#endif

#if TEMP_SENSOR_2 == 1000
  #define HOTEND2_PULLUP_RESISTOR_OHMS 4700    // Pullup resistor
  #define HOTEND2_RESISTANCE_25C_OHMS  100000  // Resistance at 25C
  #define HOTEND2_BETA                 3950    // Beta value
#endif

#if TEMP_SENSOR_3 == 1000
  #define HOTEND3_PULLUP_RESISTOR_OHMS 4700    // Pullup resistor
  #define HOTEND3_RESISTANCE_25C_OHMS  100000  // Resistance at 25C
  #define HOTEND3_BETA                 3950    // Beta value
#endif

#if TEMP_SENSOR_4 == 1000
  #define HOTEND4_PULLUP_RESISTOR_OHMS 4700    // Pullup resistor
  #define HOTEND4_RESISTANCE_25C_OHMS  100000  // Resistance at 25C
  #define HOTEND4_BETA                 3950    // Beta value
#endif

#if TEMP_SENSOR_5 == 1000
  #define HOTEND5_PULLUP_RESISTOR_OHMS 4700    // Pullup resistor
  #define HOTEND5_RESISTANCE_25C_OHMS  100000  // Resistance at 25C
  #define HOTEND5_BETA                 3950    // Beta value
#endif

#if TEMP_SENSOR_BED == 1000
  #define BED_PULLUP_RESISTOR_OHMS     4700    // Pullup resistor
  #define BED_RESISTANCE_25C_OHMS      100000  // Resistance at 25C
  #define BED_BETA                     3950    // Beta value
#endif

#if TEMP_SENSOR_CHAMBER == 1000
  #define CHAMBER_PULLUP_RESISTOR_OHMS 4700    // Pullup resistor
  #define CHAMBER_RESISTANCE_25C_OHMS  100000  // Resistance at 25C
  #define CHAMBER_BETA                 3950    // Beta value
#endif

//
// Hephestos 2 24V heated bed upgrade kit.
// https://store.bq.com/en/heated-bed-kit-hephestos2
//
//#define HEPHESTOS2_HEATED_BED_KIT
#if ENABLED(HEPHESTOS2_HEATED_BED_KIT)
  #undef TEMP_SENSOR_BED
  #define TEMP_SENSOR_BED 70
  #define HEATER_BED_INVERTING true
#endif

/**
 * Heated Chamber settings
 */
#if TEMP_SENSOR_CHAMBER
  #define CHAMBER_MINTEMP             5
  #define CHAMBER_MAXTEMP            60
  #define TEMP_CHAMBER_HYSTERESIS     1   // (°C) Temperature proximity considered "close enough" to the target
  //#define CHAMBER_LIMIT_SWITCHING
  //#define HEATER_CHAMBER_PIN       44   // Chamber heater on/off pin
  //#define HEATER_CHAMBER_INVERTING false
#endif

#if DISABLED(PIDTEMPBED)
  #define BED_CHECK_INTERVAL 5000 // ms between checks in bang-bang control
  #if ENABLED(BED_LIMIT_SWITCHING)
    #define BED_HYSTERESIS 2 // Only disable heating if T>target+BED_HYSTERESIS and enable heating if T>target-BED_HYSTERESIS
  #endif
#endif

/**
 * Thermal Protection provides additional protection to your printer from damage
 * and fire. Marlin always includes safe min and max temperature ranges which
 * protect against a broken or disconnected thermistor wire.
 *
 * The issue: If a thermistor falls out, it will report the much lower
 * temperature of the air in the room, and the the firmware will keep
 * the heater on.
 *
 * The solution: Once the temperature reaches the target, start observing.
 * If the temperature stays too far below the target (hysteresis) for too
 * long (period), the firmware will halt the machine as a safety precaution.
 *
 * If you get false positives for "Thermal Runaway", increase
 * THERMAL_PROTECTION_HYSTERESIS and/or THERMAL_PROTECTION_PERIOD
 */
#if ENABLED(THERMAL_PROTECTION_HOTENDS)
  #define THERMAL_PROTECTION_PERIOD 40        // Seconds
  #define THERMAL_PROTECTION_HYSTERESIS 4     // Degrees Celsius

  //#define ADAPTIVE_FAN_SLOWING              // Slow part cooling fan if temperature drops
  #if BOTH(ADAPTIVE_FAN_SLOWING, PIDTEMP)
    //#define NO_FAN_SLOWING_IN_PID_TUNING    // Don't slow fan speed during M303
  #endif

  /**
   * Whenever an M104, M109, or M303 increases the target temperature, the
   * firmware will wait for the WATCH_TEMP_PERIOD to expire. If the temperature
   * hasn't increased by WATCH_TEMP_INCREASE degrees, the machine is halted and
   * requires a hard reset. This test restarts with any M104/M109/M303, but only
   * if the current temperature is far enough below the target for a reliable
   * test.
   *
   * If you get false positives for "Heating failed", increase WATCH_TEMP_PERIOD
   * and/or decrease WATCH_TEMP_INCREASE. WATCH_TEMP_INCREASE should not be set
   * below 2.
   */
  #define WATCH_TEMP_PERIOD 20                // Seconds
  #define WATCH_TEMP_INCREASE 2               // Degrees Celsius
#endif

/**
 * Thermal Protection parameters for the bed are just as above for hotends.
 */
#if ENABLED(THERMAL_PROTECTION_BED)
  #define THERMAL_PROTECTION_BED_PERIOD 20    // Seconds
  #define THERMAL_PROTECTION_BED_HYSTERESIS 2 // Degrees Celsius

  /**
   * As described above, except for the bed (M140/M190/M303).
   */
  #define WATCH_BED_TEMP_PERIOD 60                // Seconds
  #define WATCH_BED_TEMP_INCREASE 2               // Degrees Celsius
#endif

/**
 * Thermal Protection parameters for the heated chamber.
 */
#if ENABLED(THERMAL_PROTECTION_CHAMBER)
  #define THERMAL_PROTECTION_CHAMBER_PERIOD 20    // Seconds
  #define THERMAL_PROTECTION_CHAMBER_HYSTERESIS 2 // Degrees Celsius

  /**
   * Heated chamber watch settings (M141/M191).
   */
  #define WATCH_CHAMBER_TEMP_PERIOD 60            // Seconds
  #define WATCH_CHAMBER_TEMP_INCREASE 2           // Degrees Celsius
#endif

#if ENABLED(PIDTEMP)
  // Add an experimental additional term to the heater power, proportional to the extrusion speed.
  // A well-chosen Kc value should add just enough power to melt the increased material volume.
  //#define PID_EXTRUSION_SCALING
  #if ENABLED(PID_EXTRUSION_SCALING)
    #define DEFAULT_Kc (100) //heating power=Kc*(e_speed)
    #define LPQ_MAX_LEN 50
  #endif
#endif

/**
 * Automatic Temperature:
 * The hotend target temperature is calculated by all the buffered lines of gcode.
 * The maximum buffered steps/sec of the extruder motor is called "se".
 * Start autotemp mode with M109 S<mintemp> B<maxtemp> F<factor>
 * The target temperature is set to mintemp+factor*se[steps/sec] and is limited by
 * mintemp and maxtemp. Turn this off by executing M109 without F*
 * Also, if the temperature is set to a value below mintemp, it will not be changed by autotemp.
 * On an Ultimaker, some initial testing worked with M109 S215 B260 F1 in the start.gcode
 */
#define AUTOTEMP
#if ENABLED(AUTOTEMP)
  #define AUTOTEMP_OLDWEIGHT 0.98
#endif

// Show extra position information in M114
//#define M114_DETAIL

// Show Temperature ADC value
// Enable for M105 to include ADC values read from temperature sensors.
//#define SHOW_TEMP_ADC_VALUES

/**
 * High Temperature Thermistor Support
 *
 * Thermistors able to support high temperature tend to have a hard time getting
 * good readings at room and lower temperatures. This means HEATER_X_RAW_LO_TEMP
 * will probably be caught when the heating element first turns on during the
 * preheating process, which will trigger a min_temp_error as a safety measure
 * and force stop everything.
 * To circumvent this limitation, we allow for a preheat time (during which,
 * min_temp_error won't be triggered) and add a min_temp buffer to handle
 * aberrant readings.
 *
 * If you want to enable this feature for your hotend thermistor(s)
 * uncomment and set values > 0 in the constants below
 */

// The number of consecutive low temperature errors that can occur
// before a min_temp_error is triggered. (Shouldn't be more than 10.)
//#define MAX_CONSECUTIVE_LOW_TEMPERATURE_ERROR_ALLOWED 0

// The number of milliseconds a hotend will preheat before starting to check
// the temperature. This value should NOT be set to the time it takes the
// hot end to reach the target temperature, but the time it takes to reach
// the minimum temperature your thermistor can read. The lower the better/safer.
// This shouldn't need to be more than 30 seconds (30000)
//#define MILLISECONDS_PREHEAT_TIME 0

// @section extruder

// Extruder runout prevention.
// If the machine is idle and the temperature over MINTEMP
// then extrude some filament every couple of SECONDS.
//#define EXTRUDER_RUNOUT_PREVENT
#if ENABLED(EXTRUDER_RUNOUT_PREVENT)
  #define EXTRUDER_RUNOUT_MINTEMP 190
  #define EXTRUDER_RUNOUT_SECONDS 30
  #define EXTRUDER_RUNOUT_SPEED 1500  // (mm/m)
  #define EXTRUDER_RUNOUT_EXTRUDE 5   // (mm)
#endif

// @section temperature

// Calibration for AD595 / AD8495 sensor to adjust temperature measurements.
// The final temperature is calculated as (measuredTemp * GAIN) + OFFSET.
#define TEMP_SENSOR_AD595_OFFSET  0.0
#define TEMP_SENSOR_AD595_GAIN    1.0
#define TEMP_SENSOR_AD8495_OFFSET 0.0
#define TEMP_SENSOR_AD8495_GAIN   1.0

/**
 * Controller Fan
 * To cool down the stepper drivers and MOSFETs.
 *
 * The fan will turn on automatically whenever any stepper is enabled
 * and turn off after a set period after all steppers are turned off.
 */
#define USE_CONTROLLER_FAN
#if ENABLED(USE_CONTROLLER_FAN)
  //#define CONTROLLER_FAN_PIN -1        // Set a custom pin for the controller fan
  #define CONTROLLERFAN_SECS 180         // Duration in seconds for the fan to run after all motors are disabled
  #define CONTROLLERFAN_SPEED 255        // 255 == full speed
#endif

// When first starting the main fan, run it at full speed for the
// given number of milliseconds.  This gets the fan spinning reliably
// before setting a PWM value. (Does not work with software PWM for fan on Sanguinololu)
#define FAN_KICKSTART_TIME 120

/**
 * PWM Fan Scaling
 *
 * Define the min/max speeds for PWM fans (as set with M106).
 *
 * With these options the M106 0-255 value range is scaled to a subset
 * to ensure that the fan has enough power to spin, or to run lower
 * current fans with higher current. (e.g., 5V/12V fans with 12V/24V)
 * Value 0 always turns off the fan.
 *
 * Define one or both of these to override the default 0-255 range.
 */
//#define FAN_MIN_PWM 50
//#define FAN_MAX_PWM 128

/**
 * FAST PWM FAN Settings
 *
 * Use to change the FAST FAN PWM frequency (if enabled in Configuration.h)
 * Combinations of PWM Modes, prescale values and TOP resolutions are used internally to produce a
 * frequency as close as possible to the desired frequency.
 *
 * FAST_PWM_FAN_FREQUENCY [undefined by default]
 *   Set this to your desired frequency.
 *   If left undefined this defaults to F = F_CPU/(2*255*1)
 *   ie F = 31.4 Khz on 16 MHz microcontrollers or F = 39.2 KHz on 20 MHz microcontrollers
 *   These defaults are the same as with the old FAST_PWM_FAN implementation - no migration is required
 *   NOTE: Setting very low frequencies (< 10 Hz) may result in unexpected timer behavior.
 *
 * USE_OCR2A_AS_TOP [undefined by default]
 *   Boards that use TIMER2 for PWM have limitations resulting in only a few possible frequencies on TIMER2:
 *   16MHz MCUs: [62.5KHz, 31.4KHz (default), 7.8KHz, 3.92KHz, 1.95KHz, 977Hz, 488Hz, 244Hz, 60Hz, 122Hz, 30Hz]
 *   20MHz MCUs: [78.1KHz, 39.2KHz (default), 9.77KHz, 4.9KHz, 2.44KHz, 1.22KHz, 610Hz, 305Hz, 153Hz, 76Hz, 38Hz]
 *   A greater range can be achieved by enabling USE_OCR2A_AS_TOP. But note that this option blocks the use of
 *   PWM on pin OC2A. Only use this option if you don't need PWM on 0C2A. (Check your schematic.)
 *   USE_OCR2A_AS_TOP sacrifices duty cycle control resolution to achieve this broader range of frequencies.
 */
#if ENABLED(FAST_PWM_FAN)
  //#define FAST_PWM_FAN_FREQUENCY 31400
  //#define USE_OCR2A_AS_TOP
#endif

// @section extruder

/**
 * Extruder cooling fans
 *
 * Extruder auto fans automatically turn on when their extruders'
 * temperatures go above EXTRUDER_AUTO_FAN_TEMPERATURE.
 *
 * Your board's pins file specifies the recommended pins. Override those here
 * or set to -1 to disable completely.
 *
 * Multiple extruders can be assigned to the same pin in which case
 * the fan will turn on when any selected extruder is above the threshold.
 */
//#define E0_AUTO_FAN_PIN 6   // BED H2
#define E1_AUTO_FAN_PIN -1
#define E2_AUTO_FAN_PIN -1
#define E3_AUTO_FAN_PIN -1
#define E4_AUTO_FAN_PIN -1
#define E5_AUTO_FAN_PIN -1
#define CHAMBER_AUTO_FAN_PIN -1
<<<<<<< HEAD
#define EXTRUDER_AUTO_FAN_TEMPERATURE 60
=======

#define EXTRUDER_AUTO_FAN_TEMPERATURE 50
>>>>>>> 5b2fd3ad
#define EXTRUDER_AUTO_FAN_SPEED 255   // 255 == full speed
#define CHAMBER_AUTO_FAN_TEMPERATURE 30
#define CHAMBER_AUTO_FAN_SPEED 255

/**
 * Part-Cooling Fan Multiplexer
 *
 * This feature allows you to digitally multiplex the fan output.
 * The multiplexer is automatically switched at tool-change.
 * Set FANMUX[012]_PINs below for up to 2, 4, or 8 multiplexed fans.
 */
#define FANMUX0_PIN -1
#define FANMUX1_PIN -1
#define FANMUX2_PIN -1

/**
 * M355 Case Light on-off / brightness
 */
//#define CASE_LIGHT_ENABLE
#if ENABLED(CASE_LIGHT_ENABLE)
  //#define CASE_LIGHT_PIN 4                  // Override the default pin if needed
  #define INVERT_CASE_LIGHT false             // Set true if Case Light is ON when pin is LOW
  #define CASE_LIGHT_DEFAULT_ON true          // Set default power-up state on
  #define CASE_LIGHT_DEFAULT_BRIGHTNESS 105   // Set default power-up brightness (0-255, requires PWM pin)
  //#define CASE_LIGHT_MENU                   // Add Case Light options to the LCD menu
  //#define CASE_LIGHT_NO_BRIGHTNESS          // Disable brightness control. Enable for non-PWM lighting.
  //#define CASE_LIGHT_USE_NEOPIXEL           // Use Neopixel LED as case light, requires NEOPIXEL_LED.
  #if ENABLED(CASE_LIGHT_USE_NEOPIXEL)
    #define CASE_LIGHT_NEOPIXEL_COLOR { 255, 255, 255, 255 } // { Red, Green, Blue, White }
  #endif
#endif

// @section homing

// If you want endstops to stay on (by default) even when not homing
// enable this option. Override at any time with M120, M121.
//#define ENDSTOPS_ALWAYS_ON_DEFAULT

// @section extras

//#define Z_LATE_ENABLE // Enable Z the last moment. Needed if your Z driver overheats.

// Employ an external closed loop controller. Override pins here if needed.
//#define EXTERNAL_CLOSED_LOOP_CONTROLLER
#if ENABLED(EXTERNAL_CLOSED_LOOP_CONTROLLER)
  //#define CLOSED_LOOP_ENABLE_PIN        -1
  //#define CLOSED_LOOP_MOVE_COMPLETE_PIN -1
#endif

/**
 * Dual Steppers / Dual Endstops
 *
 * This section will allow you to use extra E drivers to drive a second motor for X, Y, or Z axes.
 *
 * For example, set X_DUAL_STEPPER_DRIVERS setting to use a second motor. If the motors need to
 * spin in opposite directions set INVERT_X2_VS_X_DIR. If the second motor needs its own endstop
 * set X_DUAL_ENDSTOPS. This can adjust for "racking." Use X2_USE_ENDSTOP to set the endstop plug
 * that should be used for the second endstop. Extra endstops will appear in the output of 'M119'.
 *
 * Use X_DUAL_ENDSTOP_ADJUSTMENT to adjust for mechanical imperfection. After homing both motors
 * this offset is applied to the X2 motor. To find the offset home the X axis, and measure the error
 * in X2. Dual endstop offsets can be set at runtime with 'M666 X<offset> Y<offset> Z<offset>'.
 */

//#define X_DUAL_STEPPER_DRIVERS
#if ENABLED(X_DUAL_STEPPER_DRIVERS)
  #define INVERT_X2_VS_X_DIR true   // Set 'true' if X motors should rotate in opposite directions
  //#define X_DUAL_ENDSTOPS
  #if ENABLED(X_DUAL_ENDSTOPS)
    #define X2_USE_ENDSTOP _XMAX_
    #define X_DUAL_ENDSTOPS_ADJUSTMENT  0
  #endif
#endif

//#define Y_DUAL_STEPPER_DRIVERS
#if ENABLED(Y_DUAL_STEPPER_DRIVERS)
  #define INVERT_Y2_VS_Y_DIR true   // Set 'true' if Y motors should rotate in opposite directions
  //#define Y_DUAL_ENDSTOPS
  #if ENABLED(Y_DUAL_ENDSTOPS)
    #define Y2_USE_ENDSTOP _YMAX_
    #define Y_DUAL_ENDSTOPS_ADJUSTMENT  0
  #endif
#endif

//#define Z_DUAL_STEPPER_DRIVERS
#if ENABLED(Z_DUAL_STEPPER_DRIVERS)
  //#define Z_DUAL_ENDSTOPS
  #if ENABLED(Z_DUAL_ENDSTOPS)
    #define Z2_USE_ENDSTOP _XMAX_
    #define Z_DUAL_ENDSTOPS_ADJUSTMENT  0
  #endif
#endif

//#define Z_TRIPLE_STEPPER_DRIVERS
#if ENABLED(Z_TRIPLE_STEPPER_DRIVERS)
  //#define Z_TRIPLE_ENDSTOPS
  #if ENABLED(Z_TRIPLE_ENDSTOPS)
    #define Z2_USE_ENDSTOP _XMAX_
    #define Z3_USE_ENDSTOP _YMAX_
    #define Z_TRIPLE_ENDSTOPS_ADJUSTMENT2  0
    #define Z_TRIPLE_ENDSTOPS_ADJUSTMENT3  0
  #endif
#endif

/**
 * Dual X Carriage
 *
 * This setup has two X carriages that can move independently, each with its own hotend.
 * The carriages can be used to print an object with two colors or materials, or in
 * "duplication mode" it can print two identical or X-mirrored objects simultaneously.
 * The inactive carriage is parked automatically to prevent oozing.
 * X1 is the left carriage, X2 the right. They park and home at opposite ends of the X axis.
 * By default the X2 stepper is assigned to the first unused E plug on the board.
 *
 * The following Dual X Carriage modes can be selected with M605 S<mode>:
 *
 *   0 : (FULL_CONTROL) The slicer has full control over both X-carriages and can achieve optimal travel
 *       results as long as it supports dual X-carriages. (M605 S0)
 *
 *   1 : (AUTO_PARK) The firmware automatically parks and unparks the X-carriages on tool-change so
 *       that additional slicer support is not required. (M605 S1)
 *
 *   2 : (DUPLICATION) The firmware moves the second X-carriage and extruder in synchronization with
 *       the first X-carriage and extruder, to print 2 copies of the same object at the same time.
 *       Set the constant X-offset and temperature differential with M605 S2 X[offs] R[deg] and
 *       follow with M605 S2 to initiate duplicated movement.
 *
 *   3 : (MIRRORED) Formbot/Vivedino-inspired mirrored mode in which the second extruder duplicates
 *       the movement of the first except the second extruder is reversed in the X axis.
 *       Set the initial X offset and temperature differential with M605 S2 X[offs] R[deg] and
 *       follow with M605 S3 to initiate mirrored movement.
 */
//#define DUAL_X_CARRIAGE
#if ENABLED(DUAL_X_CARRIAGE)
  #define X1_MIN_POS X_MIN_POS   // Set to X_MIN_POS
  #define X1_MAX_POS X_BED_SIZE  // Set a maximum so the first X-carriage can't hit the parked second X-carriage
  #define X2_MIN_POS    80       // Set a minimum to ensure the  second X-carriage can't hit the parked first X-carriage
  #define X2_MAX_POS   353       // Set this to the distance between toolheads when both heads are homed
  #define X2_HOME_DIR    1       // Set to 1. The second X-carriage always homes to the maximum endstop position
  #define X2_HOME_POS X2_MAX_POS // Default X2 home position. Set to X2_MAX_POS.
                      // However: In this mode the HOTEND_OFFSET_X value for the second extruder provides a software
                      // override for X2_HOME_POS. This also allow recalibration of the distance between the two endstops
                      // without modifying the firmware (through the "M218 T1 X???" command).
                      // Remember: you should set the second extruder x-offset to 0 in your slicer.

  // This is the default power-up mode which can be later using M605.
  #define DEFAULT_DUAL_X_CARRIAGE_MODE DXC_AUTO_PARK_MODE

  // Default x offset in duplication mode (typically set to half print bed width)
  #define DEFAULT_DUPLICATION_X_OFFSET 100

#endif // DUAL_X_CARRIAGE

// Activate a solenoid on the active extruder with M380. Disable all with M381.
// Define SOL0_PIN, SOL1_PIN, etc., for each extruder that has a solenoid.
//#define EXT_SOLENOID

// @section homing

// Homing hits each endstop, retracts by these distances, then does a slower bump.
#define X_HOME_BUMP_MM 5
#define Y_HOME_BUMP_MM 5
#define Z_HOME_BUMP_MM 5 // deltas need the same for all three axes
#define HOMING_BUMP_DIVISOR { 10, 10, 10 }  // Re-Bump Speed Divisor (Divides the Homing Feedrate)
//#define QUICK_HOME                     // If homing includes X and Y, do a diagonal move initially
//#define HOMING_BACKOFF_MM { 2, 2, 2 }  // (mm) Move away from the endstops after homing

// When G28 is called, this option will make Y home before X
//#define HOME_Y_BEFORE_X

// Enable this if X or Y can't home without homing the other axis first.
//#define CODEPENDENT_XY_HOMING

#if ENABLED(BLTOUCH)
  /**
   * Either: Use the defaults (recommended) or: For special purposes, use the following DEFINES
   * Do not activate settings that the probe might not understand. Clones might misunderstand
   * advanced commands.
   *
   * Note: If the probe is not deploying, check a "Cmd: Reset" and "Cmd: Self-Test" and then
   *       check the wiring of the BROWN, RED and ORANGE wires.
   *
   * Note: If the trigger signal of your probe is not being recognized, it has been very often
   *       because the BLACK and WHITE wires needed to be swapped. They are not "interchangeable"
   *       like they would be with a real switch. So please check the wiring first.
   *
   * Settings for all BLTouch and clone probes:
   */

  // Safety: The probe needs time to recognize the command.
  //         Minimum command delay (ms). Enable and increase if needed.
  //#define BLTOUCH_DELAY 500

  /**
   * Settings for BLTOUCH Classic 1.2, 1.3 or BLTouch Smart 1.0, 2.0, 2.2, 3.0, 3.1, and most clones:
   */

  // Feature: Switch into SW mode after a deploy. It makes the output pulse longer. Can be useful
  //          in special cases, like noisy or filtered input configurations.
  //#define BLTOUCH_FORCE_SW_MODE

  /**
   * Settings for BLTouch Smart 3.0 and 3.1
   * Summary:
   *   - Voltage modes: 5V and OD (open drain - "logic voltage free") output modes
   *   - High-Speed mode
   *   - Disable LCD voltage options
   */

  /**
   * Danger: Don't activate 5V mode unless attached to a 5V-tolerant controller!
   * V3.0 or 3.1: Set default mode to 5V mode at Marlin startup.
   * If disabled, OD mode is the hard-coded default on 3.0
   * On startup, Marlin will compare its eeprom to this vale. If the selected mode
   * differs, a mode set eeprom write will be completed at initialization.
   * Use the option below to force an eeprom write to a V3.1 probe regardless.
   */
  //#define BLTOUCH_SET_5V_MODE

  /**
   * Safety: Activate if connecting a probe with an unknown voltage mode.
   * V3.0: Set a probe into mode selected above at Marlin startup. Required for 5V mode on 3.0
   * V3.1: Force a probe with unknown mode into selected mode at Marlin startup ( = Probe EEPROM write )
   * To preserve the life of the probe, use this once then turn it off and re-flash.
   */
  //#define BLTOUCH_FORCE_MODE_SET

  /**
   * Use "HIGH SPEED" mode for probing.
   * Danger: Disable if your probe sometimes fails. Only suitable for stable well-adjusted systems.
   * This feature was designed for Delta's with very fast Z moves however higher speed cartesians may function
   * If the machine cannot raise the probe fast enough after a trigger, it may enter a fault state.
   */
  //#define BLTOUCH_HS_MODE

  // Safety: Enable voltage mode settings in the LCD menu.
  //#define BLTOUCH_LCD_VOLTAGE_MENU

#endif // BLTOUCH

/**
 * Z Steppers Auto-Alignment
 * Add the G34 command to align multiple Z steppers using a bed probe.
 */
//#define Z_STEPPER_AUTO_ALIGN
#if ENABLED(Z_STEPPER_AUTO_ALIGN)
  // Define probe X and Y positions for Z1, Z2 [, Z3]
  #define Z_STEPPER_ALIGN_X { 10, 150, 290 }
  #define Z_STEPPER_ALIGN_Y { 290, 10, 290 }
  // Set number of iterations to align
  #define Z_STEPPER_ALIGN_ITERATIONS 3
  // Enable to restore leveling setup after operation
  #define RESTORE_LEVELING_AFTER_G34

  // On a 300mm bed a 5% grade would give a misalignment of ~1.5cm
  #define G34_MAX_GRADE  5  // (%) Maximum incline G34 will handle

  // Use the amplification factor to de-/increase correction step.
  // In case the stepper (spindle) position is further out than the test point
  // Use a value > 1. NOTE: This may cause instability
  #define Z_STEPPER_ALIGN_AMP 1.0
  // Stop criterion. If the accuracy is better than this stop iterating early
  #define Z_STEPPER_ALIGN_ACC 0.02
#endif

// @section machine

#define AXIS_RELATIVE_MODES { false, false, false, false }

// Add a Duplicate option for well-separated conjoined nozzles
//#define MULTI_NOZZLE_DUPLICATION

// By default pololu step drivers require an active high signal. However, some high power drivers require an active low signal as step.
#define INVERT_X_STEP_PIN false
#define INVERT_Y_STEP_PIN false
#define INVERT_Z_STEP_PIN false
#define INVERT_E_STEP_PIN false

// Default stepper release if idle. Set to 0 to deactivate.
// Steppers will shut down DEFAULT_STEPPER_DEACTIVE_TIME seconds after the last move when DISABLE_INACTIVE_? is true.
// Time can be set by M18 and M84.
<<<<<<< HEAD
#define DEFAULT_STEPPER_DEACTIVE_TIME 0
#define DISABLE_INACTIVE_X false
#define DISABLE_INACTIVE_Y false
#define DISABLE_INACTIVE_Z false  // set to false if the nozzle will fall down on your printed part when print has finished.
#define DISABLE_INACTIVE_E false
=======
#define DEFAULT_STEPPER_DEACTIVE_TIME 120
#define DISABLE_INACTIVE_X true
#define DISABLE_INACTIVE_Y true
#define DISABLE_INACTIVE_Z true  // Set to false if the nozzle will fall down on your printed part when print has finished.
#define DISABLE_INACTIVE_E true
>>>>>>> 5b2fd3ad

#define DEFAULT_MINIMUMFEEDRATE       0.0     // minimum feedrate
#define DEFAULT_MINTRAVELFEEDRATE     0.0

//#define HOME_AFTER_DEACTIVATE  // Require rehoming after steppers are deactivated

// @section lcd

<<<<<<< HEAD
#if ENABLED(ULTIPANEL)
  #define MANUAL_FEEDRATE_XYZ 50*60
  #define MANUAL_FEEDRATE { MANUAL_FEEDRATE_XYZ, MANUAL_FEEDRATE_XYZ, MANUAL_FEEDRATE_XYZ, 60 } // Feedrates for manual moves along X, Y, Z, E from panel
  #define MANUAL_E_MOVES_RELATIVE // Show LCD extruder moves as relative rather than absolute positions
  #define ULTIPANEL_FEEDMULTIPLY  // Comment to disable setting feedrate multiplier via encoder
=======
#if EITHER(ULTIPANEL, EXTENSIBLE_UI)
  #define MANUAL_FEEDRATE { 50*60, 50*60, 4*60, 60 } // Feedrates for manual moves along X, Y, Z, E from panel
  #if ENABLED(ULTIPANEL)
    #define MANUAL_E_MOVES_RELATIVE // Display extruder move distance rather than "position"
    #define ULTIPANEL_FEEDMULTIPLY  // Encoder sets the feedrate multiplier on the Status Screen
  #endif
>>>>>>> 5b2fd3ad
#endif

// @section extras

// minimum time in microseconds that a movement needs to take if the buffer is emptied.
#define DEFAULT_MINSEGMENTTIME        20000

// If defined the movements slow down when the look ahead buffer is only half full
// (don't use SLOWDOWN with DELTA because DELTA generates hundreds of segments per second)
//#define SLOWDOWN

// Frequency limit
// See nophead's blog for more info
// Not working O
//#define XY_FREQUENCY_LIMIT  15

// Minimum planner junction speed. Sets the default minimum speed the planner plans for at the end
// of the buffer and all stops. This should not be much greater than zero and should only be changed
// if unwanted behavior is observed on a user's machine when running at very slow speeds.
#define MINIMUM_PLANNER_SPEED 0.05 // (mm/s)

//
// Backlash Compensation
// Adds extra movement to axes on direction-changes to account for backlash.
//
//#define BACKLASH_COMPENSATION
#if ENABLED(BACKLASH_COMPENSATION)
  // Define values for backlash distance and correction.
  // If BACKLASH_GCODE is enabled these values are the defaults.
  #define BACKLASH_DISTANCE_MM { 0, 0, 0 } // (mm)
  #define BACKLASH_CORRECTION    0.0       // 0.0 = no correction; 1.0 = full correction

  // Set BACKLASH_SMOOTHING_MM to spread backlash correction over multiple segments
  // to reduce print artifacts. (Enabling this is costly in memory and computation!)
  //#define BACKLASH_SMOOTHING_MM 3 // (mm)

  // Add runtime configuration and tuning of backlash values (M425)
  //#define BACKLASH_GCODE

  #if ENABLED(BACKLASH_GCODE)
    // Measure the Z backlash when probing (G29) and set with "M425 Z"
    #define MEASURE_BACKLASH_WHEN_PROBING

    #if ENABLED(MEASURE_BACKLASH_WHEN_PROBING)
      // When measuring, the probe will move up to BACKLASH_MEASUREMENT_LIMIT
      // mm away from point of contact in BACKLASH_MEASUREMENT_RESOLUTION
      // increments while checking for the contact to be broken.
      #define BACKLASH_MEASUREMENT_LIMIT       0.5   // (mm)
      #define BACKLASH_MEASUREMENT_RESOLUTION  0.005 // (mm)
      #define BACKLASH_MEASUREMENT_FEEDRATE    Z_PROBE_SPEED_SLOW // (mm/m)
    #endif
  #endif
#endif

/**
 * Automatic backlash, position and hotend offset calibration
 *
 * Enable G425 to run automatic calibration using an electrically-
 * conductive cube, bolt, or washer mounted on the bed.
 *
 * G425 uses the probe to touch the top and sides of the calibration object
 * on the bed and measures and/or correct positional offsets, axis backlash
 * and hotend offsets.
 *
 * Note: HOTEND_OFFSET and CALIBRATION_OBJECT_CENTER must be set to within
 *       ±5mm of true values for G425 to succeed.
 */
//#define CALIBRATION_GCODE
#if ENABLED(CALIBRATION_GCODE)

  #define CALIBRATION_MEASUREMENT_RESOLUTION     0.01 // mm

  #define CALIBRATION_FEEDRATE_SLOW             60    // mm/m
  #define CALIBRATION_FEEDRATE_FAST           1200    // mm/m
  #define CALIBRATION_FEEDRATE_TRAVEL         3000    // mm/m

  // The following parameters refer to the conical section of the nozzle tip.
  #define CALIBRATION_NOZZLE_TIP_HEIGHT          1.0  // mm
  #define CALIBRATION_NOZZLE_OUTER_DIAMETER      2.0  // mm

  // Uncomment to enable reporting (required for "G425 V", but consumes PROGMEM).
  //#define CALIBRATION_REPORTING

  // The true location and dimension the cube/bolt/washer on the bed.
  #define CALIBRATION_OBJECT_CENTER     { 264.0, -22.0,  -2.0} // mm
  #define CALIBRATION_OBJECT_DIMENSIONS {  10.0,  10.0,  10.0} // mm

  // Comment out any sides which are unreachable by the probe. For best
  // auto-calibration results, all sides must be reachable.
  #define CALIBRATION_MEASURE_RIGHT
  #define CALIBRATION_MEASURE_FRONT
  #define CALIBRATION_MEASURE_LEFT
  #define CALIBRATION_MEASURE_BACK

  // Probing at the exact top center only works if the center is flat. If
  // probing on a screwhead or hollow washer, probe near the edges.
  //#define CALIBRATION_MEASURE_AT_TOP_EDGES

  // Define pin which is read during calibration
  #ifndef CALIBRATION_PIN
    #define CALIBRATION_PIN -1 // Override in pins.h or set to -1 to use your Z endstop
    #define CALIBRATION_PIN_INVERTING false // Set to true to invert the pin
    //#define CALIBRATION_PIN_PULLDOWN
    #define CALIBRATION_PIN_PULLUP
  #endif
#endif

/**
 * Adaptive Step Smoothing increases the resolution of multi-axis moves, particularly at step frequencies
 * below 1kHz (for AVR) or 10kHz (for ARM), where aliasing between axes in multi-axis moves causes audible
 * vibration and surface artifacts. The algorithm adapts to provide the best possible step smoothing at the
 * lowest stepping frequencies.
 */
#define ADAPTIVE_STEP_SMOOTHING

/**
 * Custom Microstepping
 * Override as-needed for your setup. Up to 3 MS pins are supported.
 */
//#define MICROSTEP1 LOW,LOW,LOW
//#define MICROSTEP2 HIGH,LOW,LOW
//#define MICROSTEP4 LOW,HIGH,LOW
//#define MICROSTEP8 HIGH,HIGH,LOW
//#define MICROSTEP16 LOW,LOW,HIGH
//#define MICROSTEP32 HIGH,LOW,HIGH

// Microstep setting (Only functional when stepper driver microstep pins are connected to MCU.
#define MICROSTEP_MODES { 16, 16, 16, 16, 16, 16 } // [1,2,4,8,16]

/**
 *  @section  stepper motor current
 *
 *  Some boards have a means of setting the stepper motor current via firmware.
 *
 *  The power on motor currents are set by:
 *    PWM_MOTOR_CURRENT - used by MINIRAMBO & ULTIMAIN_2
 *                         known compatible chips: A4982
 *    DIGIPOT_MOTOR_CURRENT - used by BQ_ZUM_MEGA_3D, RAMBO & SCOOVO_X9H
 *                         known compatible chips: AD5206
 *    DAC_MOTOR_CURRENT_DEFAULT - used by PRINTRBOARD_REVF & RIGIDBOARD_V2
 *                         known compatible chips: MCP4728
 *    DIGIPOT_I2C_MOTOR_CURRENTS - used by 5DPRINT, AZTEEG_X3_PRO, AZTEEG_X5_MINI_WIFI, MIGHTYBOARD_REVE
 *                         known compatible chips: MCP4451, MCP4018
 *
 *  Motor currents can also be set by M907 - M910 and by the LCD.
 *    M907 - applies to all.
 *    M908 - BQ_ZUM_MEGA_3D, RAMBO, PRINTRBOARD_REVF, RIGIDBOARD_V2 & SCOOVO_X9H
 *    M909, M910 & LCD - only PRINTRBOARD_REVF & RIGIDBOARD_V2
 */
//#define PWM_MOTOR_CURRENT { 1300, 1300, 1250 }          // Values in milliamps
//#define DIGIPOT_MOTOR_CURRENT { 135,135,135,135,135 }   // Values 0-255 (RAMBO 135 = ~0.75A, 185 = ~1A)
//#define DAC_MOTOR_CURRENT_DEFAULT { 70, 80, 90, 80 }    // Default drive percent - X, Y, Z, E axis

// Use an I2C based DIGIPOT (e.g., Azteeg X3 Pro)
//#define DIGIPOT_I2C
#if ENABLED(DIGIPOT_I2C) && !defined(DIGIPOT_I2C_ADDRESS_A)
  /**
   * Common slave addresses:
   *
   *                        A   (A shifted)   B   (B shifted)  IC
   * Smoothie              0x2C (0x58)       0x2D (0x5A)       MCP4451
   * AZTEEG_X3_PRO         0x2C (0x58)       0x2E (0x5C)       MCP4451
   * AZTEEG_X5_MINI        0x2C (0x58)       0x2E (0x5C)       MCP4451
   * AZTEEG_X5_MINI_WIFI         0x58              0x5C        MCP4451
   * MIGHTYBOARD_REVE      0x2F (0x5E)                         MCP4018
   */
  #define DIGIPOT_I2C_ADDRESS_A 0x2C  // unshifted slave address for first DIGIPOT
  #define DIGIPOT_I2C_ADDRESS_B 0x2D  // unshifted slave address for second DIGIPOT
#endif

//#define DIGIPOT_MCP4018          // Requires library from https://github.com/stawel/SlowSoftI2CMaster
#define DIGIPOT_I2C_NUM_CHANNELS 8 // 5DPRINT: 4     AZTEEG_X3_PRO: 8     MKS SBASE: 5
// Actual motor currents in Amps. The number of entries must match DIGIPOT_I2C_NUM_CHANNELS.
// These correspond to the physical drivers, so be mindful if the order is changed.
#define DIGIPOT_I2C_MOTOR_CURRENTS { 1.0, 1.0, 1.0, 1.0, 1.0, 1.0, 1.0, 1.0 }  //  AZTEEG_X3_PRO

//===========================================================================
//=============================Additional Features===========================
//===========================================================================

// @section lcd

// Change values more rapidly when the encoder is rotated faster
#define ENCODER_RATE_MULTIPLIER
#if ENABLED(ENCODER_RATE_MULTIPLIER)
  #define ENCODER_10X_STEPS_PER_SEC   30  // (steps/s) Encoder rate for 10x speed
  #define ENCODER_100X_STEPS_PER_SEC  80  // (steps/s) Encoder rate for 100x speed
#endif

// Play a beep when the feedrate is changed from the Status Screen
//#define BEEP_ON_FEEDRATE_CHANGE
#if ENABLED(BEEP_ON_FEEDRATE_CHANGE)
  #define FEEDRATE_CHANGE_BEEP_DURATION   10
  #define FEEDRATE_CHANGE_BEEP_FREQUENCY 440
#endif

// Include a page of printer information in the LCD Main Menu
//#define LCD_INFO_MENU

// Scroll a longer status message into view
//#define STATUS_MESSAGE_SCROLLING

// On the Info Screen, display XY with one decimal place when possible
//#define LCD_DECIMAL_SMALL_XY

// The timeout (in ms) to return to the status screen from sub-menus
//#define LCD_TIMEOUT_TO_STATUS 15000

// Add an 'M73' G-code to set the current percentage
//#define LCD_SET_PROGRESS_MANUALLY

#if HAS_CHARACTER_LCD && HAS_PRINT_PROGRESS
  //#define LCD_PROGRESS_BAR              // Show a progress bar on HD44780 LCDs for SD printing
  #if ENABLED(LCD_PROGRESS_BAR)
    #define PROGRESS_BAR_BAR_TIME 2000    // (ms) Amount of time to show the bar
    #define PROGRESS_BAR_MSG_TIME 3000    // (ms) Amount of time to show the status message
    #define PROGRESS_MSG_EXPIRE   0       // (ms) Amount of time to retain the status message (0=forever)
    //#define PROGRESS_MSG_ONCE           // Show the message for MSG_TIME then clear it
    //#define LCD_PROGRESS_BAR_TEST       // Add a menu item to test the progress bar
  #endif
#endif

/**
 * LED Control Menu
 * Enable this feature to add LED Control to the LCD menu
 */
//#define LED_CONTROL_MENU
#if ENABLED(LED_CONTROL_MENU)
  #define LED_COLOR_PRESETS                 // Enable the Preset Color menu option
  #if ENABLED(LED_COLOR_PRESETS)
    #define LED_USER_PRESET_RED        255  // User defined RED value
    #define LED_USER_PRESET_GREEN      128  // User defined GREEN value
    #define LED_USER_PRESET_BLUE         0  // User defined BLUE value
    #define LED_USER_PRESET_WHITE      255  // User defined WHITE value
    #define LED_USER_PRESET_BRIGHTNESS 255  // User defined intensity
    //#define LED_USER_PRESET_STARTUP       // Have the printer display the user preset color on startup
  #endif
#endif // LED_CONTROL_MENU

#if ENABLED(SDSUPPORT)

  // Some RAMPS and other boards don't detect when an SD card is inserted. You can work
  // around this by connecting a push button or single throw switch to the pin defined
  // as SD_DETECT_PIN in your board's pins definitions.
  // This setting should be disabled unless you are using a push button, pulling the pin to ground.
  // Note: This is always disabled for ULTIPANEL (except ELB_FULL_GRAPHIC_CONTROLLER).
  #define SD_DETECT_INVERTED

  #define SD_FINISHED_STEPPERRELEASE true          // Disable steppers when SD Print is finished
  #define SD_FINISHED_RELEASECOMMAND "M84 X Y Z E" // You might want to keep the Z enabled so your bed stays in place.

  // Reverse SD sort to show "more recent" files first, according to the card's FAT.
  // Since the FAT gets out of order with usage, SDCARD_SORT_ALPHA is recommended.
  #define SDCARD_RATHERRECENTFIRST

  #define SD_MENU_CONFIRM_START             // Confirm the selected SD file before printing

  //#define MENU_ADDAUTOSTART               // Add a menu option to run auto#.g files

  #define EVENT_GCODE_SD_STOP "G28XY"       // G-code to run on Stop Print (e.g., "G28XY" or "G27")

  /**
   * Continue after Power-Loss (Creality3D)
   *
   * Store the current state to the SD Card at the start of each layer
   * during SD printing. If the recovery file is found at boot time, present
   * an option on the LCD screen to continue the print from the last-known
   * point in the file.
   */
  //#define POWER_LOSS_RECOVERY
  #if ENABLED(POWER_LOSS_RECOVERY)
    //#define POWER_LOSS_PIN         44 // Pin to detect power loss
    //#define POWER_LOSS_STATE     HIGH // State of pin indicating power loss
    //#define POWER_LOSS_PURGE_LEN   20 // (mm) Length of filament to purge on resume
    //#define POWER_LOSS_RETRACT_LEN 10 // (mm) Length of filament to retract on fail. Requires backup power.

    // Without a POWER_LOSS_PIN the following option helps reduce wear on the SD card,
    // especially with "vase mode" printing. Set too high and vases cannot be continued.
    #define POWER_LOSS_MIN_Z_CHANGE 0.05 // (mm) Minimum Z change before saving power-loss data
  #endif

  /**
   * Sort SD file listings in alphabetical order.
   *
   * With this option enabled, items on SD cards will be sorted
   * by name for easier navigation.
   *
   * By default...
   *
   *  - Use the slowest -but safest- method for sorting.
   *  - Folders are sorted to the top.
   *  - The sort key is statically allocated.
   *  - No added G-code (M34) support.
   *  - 40 item sorting limit. (Items after the first 40 are unsorted.)
   *
   * SD sorting uses static allocation (as set by SDSORT_LIMIT), allowing the
   * compiler to calculate the worst-case usage and throw an error if the SRAM
   * limit is exceeded.
   *
   *  - SDSORT_USES_RAM provides faster sorting via a static directory buffer.
   *  - SDSORT_USES_STACK does the same, but uses a local stack-based buffer.
   *  - SDSORT_CACHE_NAMES will retain the sorted file listing in RAM. (Expensive!)
   *  - SDSORT_DYNAMIC_RAM only uses RAM when the SD menu is visible. (Use with caution!)
   */
  //#define SDCARD_SORT_ALPHA

  // SD Card Sorting options
  #if ENABLED(SDCARD_SORT_ALPHA)
    #define SDSORT_LIMIT       40     // Maximum number of sorted items (10-256). Costs 27 bytes each.
    #define FOLDER_SORTING     -1     // -1=above  0=none  1=below
    #define SDSORT_GCODE       false  // Allow turning sorting on/off with LCD and M34 g-code.
    #define SDSORT_USES_RAM    false  // Pre-allocate a static array for faster pre-sorting.
    #define SDSORT_USES_STACK  false  // Prefer the stack for pre-sorting to give back some SRAM. (Negated by next 2 options.)
    #define SDSORT_CACHE_NAMES false  // Keep sorted items in RAM longer for speedy performance. Most expensive option.
    #define SDSORT_DYNAMIC_RAM false  // Use dynamic allocation (within SD menus). Least expensive option. Set SDSORT_LIMIT before use!
    #define SDSORT_CACHE_VFATS 2      // Maximum number of 13-byte VFAT entries to use for sorting.
                                      // Note: Only affects SCROLL_LONG_FILENAMES with SDSORT_CACHE_NAMES but not SDSORT_DYNAMIC_RAM.
  #endif

  // This allows hosts to request long names for files and folders with M33
  //#define LONG_FILENAME_HOST_SUPPORT

  // Enable this option to scroll long filenames in the SD card menu
  //#define SCROLL_LONG_FILENAMES

  // Leave the heaters on after Stop Print (not recommended!)
  //#define SD_ABORT_NO_COOLDOWN

  /**
   * This option allows you to abort SD printing when any endstop is triggered.
   * This feature must be enabled with "M540 S1" or from the LCD menu.
   * To have any effect, endstops must be enabled during SD printing.
   */
  //#define SD_ABORT_ON_ENDSTOP_HIT

  /**
   * This option makes it easier to print the same SD Card file again.
   * On print completion the LCD Menu will open with the file selected.
   * You can just click to start the print, or navigate elsewhere.
   */
  //#define SD_REPRINT_LAST_SELECTED_FILE

  /**
   * Auto-report SdCard status with M27 S<seconds>
   */
  //#define AUTO_REPORT_SD_STATUS

  /**
   * Support for USB thumb drives using an Arduino USB Host Shield or
   * equivalent MAX3421E breakout board. The USB thumb drive will appear
   * to Marlin as an SD card.
   *
   * The MAX3421E must be assigned the same pins as the SD card reader, with
   * the following pin mapping:
   *
   *    SCLK, MOSI, MISO --> SCLK, MOSI, MISO
   *    INT              --> SD_DETECT_PIN
   *    SS               --> SDSS
   */
  //#define USB_FLASH_DRIVE_SUPPORT
  #if ENABLED(USB_FLASH_DRIVE_SUPPORT)
    #define USB_CS_PIN         SDSS
    #define USB_INTR_PIN       SD_DETECT_PIN
  #endif

  /**
   * When using a bootloader that supports SD-Firmware-Flashing,
   * add a menu item to activate SD-FW-Update on the next reboot.
   *
   * Requires ATMEGA2560 (Arduino Mega)
   *
   * Tested with this bootloader:
   *   https://github.com/FleetProbe/MicroBridge-Arduino-ATMega2560
   */
  //#define SD_FIRMWARE_UPDATE
  #if ENABLED(SD_FIRMWARE_UPDATE)
    #define SD_FIRMWARE_UPDATE_EEPROM_ADDR    0x1FF
    #define SD_FIRMWARE_UPDATE_ACTIVE_VALUE   0xF0
    #define SD_FIRMWARE_UPDATE_INACTIVE_VALUE 0xFF
  #endif

  // Add an optimized binary file transfer mode, initiated with 'M28 B1'
  //#define BINARY_FILE_TRANSFER

  #ifdef TARGET_LPC1768
    /**
     * Set this option to one of the following (or the board's defaults apply):
     *
     *           LCD - Use the SD drive in the external LCD controller.
     *       ONBOARD - Use the SD drive on the control board. (No SD_DETECT_PIN. M21 to init.)
     *  CUSTOM_CABLE - Use a custom cable to access the SD (as defined in a pins file).
     *
     * :[ 'LCD', 'ONBOARD', 'CUSTOM_CABLE' ]
     */
    //#define SDCARD_CONNECTION LCD
  #endif

#endif // SDSUPPORT

/**
 * By default an onboard SD card reader may be shared as a USB mass-
 * storage device. This option hides the SD card from the host PC.
 */
//#define NO_SD_HOST_DRIVE   // Disable SD Card access over USB (for security).

/**
 * Additional options for Graphical Displays
 *
 * Use the optimizations here to improve printing performance,
 * which can be adversely affected by graphical display drawing,
 * especially when doing several short moves, and when printing
 * on DELTA and SCARA machines.
 *
 * Some of these options may result in the display lagging behind
 * controller events, as there is a trade-off between reliable
 * printing performance versus fast display updates.
 */
#if HAS_GRAPHICAL_LCD
  // Show SD percentage next to the progress bar
  //#define DOGM_SD_PERCENT

  // Enable to save many cycles by drawing a hollow frame on the Info Screen
  #define XYZ_HOLLOW_FRAME

  // Enable to save many cycles by drawing a hollow frame on Menu Screens
  #define MENU_HOLLOW_FRAME

  // A bigger font is available for edit items. Costs 3120 bytes of PROGMEM.
  // Western only. Not available for Cyrillic, Kana, Turkish, Greek, or Chinese.
  //#define USE_BIG_EDIT_FONT

  // A smaller font may be used on the Info Screen. Costs 2300 bytes of PROGMEM.
  // Western only. Not available for Cyrillic, Kana, Turkish, Greek, or Chinese.
  //#define USE_SMALL_INFOFONT

  // Enable this option and reduce the value to optimize screen updates.
  // The normal delay is 10µs. Use the lowest value that still gives a reliable display.
  //#define DOGM_SPI_DELAY_US 5

  // Swap the CW/CCW indicators in the graphics overlay
  //#define OVERLAY_GFX_REVERSE

  /**
   * ST7920-based LCDs can emulate a 16 x 4 character display using
   * the ST7920 character-generator for very fast screen updates.
   * Enable LIGHTWEIGHT_UI to use this special display mode.
   *
   * Since LIGHTWEIGHT_UI has limited space, the position and status
   * message occupy the same line. Set STATUS_EXPIRE_SECONDS to the
   * length of time to display the status message before clearing.
   *
   * Set STATUS_EXPIRE_SECONDS to zero to never clear the status.
   * This will prevent position updates from being displayed.
   */
  #if ENABLED(U8GLIB_ST7920)
    //#define LIGHTWEIGHT_UI
    #if ENABLED(LIGHTWEIGHT_UI)
      #define STATUS_EXPIRE_SECONDS 20
    #endif
  #endif

  /**
   * Status (Info) Screen customizations
   * These options may affect code size and screen render time.
   * Custom status screens can forcibly override these settings.
   */
  //#define STATUS_COMBINE_HEATERS    // Use combined heater images instead of separate ones
  //#define STATUS_HOTEND_NUMBERLESS  // Use plain hotend icons instead of numbered ones (with 2+ hotends)
  #define STATUS_HOTEND_INVERTED      // Show solid nozzle bitmaps when heating (Requires STATUS_HOTEND_ANIM)
  #define STATUS_HOTEND_ANIM          // Use a second bitmap to indicate hotend heating
  #define STATUS_BED_ANIM             // Use a second bitmap to indicate bed heating
  #define STATUS_CHAMBER_ANIM         // Use a second bitmap to indicate chamber heating
  //#define STATUS_ALT_BED_BITMAP     // Use the alternative bed bitmap
  //#define STATUS_ALT_FAN_BITMAP     // Use the alternative fan bitmap
  //#define STATUS_FAN_FRAMES 3       // :[0,1,2,3,4] Number of fan animation frames
  #define STATUS_HEAT_PERCENT       // Show heating in a progress bar
  //#define BOOT_MARLIN_LOGO_SMALL    // Show a smaller Marlin logo on the Boot Screen (saving 399 bytes of flash)

  // Frivolous Game Options
  //#define MARLIN_BRICKOUT
  //#define MARLIN_INVADERS
  //#define MARLIN_SNAKE

#endif // HAS_GRAPHICAL_LCD

// @section safety

/**
 * The watchdog hardware timer will do a reset and disable all outputs
 * if the firmware gets too overloaded to read the temperature sensors.
 *
 * If you find that watchdog reboot causes your AVR board to hang forever,
 * enable WATCHDOG_RESET_MANUAL to use a custom timer instead of WDTO.
 * NOTE: This method is less reliable as it can only catch hangups while
 * interrupts are enabled.
 */
#define USE_WATCHDOG
#if ENABLED(USE_WATCHDOG)
  //#define WATCHDOG_RESET_MANUAL
#endif

// @section lcd

/**
 * Babystepping enables movement of the axes by tiny increments without changing
 * the current position values. This feature is used primarily to adjust the Z
 * axis in the first layer of a print in real-time.
 *
 * Warning: Does not respect endstops!
 */
#define BABYSTEPPING
#if ENABLED(BABYSTEPPING)
  //#define BABYSTEP_WITHOUT_HOMING
  //#define BABYSTEP_XY                     // Also enable X/Y Babystepping. Not supported on DELTA!
  #define BABYSTEP_INVERT_Z false           // Change if Z babysteps should go the other way
  #define BABYSTEP_MULTIPLICATOR  1         // Babysteps are very small. Increase for faster motion.

  #define DOUBLECLICK_FOR_Z_BABYSTEPPING  // Double-click on the Status Screen for Z Babystepping.
  #if ENABLED(DOUBLECLICK_FOR_Z_BABYSTEPPING)
    #define DOUBLECLICK_MAX_INTERVAL 1250   // Maximum interval between clicks, in milliseconds.
                                            // Note: Extra time may be added to mitigate controller latency.
    //#define BABYSTEP_ALWAYS_AVAILABLE     // Allow babystepping at all times (not just during movement).
    //#define MOVE_Z_WHEN_IDLE              // Jump to the move Z menu on doubleclick when printer is idle.
    #if ENABLED(MOVE_Z_WHEN_IDLE)
      #define MOVE_Z_IDLE_MULTIPLICATOR 1   // Multiply 1mm by this factor for the move step size.
    #endif
  #endif

  //#define BABYSTEP_DISPLAY_TOTAL          // Display total babysteps since last G28

  //#define BABYSTEP_ZPROBE_OFFSET          // Combine M851 Z and Babystepping
  #if ENABLED(BABYSTEP_ZPROBE_OFFSET)
    //#define BABYSTEP_HOTEND_Z_OFFSET      // For multiple hotends, babystep relative Z offsets
    #define BABYSTEP_ZPROBE_GFX_OVERLAY   // Enable graphical overlay on Z-offset editor
  #endif
#endif

// @section extruder

/**
 * Linear Pressure Control v1.5
 *
 * Assumption: advance [steps] = k * (delta velocity [steps/s])
 * K=0 means advance disabled.
 *
 * NOTE: K values for LIN_ADVANCE 1.5 differ from earlier versions!
 *
 * Set K around 0.22 for 3mm PLA Direct Drive with ~6.5cm between the drive gear and heatbreak.
 * Larger K values will be needed for flexible filament and greater distances.
 * If this algorithm produces a higher speed offset than the extruder can handle (compared to E jerk)
 * print acceleration will be reduced during the affected moves to keep within the limit.
 *
 * See http://marlinfw.org/docs/features/lin_advance.html for full instructions.
 * Mention @Sebastianv650 on GitHub to alert the author of any issues.
 */
#define LIN_ADVANCE
#if ENABLED(LIN_ADVANCE)
  //#define EXTRA_LIN_ADVANCE_K // Enable for second linear advance constants
  #define LIN_ADVANCE_K 0.00  // Unit: mm compression per 1mm/s extruder speed
  //#define LA_DEBUG          // If enabled, this will generate debug information output over USB.
#endif

// @section leveling

#if EITHER(MESH_BED_LEVELING, AUTO_BED_LEVELING_UBL)
  // Override the mesh area if the automatic (max) area is too large
  //#define MESH_MIN_X MESH_INSET
  //#define MESH_MIN_Y MESH_INSET
  //#define MESH_MAX_X X_BED_SIZE - (MESH_INSET)
  //#define MESH_MAX_Y Y_BED_SIZE - (MESH_INSET)
#endif

/**
 * Repeatedly attempt G29 leveling until it succeeds.
 * Stop after G29_MAX_RETRIES attempts.
 */
//#define G29_RETRY_AND_RECOVER
#if ENABLED(G29_RETRY_AND_RECOVER)
  #define G29_MAX_RETRIES 3
  #define G29_HALT_ON_FAILURE
  /**
   * Specify the GCODE commands that will be executed when leveling succeeds,
   * between attempts, and after the maximum number of retries have been tried.
   */
  #define G29_SUCCESS_COMMANDS "M117 Bed leveling done."
  #define G29_RECOVER_COMMANDS "M117 Probe failed. Rewiping.\nG28\nG12 P0 S12 T0"
  #define G29_FAILURE_COMMANDS "M117 Bed leveling failed.\nG0 Z10\nM300 P25 S880\nM300 P50 S0\nM300 P25 S880\nM300 P50 S0\nM300 P25 S880\nM300 P50 S0\nG4 S1"

#endif

// @section extras

//
// G2/G3 Arc Support
//
#define ARC_SUPPORT               // Disable this feature to save ~3226 bytes
#if ENABLED(ARC_SUPPORT)
  #define MM_PER_ARC_SEGMENT  1   // Length of each arc segment
  #define MIN_ARC_SEGMENTS   24   // Minimum number of segments in a complete circle
  #define N_ARC_CORRECTION   25   // Number of interpolated segments between corrections
  //#define ARC_P_CIRCLES         // Enable the 'P' parameter to specify complete circles
  //#define CNC_WORKSPACE_PLANES  // Allow G2/G3 to operate in XY, ZX, or YZ planes
#endif

// Support for G5 with XYZE destination and IJPQ offsets. Requires ~2666 bytes.
//#define BEZIER_CURVE_SUPPORT

/**
 * G38 Probe Target
 *
 * This option adds G38.2 and G38.3 (probe towards target)
 * and optionally G38.4 and G38.5 (probe away from target).
 * Set MULTIPLE_PROBING for G38 to probe more than once.
 */
//#define G38_PROBE_TARGET
#if ENABLED(G38_PROBE_TARGET)
  //#define G38_PROBE_AWAY        // Include G38.4 and G38.5 to probe away from target
  #define G38_MINIMUM_MOVE 0.0275 // (mm) Minimum distance that will produce a move.
#endif

// Moves (or segments) with fewer steps than this will be joined with the next move
#define MIN_STEPS_PER_SEGMENT 6

/**
 * Minimum delay after setting the stepper DIR (in ns)
 *     0 : No delay (Expect at least 10µS since one Stepper ISR must transpire)
 *    20 : Minimum for TMC2xxx drivers
 *   200 : Minimum for A4988 drivers
 *   400 : Minimum for A5984 drivers
 *   500 : Minimum for LV8729 drivers (guess, no info in datasheet)
 *   650 : Minimum for DRV8825 drivers
 *  1500 : Minimum for TB6600 drivers (guess, no info in datasheet)
 * 15000 : Minimum for TB6560 drivers (guess, no info in datasheet)
 *
 * Override the default value based on the driver type set in Configuration.h.
 */
#define MINIMUM_STEPPER_DIR_DELAY 50

/**
 * Minimum stepper driver pulse width (in µs)
 *   0 : Smallest possible width the MCU can produce, compatible with TMC2xxx drivers
 *   0 : Minimum 500ns for LV8729, adjusted in stepper.h
 *   1 : Minimum for A4988 and A5984 stepper drivers
 *   2 : Minimum for DRV8825 stepper drivers
 *   3 : Minimum for TB6600 stepper drivers
 *  30 : Minimum for TB6560 stepper drivers
 *
 * Override the default value based on the driver type set in Configuration.h.
 */
#define MINIMUM_STEPPER_PULSE 1

/**
 * Maximum stepping rate (in Hz) the stepper driver allows
 *  If undefined, defaults to 1MHz / (2 * MINIMUM_STEPPER_PULSE)
 *  500000 : Maximum for A4988 stepper driver
 *  400000 : Maximum for TMC2xxx stepper drivers
 *  250000 : Maximum for DRV8825 stepper driver
 *  200000 : Maximum for LV8729 stepper driver
 *  150000 : Maximum for TB6600 stepper driver
 *   15000 : Maximum for TB6560 stepper driver
 *
 * Override the default value based on the driver type set in Configuration.h.
 */
#define MAXIMUM_STEPPER_RATE 400000

// @section temperature

// Control heater 0 and heater 1 in parallel.
//#define HEATERS_PARALLEL

//===========================================================================
//================================= Buffers =================================
//===========================================================================

// @section hidden

// The number of linear motions that can be in the plan at any give time.
// THE BLOCK_BUFFER_SIZE NEEDS TO BE A POWER OF 2 (e.g. 8, 16, 32) because shifts and ors are used to do the ring-buffering.
#if ENABLED(SDSUPPORT)
  #define BLOCK_BUFFER_SIZE 16 // SD,LCD,Buttons take more memory, block buffer needs to be smaller
#else
  #define BLOCK_BUFFER_SIZE 16 // maximize block buffer
#endif

// @section serial

// The ASCII buffer for serial input
#define MAX_CMD_SIZE 96
#define BUFSIZE 4

// Transmission to Host Buffer Size
// To save 386 bytes of PROGMEM (and TX_BUFFER_SIZE+3 bytes of RAM) set to 0.
// To buffer a simple "ok" you need 4 bytes.
// For ADVANCED_OK (M105) you need 32 bytes.
// For debug-echo: 128 bytes for the optimal speed.
// Other output doesn't need to be that speedy.
// :[0, 2, 4, 8, 16, 32, 64, 128, 256]
#define TX_BUFFER_SIZE 0

// Host Receive Buffer Size
// Without XON/XOFF flow control (see SERIAL_XON_XOFF below) 32 bytes should be enough.
// To use flow control, set this buffer size to at least 1024 bytes.
// :[0, 2, 4, 8, 16, 32, 64, 128, 256, 512, 1024, 2048]
//#define RX_BUFFER_SIZE 1024

#if RX_BUFFER_SIZE >= 1024
  // Enable to have the controller send XON/XOFF control characters to
  // the host to signal the RX buffer is becoming full.
  //#define SERIAL_XON_XOFF
#endif

#if ENABLED(SDSUPPORT)
  // Enable this option to collect and display the maximum
  // RX queue usage after transferring a file to SD.
  //#define SERIAL_STATS_MAX_RX_QUEUED

  // Enable this option to collect and display the number
  // of dropped bytes after a file transfer to SD.
  //#define SERIAL_STATS_DROPPED_RX
#endif

// Enable an emergency-command parser to intercept certain commands as they
// enter the serial receive buffer, so they cannot be blocked.
// Currently handles M108, M112, M410
// Does not work on boards using AT90USB (USBCON) processors!
//#define EMERGENCY_PARSER

// Bad Serial-connections can miss a received command by sending an 'ok'
// Therefore some clients abort after 30 seconds in a timeout.
// Some other clients start sending commands while receiving a 'wait'.
// This "wait" is only sent when the buffer is empty. 1 second is a good value here.
//#define NO_TIMEOUTS 1000 // Milliseconds

// Some clients will have this feature soon. This could make the NO_TIMEOUTS unnecessary.
//#define ADVANCED_OK

// Printrun may have trouble receiving long strings all at once.
// This option inserts short delays between lines of serial output.
#define SERIAL_OVERRUN_PROTECTION

// @section extras

/**
 * Extra Fan Speed
 * Adds a secondary fan speed for each print-cooling fan.
 *   'M106 P<fan> T3-255' : Set a secondary speed for <fan>
 *   'M106 P<fan> T2'     : Use the set secondary speed
 *   'M106 P<fan> T1'     : Restore the previous fan speed
 */
//#define EXTRA_FAN_SPEED

/**
 * Firmware-based and LCD-controlled retract
 *
 * Add G10 / G11 commands for automatic firmware-based retract / recover.
 * Use M207 and M208 to define parameters for retract / recover.
 *
 * Use M209 to enable or disable auto-retract.
 * With auto-retract enabled, all G1 E moves within the set range
 * will be converted to firmware-based retract/recover moves.
 *
 * Be sure to turn off auto-retract during filament change.
 *
 * Note that M207 / M208 / M209 settings are saved to EEPROM.
 *
 */
#define FWRETRACT
#if ENABLED(FWRETRACT)
  //#define FWRETRACT_AUTORETRACT           // costs ~500 bytes of PROGMEM
  #if ENABLED(FWRETRACT_AUTORETRACT)
    #define MIN_AUTORETRACT 0.1           // When auto-retract is on, convert E moves of this length and over
    #define MAX_AUTORETRACT 10.0          // Upper limit for auto-retract conversion
  #endif
  #define RETRACT_LENGTH 2.0              // Default retract length (positive mm)
  #define RETRACT_LENGTH_SWAP 13          // Default swap retract length (positive mm), for extruder change
  #define RETRACT_FEEDRATE 60             // Default feedrate for retracting (mm/s)
  #define RETRACT_ZRAISE 0                // Default retract Z-raise (mm)
  #define RETRACT_RECOVER_LENGTH 0        // Default additional recover length (mm, added to retract length when recovering)
  #define RETRACT_RECOVER_LENGTH_SWAP 0   // Default additional swap recover length (mm, added to retract length when recovering from extruder change)
  #define RETRACT_RECOVER_FEEDRATE 40     // Default feedrate for recovering from retraction (mm/s)
  #define RETRACT_RECOVER_FEEDRATE_SWAP 8 // Default feedrate for recovering from swap retraction (mm/s)
  #if ENABLED(MIXING_EXTRUDER)
    //#define RETRACT_SYNC_MIXING         // Retract and restore all mixing steppers simultaneously
  #endif
#endif

/**
 * Universal tool change settings.
 * Applies to all types of extruders except where explicitly noted.
 */
#if EXTRUDERS > 1
  // Z raise distance for tool-change, as needed for some extruders
  #define TOOLCHANGE_ZRAISE     2  // (mm)
  //#define TOOLCHANGE_NO_RETURN   // Never return to the previous position on tool-change

  // Retract and prime filament on tool-change
  //#define TOOLCHANGE_FILAMENT_SWAP
  #if ENABLED(TOOLCHANGE_FILAMENT_SWAP)
    #define TOOLCHANGE_FIL_SWAP_LENGTH          12  // (mm)
    #define TOOLCHANGE_FIL_EXTRA_PRIME           2  // (mm)
    #define TOOLCHANGE_FIL_SWAP_RETRACT_SPEED 3600  // (mm/m)
    #define TOOLCHANGE_FIL_SWAP_PRIME_SPEED   3600  // (mm/m)
  #endif

  /**
   * Position to park head during tool change.
   * Doesn't apply to SWITCHING_TOOLHEAD, DUAL_X_CARRIAGE, or PARKING_EXTRUDER
   */
  //#define TOOLCHANGE_PARK
  #if ENABLED(TOOLCHANGE_PARK)
    #define TOOLCHANGE_PARK_XY    { X_MIN_POS + 10, Y_MIN_POS + 10 }
    #define TOOLCHANGE_PARK_XY_FEEDRATE 6000  // (mm/m)
  #endif
#endif

/**
 * Advanced Pause
 * Experimental feature for filament change support and for parking the nozzle when paused.
 * Adds the GCode M600 for initiating filament change.
 * If PARK_HEAD_ON_PAUSE enabled, adds the GCode M125 to pause printing and park the nozzle.
 *
 * Requires an LCD display.
 * Requires NOZZLE_PARK_FEATURE.
 * This feature is required for the default FILAMENT_RUNOUT_SCRIPT.
 */
//#define ADVANCED_PAUSE_FEATURE
#if ENABLED(ADVANCED_PAUSE_FEATURE)
  #define PAUSE_PARK_RETRACT_FEEDRATE         60  // (mm/s) Initial retract feedrate.
  #define PAUSE_PARK_RETRACT_LENGTH            2  // (mm) Initial retract.
                                                  // This short retract is done immediately, before parking the nozzle.
  #define FILAMENT_CHANGE_UNLOAD_FEEDRATE     10  // (mm/s) Unload filament feedrate. This can be pretty fast.
  #define FILAMENT_CHANGE_UNLOAD_ACCEL        25  // (mm/s^2) Lower acceleration may allow a faster feedrate.
  #define FILAMENT_CHANGE_UNLOAD_LENGTH      100  // (mm) The length of filament for a complete unload.
                                                  //   For Bowden, the full length of the tube and nozzle.
                                                  //   For direct drive, the full length of the nozzle.
                                                  //   Set to 0 for manual unloading.
  #define FILAMENT_CHANGE_SLOW_LOAD_FEEDRATE   6  // (mm/s) Slow move when starting load.
  #define FILAMENT_CHANGE_SLOW_LOAD_LENGTH     0  // (mm) Slow length, to allow time to insert material.
                                                  // 0 to disable start loading and skip to fast load only
  #define FILAMENT_CHANGE_FAST_LOAD_FEEDRATE   6  // (mm/s) Load filament feedrate. This can be pretty fast.
  #define FILAMENT_CHANGE_FAST_LOAD_ACCEL     25  // (mm/s^2) Lower acceleration may allow a faster feedrate.
  #define FILAMENT_CHANGE_FAST_LOAD_LENGTH     0  // (mm) Load length of filament, from extruder gear to nozzle.
                                                  //   For Bowden, the full length of the tube and nozzle.
                                                  //   For direct drive, the full length of the nozzle.
  //#define ADVANCED_PAUSE_CONTINUOUS_PURGE       // Purge continuously up to the purge length until interrupted.
  #define ADVANCED_PAUSE_PURGE_FEEDRATE        3  // (mm/s) Extrude feedrate (after loading). Should be slower than load feedrate.
  #define ADVANCED_PAUSE_PURGE_LENGTH         50  // (mm) Length to extrude after loading.
                                                  //   Set to 0 for manual extrusion.
                                                  //   Filament can be extruded repeatedly from the Filament Change menu
                                                  //   until extrusion is consistent, and to purge old filament.
  #define ADVANCED_PAUSE_RESUME_PRIME          0  // (mm) Extra distance to prime nozzle after returning from park.
  //#define ADVANCED_PAUSE_FANS_PAUSE             // Turn off print-cooling fans while the machine is paused.

                                                  // Filament Unload does a Retract, Delay, and Purge first:
  #define FILAMENT_UNLOAD_RETRACT_LENGTH      13  // (mm) Unload initial retract length.
  #define FILAMENT_UNLOAD_DELAY             5000  // (ms) Delay for the filament to cool after retract.
  #define FILAMENT_UNLOAD_PURGE_LENGTH         8  // (mm) An unretract is done, then this length is purged.

  #define PAUSE_PARK_NOZZLE_TIMEOUT           45  // (seconds) Time limit before the nozzle is turned off for safety.
  #define FILAMENT_CHANGE_ALERT_BEEPS         10  // Number of alert beeps to play when a response is needed.
  #define PAUSE_PARK_NO_STEPPER_TIMEOUT           // Enable for XYZ steppers to stay powered on during filament change.

  //#define PARK_HEAD_ON_PAUSE                    // Park the nozzle during pause and filament change.
  //#define HOME_BEFORE_FILAMENT_CHANGE           // Ensure homing has been completed prior to parking for filament change

  //#define FILAMENT_LOAD_UNLOAD_GCODES           // Add M701/M702 Load/Unload G-codes, plus Load/Unload in the LCD Prepare menu.
  //#define FILAMENT_UNLOAD_ALL_EXTRUDERS         // Allow M702 to unload all extruders above a minimum target temp (as set by M302)
#endif

// @section tmc

/**
 * TMC26X Stepper Driver options
 *
 * The TMC26XStepper library is required for this stepper driver.
 * https://github.com/trinamic/TMC26XStepper
 */
#if HAS_DRIVER(TMC26X)

  #if AXIS_DRIVER_TYPE_X(TMC26X)
    #define X_MAX_CURRENT     1000  // (mA)
    #define X_SENSE_RESISTOR    91  // (mOhms)
    #define X_MICROSTEPS        16  // Number of microsteps
  #endif

  #if AXIS_DRIVER_TYPE_X2(TMC26X)
    #define X2_MAX_CURRENT    1000
    #define X2_SENSE_RESISTOR   91
    #define X2_MICROSTEPS       16
  #endif

  #if AXIS_DRIVER_TYPE_Y(TMC26X)
    #define Y_MAX_CURRENT     1000
    #define Y_SENSE_RESISTOR    91
    #define Y_MICROSTEPS        16
  #endif

  #if AXIS_DRIVER_TYPE_Y2(TMC26X)
    #define Y2_MAX_CURRENT    1000
    #define Y2_SENSE_RESISTOR   91
    #define Y2_MICROSTEPS       16
  #endif

  #if AXIS_DRIVER_TYPE_Z(TMC26X)
    #define Z_MAX_CURRENT     1000
    #define Z_SENSE_RESISTOR    91
    #define Z_MICROSTEPS        16
  #endif

  #if AXIS_DRIVER_TYPE_Z2(TMC26X)
    #define Z2_MAX_CURRENT    1000
    #define Z2_SENSE_RESISTOR   91
    #define Z2_MICROSTEPS       16
  #endif

  #if AXIS_DRIVER_TYPE_Z3(TMC26X)
    #define Z3_MAX_CURRENT    1000
    #define Z3_SENSE_RESISTOR   91
    #define Z3_MICROSTEPS       16
  #endif

  #if AXIS_DRIVER_TYPE_E0(TMC26X)
    #define E0_MAX_CURRENT    1000
    #define E0_SENSE_RESISTOR   91
    #define E0_MICROSTEPS       16
  #endif

  #if AXIS_DRIVER_TYPE_E1(TMC26X)
    #define E1_MAX_CURRENT    1000
    #define E1_SENSE_RESISTOR   91
    #define E1_MICROSTEPS       16
  #endif

  #if AXIS_DRIVER_TYPE_E2(TMC26X)
    #define E2_MAX_CURRENT    1000
    #define E2_SENSE_RESISTOR   91
    #define E2_MICROSTEPS       16
  #endif

  #if AXIS_DRIVER_TYPE_E3(TMC26X)
    #define E3_MAX_CURRENT    1000
    #define E3_SENSE_RESISTOR   91
    #define E3_MICROSTEPS       16
  #endif

  #if AXIS_DRIVER_TYPE_E4(TMC26X)
    #define E4_MAX_CURRENT    1000
    #define E4_SENSE_RESISTOR   91
    #define E4_MICROSTEPS       16
  #endif

  #if AXIS_DRIVER_TYPE_E5(TMC26X)
    #define E5_MAX_CURRENT    1000
    #define E5_SENSE_RESISTOR   91
    #define E5_MICROSTEPS       16
  #endif

#endif // TMC26X

// @section tmc_smart

/**
 * To use TMC2130, TMC2160, TMC2660, TMC5130, TMC5160 stepper drivers in SPI mode
 * connect your SPI pins to the hardware SPI interface on your board and define
 * the required CS pins in your `pins_MYBOARD.h` file. (e.g., RAMPS 1.4 uses AUX3
 * pins `X_CS_PIN 53`, `Y_CS_PIN 49`, etc.).
 * You may also use software SPI if you wish to use general purpose IO pins.
 *
 * To use TMC2208 stepper UART-configurable stepper drivers connect #_SERIAL_TX_PIN
 * to the driver side PDN_UART pin with a 1K resistor.
 * To use the reading capabilities, also connect #_SERIAL_RX_PIN to PDN_UART without
 * a resistor.
 * The drivers can also be used with hardware serial.
 *
 * TMCStepper library is required to use TMC stepper drivers.
 * https://github.com/teemuatlut/TMCStepper
 */
#if HAS_TRINAMIC

  #define HOLD_MULTIPLIER    0.5  // Scales down the holding current from run current
  #define INTERPOLATE      false  // Interpolate X/Y/Z_MICROSTEPS to 256

  #if AXIS_IS_TMC(X)
    #define X_CURRENT     700  // (mA) RMS current. Multiply by 1.414 for peak current.
    #define X_MICROSTEPS  256  // 0..256
    #define X_RSENSE     0.11
  #endif

  #if AXIS_IS_TMC(X2)
    #define X2_CURRENT    700
    #define X2_MICROSTEPS 256
    #define X2_RSENSE    0.11
  #endif

  #if AXIS_IS_TMC(Y)
    #define Y_CURRENT     700
    #define Y_MICROSTEPS  256
    #define Y_RSENSE     0.11
  #endif

  #if AXIS_IS_TMC(Y2)
    #define Y2_CURRENT    700
    #define Y2_MICROSTEPS 256
    #define Y2_RSENSE    0.11
  #endif

  #if AXIS_IS_TMC(Z)
    #define Z_CURRENT     700
    #define Z_MICROSTEPS  256
    #define Z_RSENSE     0.11
  #endif

  #if AXIS_IS_TMC(Z2)
    #define Z2_CURRENT    700
    #define Z2_MICROSTEPS 256
    #define Z2_RSENSE    0.11
  #endif

  #if AXIS_IS_TMC(Z3)
    #define Z3_CURRENT    700
    #define Z3_MICROSTEPS 256
    #define Z3_RSENSE    0.11
  #endif

  #if AXIS_IS_TMC(E0)
    #define E0_CURRENT    600
    #define E0_MICROSTEPS 256
    #define E0_RSENSE    0.11
  #endif

  #if AXIS_IS_TMC(E1)
    #define E1_CURRENT    600
    #define E1_MICROSTEPS 256
    #define E1_RSENSE    0.11
  #endif

  #if AXIS_IS_TMC(E2)
    #define E2_CURRENT    600
    #define E2_MICROSTEPS 256
    #define E2_RSENSE    0.11
  #endif

  #if AXIS_IS_TMC(E3)
    #define E3_CURRENT    600
    #define E3_MICROSTEPS 256
    #define E3_RSENSE    0.11
  #endif

  #if AXIS_IS_TMC(E4)
    #define E4_CURRENT    600
    #define E4_MICROSTEPS 256
    #define E4_RSENSE    0.11
  #endif

  #if AXIS_IS_TMC(E5)
    #define E5_CURRENT    600
    #define E5_MICROSTEPS 256
    #define E5_RSENSE    0.11
  #endif

  /**
   * Override default SPI pins for TMC2130, TMC2160, TMC2660, TMC5130 and TMC5160 drivers here.
   * The default pins can be found in your board's pins file.
   */
  //#define X_CS_PIN          -1
  //#define Y_CS_PIN          -1
  //#define Z_CS_PIN          -1
  //#define X2_CS_PIN         -1
  //#define Y2_CS_PIN         -1
  //#define Z2_CS_PIN         -1
  //#define Z3_CS_PIN         -1
  //#define E0_CS_PIN         -1
  //#define E1_CS_PIN         -1
  //#define E2_CS_PIN         -1
  //#define E3_CS_PIN         -1
  //#define E4_CS_PIN         -1
  //#define E5_CS_PIN         -1

  /**
   * Software option for SPI driven drivers (TMC2130, TMC2160, TMC2660, TMC5130 and TMC5160).
   * The default SW SPI pins are defined the respective pins files,
   * but you can override or define them here.
   */
  //#define TMC_USE_SW_SPI
  //#define TMC_SW_MOSI       -1
  //#define TMC_SW_MISO       -1
  //#define TMC_SW_SCK        -1

  /**
   * Four TMC2209 drivers can use the same HW/SW serial port with hardware configured addresses.
   * Set the address using jumpers on pins MS1 and MS2.
   * Address | MS1  | MS2
   *       0 | LOW  | LOW
   *       1 | HIGH | LOW
   *       2 | LOW  | HIGH
   *       3 | HIGH | HIGH
   */
  #define  X_SLAVE_ADDRESS 0
  #define  Y_SLAVE_ADDRESS 0
  #define  Z_SLAVE_ADDRESS 0
  #define X2_SLAVE_ADDRESS 0
  #define Y2_SLAVE_ADDRESS 0
  #define Z2_SLAVE_ADDRESS 0
  #define Z3_SLAVE_ADDRESS 0
  #define E0_SLAVE_ADDRESS 0
  #define E1_SLAVE_ADDRESS 0
  #define E2_SLAVE_ADDRESS 0
  #define E3_SLAVE_ADDRESS 0
  #define E4_SLAVE_ADDRESS 0
  #define E5_SLAVE_ADDRESS 0

  /**
   * Software enable
   *
   * Use for drivers that do not use a dedicated enable pin, but rather handle the same
   * function through a communication line such as SPI or UART.
   */
  //#define SOFTWARE_DRIVER_ENABLE

  /**
   * TMC2130, TMC2160, TMC2208, TMC2209, TMC5130 and TMC5160 only
   * Use Trinamic's ultra quiet stepping mode.
   * When disabled, Marlin will use spreadCycle stepping mode.
   */
  #define STEALTHCHOP_XY
  #define STEALTHCHOP_Z
  #define STEALTHCHOP_E

  /**
   * Optimize spreadCycle chopper parameters by using predefined parameter sets
   * or with the help of an example included in the library.
   * Provided parameter sets are
   * CHOPPER_DEFAULT_12V
   * CHOPPER_DEFAULT_19V
   * CHOPPER_DEFAULT_24V
   * CHOPPER_DEFAULT_36V
   * CHOPPER_PRUSAMK3_24V // Imported parameters from the official Prusa firmware for MK3 (24V)
   * CHOPPER_MARLIN_119   // Old defaults from Marlin v1.1.9
   *
   * Define you own with
   * { <off_time[1..15]>, <hysteresis_end[-3..12]>, hysteresis_start[1..8] }
   */
  #define CHOPPER_TIMING CHOPPER_DEFAULT_24V

  /**
   * Monitor Trinamic drivers for error conditions,
   * like overtemperature and short to ground.
   * In the case of overtemperature Marlin can decrease the driver current until error condition clears.
   * Other detected conditions can be used to stop the current print.
   * Relevant g-codes:
   * M906 - Set or get motor current in milliamps using axis codes X, Y, Z, E. Report values if no axis codes given.
   * M911 - Report stepper driver overtemperature pre-warn condition.
   * M912 - Clear stepper driver overtemperature pre-warn condition flag.
   * M122 - Report driver parameters (Requires TMC_DEBUG)
   */
  #define MONITOR_DRIVER_STATUS

  #if ENABLED(MONITOR_DRIVER_STATUS)
    #define CURRENT_STEP_DOWN     25  // [mA]
    #define REPORT_CURRENT_CHANGE
    #define STOP_ON_ERROR
  #endif

  /**
   * TMC2130, TMC2160, TMC2208, TMC2209, TMC5130 and TMC5160 only
   * The driver will switch to spreadCycle when stepper speed is over HYBRID_THRESHOLD.
   * This mode allows for faster movements at the expense of higher noise levels.
   * STEALTHCHOP_(XY|Z|E) must be enabled to use HYBRID_THRESHOLD.
   * M913 X/Y/Z/E to live tune the setting
   */
  //#define HYBRID_THRESHOLD

  #define X_HYBRID_THRESHOLD      50  // [mm/s]
  #define X2_HYBRID_THRESHOLD     50
  #define Y_HYBRID_THRESHOLD      50
  #define Y2_HYBRID_THRESHOLD     50
  #define Z_HYBRID_THRESHOLD      50
  #define Z2_HYBRID_THRESHOLD     50
  #define Z3_HYBRID_THRESHOLD     50
  #define E0_HYBRID_THRESHOLD     10
  #define E1_HYBRID_THRESHOLD     10
  #define E2_HYBRID_THRESHOLD     10
  #define E3_HYBRID_THRESHOLD     10
  #define E4_HYBRID_THRESHOLD     10
  #define E5_HYBRID_THRESHOLD     10

  /**
   * TMC2130, TMC2160, TMC2209, TMC2660, TMC5130, and TMC5160 only
   * Use StallGuard2 to sense an obstacle and trigger an endstop.
   * Connect the stepper driver's DIAG1 pin to the X/Y endstop pin.
   * X, Y, and Z homing will always be done in spreadCycle mode.
   *
   * X/Y/Z_STALL_SENSITIVITY is used for tuning the trigger sensitivity.
   * Higher values make the system LESS sensitive.
   * Lower value make the system MORE sensitive.
   * Too low values can lead to false positives, while too high values will collide the axis without triggering.
   * It is advised to set X/Y/Z_HOME_BUMP_MM to 0.
   * M914 X/Y/Z to live tune the setting
   */
  //#define SENSORLESS_HOMING // StallGuard capable drivers only

  /**
   * Use StallGuard2 to probe the bed with the nozzle.
   *
   * CAUTION: This could cause damage to machines that use a lead screw or threaded rod
   *          to move the Z axis. Take extreme care when attempting to enable this feature.
   */
  //#define SENSORLESS_PROBING // StallGuard capable drivers only

  #if EITHER(SENSORLESS_HOMING, SENSORLESS_PROBING)
<<<<<<< HEAD
    #define X_STALL_SENSITIVITY  -2            // homing speed: 50 -2   25 3
    #define Y_STALL_SENSITIVITY  -2            // homing speed: 50 -2   25 3
    #define Z_STALL_SENSITIVITY  -2            // homing speed: 50 -2   25 3
=======
    // TMC2209: 0...255. TMC2130: -64...63
    #define X_STALL_SENSITIVITY  8
    #define Y_STALL_SENSITIVITY  8
    //#define Z_STALL_SENSITIVITY  8
>>>>>>> 5b2fd3ad
  #endif

  /**
   * Beta feature!
   * Create a 50/50 square wave step pulse optimal for stepper drivers.
   */
  //#define SQUARE_WAVE_STEPPING

  /**
   * Enable M122 debugging command for TMC stepper drivers.
   * M122 S0/1 will enable continous reporting.
   */
  //#define TMC_DEBUG

  /**
   * You can set your own advanced settings by filling in predefined functions.
   * A list of available functions can be found on the library github page
   * https://github.com/teemuatlut/TMCStepper
   *
   * Example:
   * #define TMC_ADV() { \
   *   stepperX.diag0_temp_prewarn(1); \
   *   stepperY.interpolate(0); \
   * }
   */
  #define TMC_ADV() {  }

#endif // HAS_TRINAMIC

// @section L6470

/**
 * L6470 Stepper Driver options
 *
 * Arduino-L6470 library (0.7.0 or higher) is required for this stepper driver.
 * https://github.com/ameyer/Arduino-L6470
 *
 * Requires the following to be defined in your pins_YOUR_BOARD file
 *     L6470_CHAIN_SCK_PIN
 *     L6470_CHAIN_MISO_PIN
 *     L6470_CHAIN_MOSI_PIN
 *     L6470_CHAIN_SS_PIN
 *     L6470_RESET_CHAIN_PIN  (optional)
 */
#if HAS_DRIVER(L6470)

  //#define L6470_CHITCHAT        // Display additional status info

  #if AXIS_DRIVER_TYPE_X(L6470)
    #define X_MICROSTEPS     128  // Number of microsteps (VALID: 1, 2, 4, 8, 16, 32, 128)
    #define X_OVERCURRENT   2000  // (mA) Current where the driver detects an over current (VALID: 375 x (1 - 16) - 6A max - rounds down)
    #define X_STALLCURRENT  1500  // (mA) Current where the driver detects a stall (VALID: 31.25 * (1-128) -  4A max - rounds down)
    #define X_MAX_VOLTAGE    127  // 0-255, Maximum effective voltage seen by stepper
    #define X_CHAIN_POS        0  // Position in SPI chain, 0=Not in chain, 1=Nearest MOSI
  #endif

  #if AXIS_DRIVER_TYPE_X2(L6470)
    #define X2_MICROSTEPS      128
    #define X2_OVERCURRENT    2000
    #define X2_STALLCURRENT   1500
    #define X2_MAX_VOLTAGE     127
    #define X2_CHAIN_POS         0
  #endif

  #if AXIS_DRIVER_TYPE_Y(L6470)
    #define Y_MICROSTEPS       128
    #define Y_OVERCURRENT     2000
    #define Y_STALLCURRENT    1500
    #define Y_MAX_VOLTAGE      127
    #define Y_CHAIN_POS          0
  #endif

  #if AXIS_DRIVER_TYPE_Y2(L6470)
    #define Y2_MICROSTEPS      128
    #define Y2_OVERCURRENT    2000
    #define Y2_STALLCURRENT   1500
    #define Y2_MAX_VOLTAGE     127
    #define Y2_CHAIN_POS         0
  #endif

  #if AXIS_DRIVER_TYPE_Z(L6470)
    #define Z_MICROSTEPS       128
    #define Z_OVERCURRENT     2000
    #define Z_STALLCURRENT    1500
    #define Z_MAX_VOLTAGE      127
    #define Z_CHAIN_POS          0
  #endif

  #if AXIS_DRIVER_TYPE_Z2(L6470)
    #define Z2_MICROSTEPS      128
    #define Z2_OVERCURRENT    2000
    #define Z2_STALLCURRENT   1500
    #define Z2_MAX_VOLTAGE     127
    #define Z2_CHAIN_POS         0
  #endif

  #if AXIS_DRIVER_TYPE_Z3(L6470)
    #define Z3_MICROSTEPS      128
    #define Z3_OVERCURRENT    2000
    #define Z3_STALLCURRENT   1500
    #define Z3_MAX_VOLTAGE     127
    #define Z3_CHAIN_POS         0
  #endif

  #if AXIS_DRIVER_TYPE_E0(L6470)
    #define E0_MICROSTEPS      128
    #define E0_OVERCURRENT    2000
    #define E0_STALLCURRENT   1500
    #define E0_MAX_VOLTAGE     127
    #define E0_CHAIN_POS         0
  #endif

  #if AXIS_DRIVER_TYPE_E1(L6470)
    #define E1_MICROSTEPS      128
    #define E1_OVERCURRENT    2000
    #define E1_STALLCURRENT   1500
    #define E1_MAX_VOLTAGE     127
    #define E1_CHAIN_POS         0
  #endif

  #if AXIS_DRIVER_TYPE_E2(L6470)
    #define E2_MICROSTEPS      128
    #define E2_OVERCURRENT    2000
    #define E2_STALLCURRENT   1500
    #define E2_MAX_VOLTAGE     127
    #define E2_CHAIN_POS         0
  #endif

  #if AXIS_DRIVER_TYPE_E3(L6470)
    #define E3_MICROSTEPS      128
    #define E3_OVERCURRENT    2000
    #define E3_STALLCURRENT   1500
    #define E3_MAX_VOLTAGE     127
    #define E3_CHAIN_POS         0
  #endif

  #if AXIS_DRIVER_TYPE_E4(L6470)
    #define E4_MICROSTEPS      128
    #define E4_OVERCURRENT    2000
    #define E4_STALLCURRENT   1500
    #define E4_MAX_VOLTAGE     127
    #define E4_CHAIN_POS         0
  #endif

  #if AXIS_DRIVER_TYPE_E5(L6470)
    #define E5_MICROSTEPS      128
    #define E5_OVERCURRENT    2000
    #define E5_STALLCURRENT   1500
    #define E5_MAX_VOLTAGE     127
    #define E5_CHAIN_POS         0
  #endif

  /**
   * Monitor L6470 drivers for error conditions like over temperature and over current.
   * In the case of over temperature Marlin can decrease the drive until the error condition clears.
   * Other detected conditions can be used to stop the current print.
   * Relevant g-codes:
   * M906 - I1/2/3/4/5  Set or get motor drive level using axis codes X, Y, Z, E. Report values if no axis codes given.
   *         I not present or I0 or I1 - X, Y, Z or E0
   *         I2 - X2, Y2, Z2 or E1
   *         I3 - Z3 or E3
   *         I4 - E4
   *         I5 - E5
   * M916 - Increase drive level until get thermal warning
   * M917 - Find minimum current thresholds
   * M918 - Increase speed until max or error
   * M122 S0/1 - Report driver parameters
   */
  //#define MONITOR_L6470_DRIVER_STATUS

  #if ENABLED(MONITOR_L6470_DRIVER_STATUS)
    #define KVAL_HOLD_STEP_DOWN     1
    //#define L6470_STOP_ON_ERROR
  #endif

#endif // L6470

/**
 * TWI/I2C BUS
 *
 * This feature is an EXPERIMENTAL feature so it shall not be used on production
 * machines. Enabling this will allow you to send and receive I2C data from slave
 * devices on the bus.
 *
 * ; Example #1
 * ; This macro send the string "Marlin" to the slave device with address 0x63 (99)
 * ; It uses multiple M260 commands with one B<base 10> arg
 * M260 A99  ; Target slave address
 * M260 B77  ; M
 * M260 B97  ; a
 * M260 B114 ; r
 * M260 B108 ; l
 * M260 B105 ; i
 * M260 B110 ; n
 * M260 S1   ; Send the current buffer
 *
 * ; Example #2
 * ; Request 6 bytes from slave device with address 0x63 (99)
 * M261 A99 B5
 *
 * ; Example #3
 * ; Example serial output of a M261 request
 * echo:i2c-reply: from:99 bytes:5 data:hello
 */

// @section i2cbus

//#define EXPERIMENTAL_I2CBUS
#define I2C_SLAVE_ADDRESS  0 // Set a value from 8 to 127 to act as a slave

// @section extras

/**
 * Photo G-code
 * Add the M240 G-code to take a photo.
 * The photo can be triggered by a digital pin or a physical movement.
 */
//#define PHOTO_GCODE
#if ENABLED(PHOTO_GCODE)
  // A position to move to (and raise Z) before taking the photo
  //#define PHOTO_POSITION { X_MAX_POS - 5, Y_MAX_POS, 0 }  // { xpos, ypos, zraise } (M240 X Y Z)
  //#define PHOTO_DELAY_MS   100                            // (ms) Duration to pause before moving back (M240 P)
  //#define PHOTO_RETRACT_MM   6.5                          // (mm) E retract/recover for the photo move (M240 R S)

  // Canon RC-1 or homebrew digital camera trigger
  // Data from: http://www.doc-diy.net/photo/rc-1_hacked/
  //#define PHOTOGRAPH_PIN 23

  // Canon Hack Development Kit
  // http://captain-slow.dk/2014/03/09/3d-printing-timelapses/
  //#define CHDK_PIN        4

  // Optional second move with delay to trigger the camera shutter
  //#define PHOTO_SWITCH_POSITION { X_MAX_POS, Y_MAX_POS }  // { xpos, ypos } (M240 I J)

  // Duration to hold the switch or keep CHDK_PIN high
  //#define PHOTO_SWITCH_MS   50 // (ms) (M240 D)
#endif

/**
 * Spindle & Laser control
 *
 * Add the M3, M4, and M5 commands to turn the spindle/laser on and off, and
 * to set spindle speed, spindle direction, and laser power.
 *
 * SuperPid is a router/spindle speed controller used in the CNC milling community.
 * Marlin can be used to turn the spindle on and off. It can also be used to set
 * the spindle speed from 5,000 to 30,000 RPM.
 *
 * You'll need to select a pin for the ON/OFF function and optionally choose a 0-5V
 * hardware PWM pin for the speed control and a pin for the rotation direction.
 *
 * See http://marlinfw.org/docs/configuration/laser_spindle.html for more config details.
 */
//#define SPINDLE_FEATURE
//#define LASER_FEATURE
#if EITHER(SPINDLE_FEATURE, LASER_FEATURE)
  #define SPINDLE_LASER_ACTIVE_HIGH     false  // Set to "true" if the on/off function is active HIGH
  #define SPINDLE_LASER_PWM             true   // Set to "true" if your controller supports setting the speed/power
  #define SPINDLE_LASER_PWM_INVERT      true   // Set to "true" if the speed/power goes up when you want it to go slower
  #define SPINDLE_LASER_POWERUP_DELAY   5000   // (ms) Delay to allow the spindle/laser to come up to speed/power
  #define SPINDLE_LASER_POWERDOWN_DELAY 5000   // (ms) Delay to allow the spindle to stop

  #if ENABLED(SPINDLE_FEATURE)
    //#define SPINDLE_CHANGE_DIR               // Enable if your spindle controller can change spindle direction
    #define SPINDLE_CHANGE_DIR_STOP            // Enable if the spindle should stop before changing spin direction
    #define SPINDLE_INVERT_DIR          false  // Set to "true" if the spin direction is reversed

    /**
     *  The M3 & M4 commands use the following equation to convert PWM duty cycle to speed/power
     *
     *  SPEED/POWER = PWM duty cycle * SPEED_POWER_SLOPE + SPEED_POWER_INTERCEPT
     *    where PWM duty cycle varies from 0 to 255
     *
     *  set the following for your controller (ALL MUST BE SET)
     */
    #define SPEED_POWER_SLOPE    118.4
    #define SPEED_POWER_INTERCEPT  0
    #define SPEED_POWER_MIN     5000
    #define SPEED_POWER_MAX    30000    // SuperPID router controller 0 - 30,000 RPM
  #else
    #define SPEED_POWER_SLOPE      0.3922
    #define SPEED_POWER_INTERCEPT  0
    #define SPEED_POWER_MIN       10
    #define SPEED_POWER_MAX      100    // 0-100%
  #endif
#endif

/**
 * Coolant Control
 *
 * Add the M7, M8, and M9 commands to turn mist or flood coolant on and off.
 *
 * Note: COOLANT_MIST_PIN and/or COOLANT_FLOOD_PIN must also be defined.
 */
//#define COOLANT_CONTROL
#if ENABLED(COOLANT_CONTROL)
  #define COOLANT_MIST                // Enable if mist coolant is present
  #define COOLANT_FLOOD               // Enable if flood coolant is present
  #define COOLANT_MIST_INVERT  false  // Set "true" if the on/off function is reversed
  #define COOLANT_FLOOD_INVERT false  // Set "true" if the on/off function is reversed
#endif

/**
 * Filament Width Sensor
 *
 * Measures the filament width in real-time and adjusts
 * flow rate to compensate for any irregularities.
 *
 * Also allows the measured filament diameter to set the
 * extrusion rate, so the slicer only has to specify the
 * volume.
 *
 * Only a single extruder is supported at this time.
 *
 *  34 RAMPS_14    : Analog input 5 on the AUX2 connector
 *  81 PRINTRBOARD : Analog input 2 on the Exp1 connector (version B,C,D,E)
 * 301 RAMBO       : Analog input 3
 *
 * Note: May require analog pins to be defined for other boards.
 */
//#define FILAMENT_WIDTH_SENSOR

#if ENABLED(FILAMENT_WIDTH_SENSOR)
  #define FILAMENT_SENSOR_EXTRUDER_NUM 0    // Index of the extruder that has the filament sensor. :[0,1,2,3,4]
  #define MEASUREMENT_DELAY_CM        14    // (cm) The distance from the filament sensor to the melting chamber

  #define FILWIDTH_ERROR_MARGIN        1.0  // (mm) If a measurement differs too much from nominal width ignore it
  #define MAX_MEASUREMENT_DELAY       20    // (bytes) Buffer size for stored measurements (1 byte per cm). Must be larger than MEASUREMENT_DELAY_CM.

  #define DEFAULT_MEASURED_FILAMENT_DIA DEFAULT_NOMINAL_FILAMENT_DIA // Set measured to nominal initially

  // Display filament width on the LCD status line. Status messages will expire after 5 seconds.
  //#define FILAMENT_LCD_DISPLAY
#endif

/**
 * CNC Coordinate Systems
 *
 * Enables G53 and G54-G59.3 commands to select coordinate systems
 * and G92.1 to reset the workspace to native machine space.
 */
//#define CNC_COORDINATE_SYSTEMS

/**
 * Auto-report temperatures with M155 S<seconds>
 */
#define AUTO_REPORT_TEMPERATURES

/**
 * Include capabilities in M115 output
 */
#define EXTENDED_CAPABILITIES_REPORT

/**
 * Disable all Volumetric extrusion options
 */
//#define NO_VOLUMETRICS

#if DISABLED(NO_VOLUMETRICS)
  /**
   * Volumetric extrusion default state
   * Activate to make volumetric extrusion the default method,
   * with DEFAULT_NOMINAL_FILAMENT_DIA as the default diameter.
   *
   * M200 D0 to disable, M200 Dn to set a new diameter.
   */
  //#define VOLUMETRIC_DEFAULT_ON
#endif

/**
 * Enable this option for a leaner build of Marlin that removes all
 * workspace offsets, simplifying coordinate transformations, leveling, etc.
 *
 *  - M206 and M428 are disabled.
 *  - G92 will revert to its behavior from Marlin 1.0.
 */
//#define NO_WORKSPACE_OFFSETS

/**
 * Set the number of proportional font spaces required to fill up a typical character space.
 * This can help to better align the output of commands like `G29 O` Mesh Output.
 *
 * For clients that use a fixed-width font (like OctoPrint), leave this set to 1.0.
 * Otherwise, adjust according to your client and font.
 */
#define PROPORTIONAL_FONT_RATIO 1.0

/**
 * Spend 28 bytes of SRAM to optimize the GCode parser
 */
#define FASTER_GCODE_PARSER

/**
 * CNC G-code options
 * Support CNC-style G-code dialects used by laser cutters, drawing machine cams, etc.
 * Note that G0 feedrates should be used with care for 3D printing (if used at all).
 * High feedrates may cause ringing and harm print quality.
 */
//#define PAREN_COMMENTS      // Support for parentheses-delimited comments
//#define GCODE_MOTION_MODES  // Remember the motion mode (G0 G1 G2 G3 G5 G38.X) and apply for X Y Z E F, etc.

// Enable and set a (default) feedrate for all G0 moves
//#define G0_FEEDRATE 3000 // (mm/m)
#ifdef G0_FEEDRATE
  //#define VARIABLE_G0_FEEDRATE // The G0 feedrate is set by F in G0 motion mode
#endif

/**
 * G-code Macros
 *
 * Add G-codes M810-M819 to define and run G-code macros.
 * Macros are not saved to EEPROM.
 */
//#define GCODE_MACROS
#if ENABLED(GCODE_MACROS)
  #define GCODE_MACROS_SLOTS       5  // Up to 10 may be used
  #define GCODE_MACROS_SLOT_SIZE  50  // Maximum length of a single macro
#endif

/**
 * User-defined menu items that execute custom GCode
 */
//#define CUSTOM_USER_MENUS
#if ENABLED(CUSTOM_USER_MENUS)
  //#define CUSTOM_USER_MENU_TITLE "Custom Commands"
  #define USER_SCRIPT_DONE "M117 User Script Done"
  #define USER_SCRIPT_AUDIBLE_FEEDBACK
  //#define USER_SCRIPT_RETURN  // Return to status screen after a script

  #define USER_DESC_1 "Home & UBL Info"
  #define USER_GCODE_1 "G28\nG29 W"

  #define USER_DESC_2 "Preheat for " PREHEAT_1_LABEL
  #define USER_GCODE_2 "M140 S" STRINGIFY(PREHEAT_1_TEMP_BED) "\nM104 S" STRINGIFY(PREHEAT_1_TEMP_HOTEND)

  #define USER_DESC_3 "Preheat for " PREHEAT_2_LABEL
  #define USER_GCODE_3 "M140 S" STRINGIFY(PREHEAT_2_TEMP_BED) "\nM104 S" STRINGIFY(PREHEAT_2_TEMP_HOTEND)

  #define USER_DESC_4 "Heat Bed/Home/Level"
  #define USER_GCODE_4 "M140 S" STRINGIFY(PREHEAT_2_TEMP_BED) "\nG28\nG29"

  //#define USER_DESC_5 "Home & Info"
  //#define USER_GCODE_5 "G28\nM503"
#endif

/**
 * Host Action Commands
 *
 * Define host streamer action commands in compliance with the standard.
 *
 * See https://reprap.org/wiki/G-code#Action_commands
 * Common commands ........ poweroff, pause, paused, resume, resumed, cancel
 * G29_RETRY_AND_RECOVER .. probe_rewipe, probe_failed
 *
 * Some features add reason codes to extend these commands.
 *
 * Host Prompt Support enables Marlin to use the host for user prompts so
 * filament runout and other processes can be managed from the host side.
 */
//#define HOST_ACTION_COMMANDS
#if ENABLED(HOST_ACTION_COMMANDS)
  //#define HOST_PROMPT_SUPPORT
#endif

//===========================================================================
//====================== I2C Position Encoder Settings ======================
//===========================================================================

/**
 * I2C position encoders for closed loop control.
 * Developed by Chris Barr at Aus3D.
 *
 * Wiki: http://wiki.aus3d.com.au/Magnetic_Encoder
 * Github: https://github.com/Aus3D/MagneticEncoder
 *
 * Supplier: http://aus3d.com.au/magnetic-encoder-module
 * Alternative Supplier: http://reliabuild3d.com/
 *
 * Reliabuild encoders have been modified to improve reliability.
 */

//#define I2C_POSITION_ENCODERS
#if ENABLED(I2C_POSITION_ENCODERS)

  #define I2CPE_ENCODER_CNT         1                       // The number of encoders installed; max of 5
                                                            // encoders supported currently.

  #define I2CPE_ENC_1_ADDR          I2CPE_PRESET_ADDR_X     // I2C address of the encoder. 30-200.
  #define I2CPE_ENC_1_AXIS          X_AXIS                  // Axis the encoder module is installed on.  <X|Y|Z|E>_AXIS.
  #define I2CPE_ENC_1_TYPE          I2CPE_ENC_TYPE_LINEAR   // Type of encoder:  I2CPE_ENC_TYPE_LINEAR -or-
                                                            // I2CPE_ENC_TYPE_ROTARY.
  #define I2CPE_ENC_1_TICKS_UNIT    2048                    // 1024 for magnetic strips with 2mm poles; 2048 for
                                                            // 1mm poles. For linear encoders this is ticks / mm,
                                                            // for rotary encoders this is ticks / revolution.
  //#define I2CPE_ENC_1_TICKS_REV     (16 * 200)            // Only needed for rotary encoders; number of stepper
                                                            // steps per full revolution (motor steps/rev * microstepping)
  //#define I2CPE_ENC_1_INVERT                              // Invert the direction of axis travel.
  #define I2CPE_ENC_1_EC_METHOD     I2CPE_ECM_MICROSTEP     // Type of error error correction.
  #define I2CPE_ENC_1_EC_THRESH     0.10                    // Threshold size for error (in mm) above which the
                                                            // printer will attempt to correct the error; errors
                                                            // smaller than this are ignored to minimize effects of
                                                            // measurement noise / latency (filter).

  #define I2CPE_ENC_2_ADDR          I2CPE_PRESET_ADDR_Y     // Same as above, but for encoder 2.
  #define I2CPE_ENC_2_AXIS          Y_AXIS
  #define I2CPE_ENC_2_TYPE          I2CPE_ENC_TYPE_LINEAR
  #define I2CPE_ENC_2_TICKS_UNIT    2048
  //#define I2CPE_ENC_2_TICKS_REV   (16 * 200)
  //#define I2CPE_ENC_2_INVERT
  #define I2CPE_ENC_2_EC_METHOD     I2CPE_ECM_MICROSTEP
  #define I2CPE_ENC_2_EC_THRESH     0.10

  #define I2CPE_ENC_3_ADDR          I2CPE_PRESET_ADDR_Z     // Encoder 3.  Add additional configuration options
  #define I2CPE_ENC_3_AXIS          Z_AXIS                  // as above, or use defaults below.

  #define I2CPE_ENC_4_ADDR          I2CPE_PRESET_ADDR_E     // Encoder 4.
  #define I2CPE_ENC_4_AXIS          E_AXIS

  #define I2CPE_ENC_5_ADDR          34                      // Encoder 5.
  #define I2CPE_ENC_5_AXIS          E_AXIS

  // Default settings for encoders which are enabled, but without settings configured above.
  #define I2CPE_DEF_TYPE            I2CPE_ENC_TYPE_LINEAR
  #define I2CPE_DEF_ENC_TICKS_UNIT  2048
  #define I2CPE_DEF_TICKS_REV       (16 * 200)
  #define I2CPE_DEF_EC_METHOD       I2CPE_ECM_NONE
  #define I2CPE_DEF_EC_THRESH       0.1

  //#define I2CPE_ERR_THRESH_ABORT  100.0                   // Threshold size for error (in mm) error on any given
                                                            // axis after which the printer will abort. Comment out to
                                                            // disable abort behavior.

  #define I2CPE_TIME_TRUSTED        10000                   // After an encoder fault, there must be no further fault
                                                            // for this amount of time (in ms) before the encoder
                                                            // is trusted again.

  /**
   * Position is checked every time a new command is executed from the buffer but during long moves,
   * this setting determines the minimum update time between checks. A value of 100 works well with
   * error rolling average when attempting to correct only for skips and not for vibration.
   */
  #define I2CPE_MIN_UPD_TIME_MS     4                       // (ms) Minimum time between encoder checks.

  // Use a rolling average to identify persistant errors that indicate skips, as opposed to vibration and noise.
  #define I2CPE_ERR_ROLLING_AVERAGE

#endif // I2C_POSITION_ENCODERS

/**
 * MAX7219 Debug Matrix
 *
 * Add support for a low-cost 8x8 LED Matrix based on the Max7219 chip as a realtime status display.
 * Requires 3 signal wires. Some useful debug options are included to demonstrate its usage.
 */
//#define MAX7219_DEBUG
#if ENABLED(MAX7219_DEBUG)
  #define MAX7219_CLK_PIN   64
  #define MAX7219_DIN_PIN   57
  #define MAX7219_LOAD_PIN  44

  //#define MAX7219_GCODE          // Add the M7219 G-code to control the LED matrix
  #define MAX7219_INIT_TEST    2   // Do a test pattern at initialization (Set to 2 for spiral)
  #define MAX7219_NUMBER_UNITS 1   // Number of Max7219 units in chain.
  #define MAX7219_ROTATE       0   // Rotate the display clockwise (in multiples of +/- 90°)
                                   // connector at:  right=0   bottom=-90  top=90  left=180
  //#define MAX7219_REVERSE_ORDER  // The individual LED matrix units may be in reversed order

  /**
   * Sample debug features
   * If you add more debug displays, be careful to avoid conflicts!
   */
  #define MAX7219_DEBUG_PRINTER_ALIVE    // Blink corner LED of 8x8 matrix to show that the firmware is functioning
  #define MAX7219_DEBUG_PLANNER_HEAD  3  // Show the planner queue head position on this and the next LED matrix row
  #define MAX7219_DEBUG_PLANNER_TAIL  5  // Show the planner queue tail position on this and the next LED matrix row

  #define MAX7219_DEBUG_PLANNER_QUEUE 0  // Show the current planner queue depth on this and the next LED matrix row
                                         // If you experience stuttering, reboots, etc. this option can reveal how
                                         // tweaks made to the configuration are affecting the printer in real-time.
#endif

/**
 * NanoDLP Sync support
 *
 * Add support for Synchronized Z moves when using with NanoDLP. G0/G1 axis moves will output "Z_move_comp"
 * string to enable synchronization with DLP projector exposure. This change will allow to use
 * [[WaitForDoneMessage]] instead of populating your gcode with M400 commands
 */
//#define NANODLP_Z_SYNC
#if ENABLED(NANODLP_Z_SYNC)
  //#define NANODLP_ALL_AXIS  // Enables "Z_move_comp" output on any axis move.
                              // Default behavior is limited to Z axis only.
#endif

/**
 * WiFi Support (Espressif ESP32 WiFi)
 */
//#define WIFISUPPORT
#if ENABLED(WIFISUPPORT)
  #define WIFI_SSID "Wifi SSID"
  #define WIFI_PWD  "Wifi Password"
  //#define WEBSUPPORT        // Start a webserver with auto-discovery
  //#define OTASUPPORT        // Support over-the-air firmware updates
#endif

/**
 * Prusa Multi-Material Unit v2
 * Enable in Configuration.h
 */
#if ENABLED(PRUSA_MMU2)

  // Serial port used for communication with MMU2.
  // For AVR enable the UART port used for the MMU. (e.g., internalSerial)
  // For 32-bit boards check your HAL for available serial ports. (e.g., Serial2)
  #define INTERNAL_SERIAL_PORT 2
  #define MMU2_SERIAL internalSerial

  // Use hardware reset for MMU if a pin is defined for it
  //#define MMU2_RST_PIN 23

  // Enable if the MMU2 has 12V stepper motors (MMU2 Firmware 1.0.2 and up)
  //#define MMU2_MODE_12V

  // G-code to execute when MMU2 F.I.N.D.A. probe detects filament runout
  #define MMU2_FILAMENT_RUNOUT_SCRIPT "M600"

  // Add an LCD menu for MMU2
  //#define MMU2_MENUS
  #if ENABLED(MMU2_MENUS)
    // Settings for filament load / unload from the LCD menu.
    // This is for Prusa MK3-style extruders. Customize for your hardware.
    #define MMU2_FILAMENTCHANGE_EJECT_FEED 80.0
    #define MMU2_LOAD_TO_NOZZLE_SEQUENCE \
      {  7.2,  562 }, \
      { 14.4,  871 }, \
      { 36.0, 1393 }, \
      { 14.4,  871 }, \
      { 50.0,  198 }

    #define MMU2_RAMMING_SEQUENCE \
      {   1.0, 1000 }, \
      {   1.0, 1500 }, \
      {   2.0, 2000 }, \
      {   1.5, 3000 }, \
      {   2.5, 4000 }, \
      { -15.0, 5000 }, \
      { -14.0, 1200 }, \
      {  -6.0,  600 }, \
      {  10.0,  700 }, \
      { -10.0,  400 }, \
      { -50.0, 2000 }

  #endif

  //#define MMU2_DEBUG  // Write debug info to serial output

#endif // PRUSA_MMU2

/**
 * Advanced Print Counter settings
 */
#if ENABLED(PRINTCOUNTER)
  #define SERVICE_WARNING_BUZZES  3
  // Activate up to 3 service interval watchdogs
  //#define SERVICE_NAME_1      "Service S"
  //#define SERVICE_INTERVAL_1  100 // print hours
  //#define SERVICE_NAME_2      "Service L"
  //#define SERVICE_INTERVAL_2  200 // print hours
  //#define SERVICE_NAME_3      "Service 3"
  //#define SERVICE_INTERVAL_3    1 // print hours
#endif

// @section develop

/**
 * M43 - display pin status, watch pins for changes, watch endstops & toggle LED, Z servo probe test, toggle pins
 */
#define PINS_DEBUGGING

// Enable Marlin dev mode which adds some special commands
//#define MARLIN_DEV_MODE<|MERGE_RESOLUTION|>--- conflicted
+++ resolved
@@ -352,12 +352,7 @@
 #define E4_AUTO_FAN_PIN -1
 #define E5_AUTO_FAN_PIN -1
 #define CHAMBER_AUTO_FAN_PIN -1
-<<<<<<< HEAD
 #define EXTRUDER_AUTO_FAN_TEMPERATURE 60
-=======
-
-#define EXTRUDER_AUTO_FAN_TEMPERATURE 50
->>>>>>> 5b2fd3ad
 #define EXTRUDER_AUTO_FAN_SPEED 255   // 255 == full speed
 #define CHAMBER_AUTO_FAN_TEMPERATURE 30
 #define CHAMBER_AUTO_FAN_SPEED 255
@@ -639,19 +634,11 @@
 // Default stepper release if idle. Set to 0 to deactivate.
 // Steppers will shut down DEFAULT_STEPPER_DEACTIVE_TIME seconds after the last move when DISABLE_INACTIVE_? is true.
 // Time can be set by M18 and M84.
-<<<<<<< HEAD
 #define DEFAULT_STEPPER_DEACTIVE_TIME 0
 #define DISABLE_INACTIVE_X false
 #define DISABLE_INACTIVE_Y false
 #define DISABLE_INACTIVE_Z false  // set to false if the nozzle will fall down on your printed part when print has finished.
 #define DISABLE_INACTIVE_E false
-=======
-#define DEFAULT_STEPPER_DEACTIVE_TIME 120
-#define DISABLE_INACTIVE_X true
-#define DISABLE_INACTIVE_Y true
-#define DISABLE_INACTIVE_Z true  // Set to false if the nozzle will fall down on your printed part when print has finished.
-#define DISABLE_INACTIVE_E true
->>>>>>> 5b2fd3ad
 
 #define DEFAULT_MINIMUMFEEDRATE       0.0     // minimum feedrate
 #define DEFAULT_MINTRAVELFEEDRATE     0.0
@@ -660,20 +647,12 @@
 
 // @section lcd
 
-<<<<<<< HEAD
-#if ENABLED(ULTIPANEL)
-  #define MANUAL_FEEDRATE_XYZ 50*60
-  #define MANUAL_FEEDRATE { MANUAL_FEEDRATE_XYZ, MANUAL_FEEDRATE_XYZ, MANUAL_FEEDRATE_XYZ, 60 } // Feedrates for manual moves along X, Y, Z, E from panel
-  #define MANUAL_E_MOVES_RELATIVE // Show LCD extruder moves as relative rather than absolute positions
-  #define ULTIPANEL_FEEDMULTIPLY  // Comment to disable setting feedrate multiplier via encoder
-=======
 #if EITHER(ULTIPANEL, EXTENSIBLE_UI)
-  #define MANUAL_FEEDRATE { 50*60, 50*60, 4*60, 60 } // Feedrates for manual moves along X, Y, Z, E from panel
+  #define MANUAL_FEEDRATE { 50*60, 50*60, 50*60, 60 } // Feedrates for manual moves along X, Y, Z, E from panel
   #if ENABLED(ULTIPANEL)
     #define MANUAL_E_MOVES_RELATIVE // Display extruder move distance rather than "position"
     #define ULTIPANEL_FEEDMULTIPLY  // Encoder sets the feedrate multiplier on the Status Screen
   #endif
->>>>>>> 5b2fd3ad
 #endif
 
 // @section extras
@@ -1884,16 +1863,10 @@
   //#define SENSORLESS_PROBING // StallGuard capable drivers only
 
   #if EITHER(SENSORLESS_HOMING, SENSORLESS_PROBING)
-<<<<<<< HEAD
+    // TMC2209: 0...255. TMC2130: -64...63
     #define X_STALL_SENSITIVITY  -2            // homing speed: 50 -2   25 3
     #define Y_STALL_SENSITIVITY  -2            // homing speed: 50 -2   25 3
     #define Z_STALL_SENSITIVITY  -2            // homing speed: 50 -2   25 3
-=======
-    // TMC2209: 0...255. TMC2130: -64...63
-    #define X_STALL_SENSITIVITY  8
-    #define Y_STALL_SENSITIVITY  8
-    //#define Z_STALL_SENSITIVITY  8
->>>>>>> 5b2fd3ad
   #endif
 
   /**
