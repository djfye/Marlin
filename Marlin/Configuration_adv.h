/**
 * Marlin 3D Printer Firmware
 * Copyright (C) 2016 MarlinFirmware [https://github.com/MarlinFirmware/Marlin]
 *
 * Based on Sprinter and grbl.
 * Copyright (C) 2011 Camiel Gubbels / Erik van der Zalm
 *
 * This program is free software: you can redistribute it and/or modify
 * it under the terms of the GNU General Public License as published by
 * the Free Software Foundation, either version 3 of the License, or
 * (at your option) any later version.
 *
 * This program is distributed in the hope that it will be useful,
 * but WITHOUT ANY WARRANTY; without even the implied warranty of
 * MERCHANTABILITY or FITNESS FOR A PARTICULAR PURPOSE.  See the
 * GNU General Public License for more details.
 *
 * You should have received a copy of the GNU General Public License
 * along with this program.  If not, see <http://www.gnu.org/licenses/>.
 *
 */
#pragma once

/**
 * Configuration_adv.h
 *
 * Advanced settings.
 * Only change these if you know exactly what you're doing.
 * Some of these settings can damage your printer if improperly set!
 *
 * Basic settings can be found in Configuration.h
 *
 */
#define CONFIGURATION_ADV_H_VERSION 020000

// @section temperature

//===========================================================================
//=============================Thermal Settings  ============================
//===========================================================================

//
// Hephestos 2 24V heated bed upgrade kit.
// https://store.bq.com/en/heated-bed-kit-hephestos2
//
//#define HEPHESTOS2_HEATED_BED_KIT
#if ENABLED(HEPHESTOS2_HEATED_BED_KIT)
  #undef TEMP_SENSOR_BED
  #define TEMP_SENSOR_BED 70
  #define HEATER_BED_INVERTING true
#endif

#if DISABLED(PIDTEMPBED)
  #define BED_CHECK_INTERVAL 5000 // ms between checks in bang-bang control
  #if ENABLED(BED_LIMIT_SWITCHING)
    #define BED_HYSTERESIS 2 // Only disable heating if T>target+BED_HYSTERESIS and enable heating if T>target-BED_HYSTERESIS
  #endif
#endif

/**
 * Thermal Protection provides additional protection to your printer from damage
 * and fire. Marlin always includes safe min and max temperature ranges which
 * protect against a broken or disconnected thermistor wire.
 *
 * The issue: If a thermistor falls out, it will report the much lower
 * temperature of the air in the room, and the the firmware will keep
 * the heater on.
 *
 * The solution: Once the temperature reaches the target, start observing.
 * If the temperature stays too far below the target (hysteresis) for too
 * long (period), the firmware will halt the machine as a safety precaution.
 *
 * If you get false positives for "Thermal Runaway", increase
 * THERMAL_PROTECTION_HYSTERESIS and/or THERMAL_PROTECTION_PERIOD
 */
#if ENABLED(THERMAL_PROTECTION_HOTENDS)
  #define THERMAL_PROTECTION_PERIOD 50        // Seconds
  #define THERMAL_PROTECTION_HYSTERESIS 6     // Degrees Celsius

  /**
   * Whenever an M104, M109, or M303 increases the target temperature, the
   * firmware will wait for the WATCH_TEMP_PERIOD to expire. If the temperature
   * hasn't increased by WATCH_TEMP_INCREASE degrees, the machine is halted and
   * requires a hard reset. This test restarts with any M104/M109/M303, but only
   * if the current temperature is far enough below the target for a reliable
   * test.
   *
   * If you get false positives for "Heating failed", increase WATCH_TEMP_PERIOD
   * and/or decrease WATCH_TEMP_INCREASE. WATCH_TEMP_INCREASE should not be set
   * below 2.
   */
  #define WATCH_TEMP_PERIOD 40                // Seconds
  #define WATCH_TEMP_INCREASE 2               // Degrees Celsius
#endif

/**
 * Thermal Protection parameters for the bed are just as above for hotends.
 */
#if ENABLED(THERMAL_PROTECTION_BED)
  #define THERMAL_PROTECTION_BED_PERIOD 11    // Seconds
  #define THERMAL_PROTECTION_BED_HYSTERESIS 4 // Degrees Celsius

  /**
   * As described above, except for the bed (M140/M190/M303).
   */
  #define WATCH_BED_TEMP_PERIOD 100               // Seconds
  #define WATCH_BED_TEMP_INCREASE 2               // Degrees Celsius
#endif

#if ENABLED(PIDTEMP)
  // this adds an experimental additional term to the heating power, proportional to the extrusion speed.
  // if Kc is chosen well, the additional required power due to increased melting should be compensated.
  //#define PID_EXTRUSION_SCALING
  #if ENABLED(PID_EXTRUSION_SCALING)
    #define DEFAULT_Kc (100) //heating power=Kc*(e_speed)
    #define LPQ_MAX_LEN 50
  #endif
#endif

/**
 * Automatic Temperature:
 * The hotend target temperature is calculated by all the buffered lines of gcode.
 * The maximum buffered steps/sec of the extruder motor is called "se".
 * Start autotemp mode with M109 S<mintemp> B<maxtemp> F<factor>
 * The target temperature is set to mintemp+factor*se[steps/sec] and is limited by
 * mintemp and maxtemp. Turn this off by executing M109 without F*
 * Also, if the temperature is set to a value below mintemp, it will not be changed by autotemp.
 * On an Ultimaker, some initial testing worked with M109 S215 B260 F1 in the start.gcode
 */
#define AUTOTEMP
#if ENABLED(AUTOTEMP)
  #define AUTOTEMP_OLDWEIGHT 0.98
#endif

// Show extra position information in M114
//#define M114_DETAIL

// Show Temperature ADC value
// Enable for M105 to include ADC values read from temperature sensors.
//#define SHOW_TEMP_ADC_VALUES

/**
 * High Temperature Thermistor Support
 *
 * Thermistors able to support high temperature tend to have a hard time getting
 * good readings at room and lower temperatures. This means HEATER_X_RAW_LO_TEMP
 * will probably be caught when the heating element first turns on during the
 * preheating process, which will trigger a min_temp_error as a safety measure
 * and force stop everything.
 * To circumvent this limitation, we allow for a preheat time (during which,
 * min_temp_error won't be triggered) and add a min_temp buffer to handle
 * aberrant readings.
 *
 * If you want to enable this feature for your hotend thermistor(s)
 * uncomment and set values > 0 in the constants below
 */

// The number of consecutive low temperature errors that can occur
// before a min_temp_error is triggered. (Shouldn't be more than 10.)
//#define MAX_CONSECUTIVE_LOW_TEMPERATURE_ERROR_ALLOWED 0

// The number of milliseconds a hotend will preheat before starting to check
// the temperature. This value should NOT be set to the time it takes the
// hot end to reach the target temperature, but the time it takes to reach
// the minimum temperature your thermistor can read. The lower the better/safer.
// This shouldn't need to be more than 30 seconds (30000)
//#define MILLISECONDS_PREHEAT_TIME 0

// @section extruder

// Extruder runout prevention.
// If the machine is idle and the temperature over MINTEMP
// then extrude some filament every couple of SECONDS.
//#define EXTRUDER_RUNOUT_PREVENT
#if ENABLED(EXTRUDER_RUNOUT_PREVENT)
  #define EXTRUDER_RUNOUT_MINTEMP 190
  #define EXTRUDER_RUNOUT_SECONDS 30
  #define EXTRUDER_RUNOUT_SPEED 1500  // (mm/m)
  #define EXTRUDER_RUNOUT_EXTRUDE 5   // (mm)
#endif

// @section temperature

// Calibration for AD595 / AD8495 sensor to adjust temperature measurements.
// The final temperature is calculated as (measuredTemp * GAIN) + OFFSET.
#define TEMP_SENSOR_AD595_OFFSET  0.0
#define TEMP_SENSOR_AD595_GAIN    1.0
#define TEMP_SENSOR_AD8495_OFFSET 0.0
#define TEMP_SENSOR_AD8495_GAIN   1.0

/**
 * Controller Fan
 * To cool down the stepper drivers and MOSFETs.
 *
 * The fan will turn on automatically whenever any stepper is enabled
 * and turn off after a set period after all steppers are turned off.
 */
#define USE_CONTROLLER_FAN
#if ENABLED(USE_CONTROLLER_FAN)
  //#define CONTROLLER_FAN_PIN -1        // Set a custom pin for the controller fan
  #define CONTROLLERFAN_SECS 180         // Duration in seconds for the fan to run after all motors are disabled
  #define CONTROLLERFAN_SPEED 255        // 255 == full speed
#endif

// When first starting the main fan, run it at full speed for the
// given number of milliseconds.  This gets the fan spinning reliably
// before setting a PWM value. (Does not work with software PWM for fan on Sanguinololu)
#define FAN_KICKSTART_TIME 120

/**
 * PWM Fan Scaling
 *
 * Define the min/max speeds for PWM fans (as set with M106).
 *
 * With these options the M106 0-255 value range is scaled to a subset
 * to ensure that the fan has enough power to spin, or to run lower
 * current fans with higher current. (e.g., 5V/12V fans with 12V/24V)
 * Value 0 always turns off the fan.
 *
 * Define one or both of these to override the default 0-255 range.
 */
//#define FAN_MIN_PWM 50
//#define FAN_MAX_PWM 128

// @section extruder

/**
 * Extruder cooling fans
 *
 * Extruder auto fans automatically turn on when their extruders'
 * temperatures go above EXTRUDER_AUTO_FAN_TEMPERATURE.
 *
 * Your board's pins file specifies the recommended pins. Override those here
 * or set to -1 to disable completely.
 *
 * Multiple extruders can be assigned to the same pin in which case
 * the fan will turn on when any selected extruder is above the threshold.
 */
//#define E0_AUTO_FAN_PIN  6   // BED H2
#define E1_AUTO_FAN_PIN -1
#define E2_AUTO_FAN_PIN -1
#define E3_AUTO_FAN_PIN -1
#define E4_AUTO_FAN_PIN -1
#define E5_AUTO_FAN_PIN -1
#define CHAMBER_AUTO_FAN_PIN -1
#define EXTRUDER_AUTO_FAN_TEMPERATURE 60
#define EXTRUDER_AUTO_FAN_SPEED 255   // 255 == full speed

/**
 * Part-Cooling Fan Multiplexer
 *
 * This feature allows you to digitally multiplex the fan output.
 * The multiplexer is automatically switched at tool-change.
 * Set FANMUX[012]_PINs below for up to 2, 4, or 8 multiplexed fans.
 */
#define FANMUX0_PIN -1
#define FANMUX1_PIN -1
#define FANMUX2_PIN -1

/**
 * M355 Case Light on-off / brightness
 */
//#define CASE_LIGHT_ENABLE
#if ENABLED(CASE_LIGHT_ENABLE)
  //#define CASE_LIGHT_PIN 4                  // Override the default pin if needed
  #define INVERT_CASE_LIGHT false             // Set true if Case Light is ON when pin is LOW
  #define CASE_LIGHT_DEFAULT_ON true          // Set default power-up state on
  #define CASE_LIGHT_DEFAULT_BRIGHTNESS 105   // Set default power-up brightness (0-255, requires PWM pin)
  //#define MENU_ITEM_CASE_LIGHT              // Add a Case Light option to the LCD main menu
  //#define CASE_LIGHT_USE_NEOPIXEL           // Use Neopixel LED as case light, requires NEOPIXEL_LED.
  #if ENABLED(CASE_LIGHT_USE_NEOPIXEL)
    #define CASE_LIGHT_NEOPIXEL_COLOR { 255, 255, 255, 255 } // { Red, Green, Blue, White }
  #endif
#endif

//===========================================================================
//============================ Mechanical Settings ==========================
//===========================================================================

// @section homing

// If you want endstops to stay on (by default) even when not homing
// enable this option. Override at any time with M120, M121.
//#define ENDSTOPS_ALWAYS_ON_DEFAULT

// @section extras

//#define Z_LATE_ENABLE // Enable Z the last moment. Needed if your Z driver overheats.

// Employ an external closed loop controller. Override pins here if needed.
//#define EXTERNAL_CLOSED_LOOP_CONTROLLER
#if ENABLED(EXTERNAL_CLOSED_LOOP_CONTROLLER)
  //#define CLOSED_LOOP_ENABLE_PIN        -1
  //#define CLOSED_LOOP_MOVE_COMPLETE_PIN -1
#endif

/**
 * Dual Steppers / Dual Endstops
 *
 * This section will allow you to use extra E drivers to drive a second motor for X, Y, or Z axes.
 *
 * For example, set X_DUAL_STEPPER_DRIVERS setting to use a second motor. If the motors need to
 * spin in opposite directions set INVERT_X2_VS_X_DIR. If the second motor needs its own endstop
 * set X_DUAL_ENDSTOPS. This can adjust for "racking." Use X2_USE_ENDSTOP to set the endstop plug
 * that should be used for the second endstop. Extra endstops will appear in the output of 'M119'.
 *
 * Use X_DUAL_ENDSTOP_ADJUSTMENT to adjust for mechanical imperfection. After homing both motors
 * this offset is applied to the X2 motor. To find the offset home the X axis, and measure the error
 * in X2. Dual endstop offsets can be set at runtime with 'M666 X<offset> Y<offset> Z<offset>'.
 */

//#define X_DUAL_STEPPER_DRIVERS
#if ENABLED(X_DUAL_STEPPER_DRIVERS)
  #define INVERT_X2_VS_X_DIR true   // Set 'true' if X motors should rotate in opposite directions
  //#define X_DUAL_ENDSTOPS
  #if ENABLED(X_DUAL_ENDSTOPS)
    #define X2_USE_ENDSTOP _XMAX_
    #define X_DUAL_ENDSTOPS_ADJUSTMENT  0
  #endif
#endif

//#define Y_DUAL_STEPPER_DRIVERS
#if ENABLED(Y_DUAL_STEPPER_DRIVERS)
  #define INVERT_Y2_VS_Y_DIR true   // Set 'true' if Y motors should rotate in opposite directions
  //#define Y_DUAL_ENDSTOPS
  #if ENABLED(Y_DUAL_ENDSTOPS)
    #define Y2_USE_ENDSTOP _YMAX_
    #define Y_DUAL_ENDSTOPS_ADJUSTMENT  0
  #endif
#endif

//#define Z_DUAL_STEPPER_DRIVERS
#if ENABLED(Z_DUAL_STEPPER_DRIVERS)
  //#define Z_DUAL_ENDSTOPS
  #if ENABLED(Z_DUAL_ENDSTOPS)
    #define Z2_USE_ENDSTOP _XMAX_
    #define Z_DUAL_ENDSTOPS_ADJUSTMENT  0
  #endif
#endif

//#define Z_TRIPLE_STEPPER_DRIVERS
#if ENABLED(Z_TRIPLE_STEPPER_DRIVERS)
  //#define Z_TRIPLE_ENDSTOPS
  #if ENABLED(Z_TRIPLE_ENDSTOPS)
    #define Z2_USE_ENDSTOP _XMAX_
    #define Z3_USE_ENDSTOP _YMAX_
    #define Z_TRIPLE2_ENDSTOPS_ADJUSTMENT  0
    #define Z_TRIPLE3_ENDSTOPS_ADJUSTMENT  0
  #endif
#endif

/**
 * Dual X Carriage
 *
 * This setup has two X carriages that can move independently, each with its own hotend.
 * The carriages can be used to print an object with two colors or materials, or in
 * "duplication mode" it can print two identical or X-mirrored objects simultaneously.
 * The inactive carriage is parked automatically to prevent oozing.
 * X1 is the left carriage, X2 the right. They park and home at opposite ends of the X axis.
 * By default the X2 stepper is assigned to the first unused E plug on the board.
 */
//#define DUAL_X_CARRIAGE
#if ENABLED(DUAL_X_CARRIAGE)
  #define X1_MIN_POS X_MIN_POS  // set minimum to ensure first x-carriage doesn't hit the parked second X-carriage
  #define X1_MAX_POS X_BED_SIZE // set maximum to ensure first x-carriage doesn't hit the parked second X-carriage
  #define X2_MIN_POS 80     // set minimum to ensure second x-carriage doesn't hit the parked first X-carriage
  #define X2_MAX_POS 353    // set maximum to the distance between toolheads when both heads are homed
  #define X2_HOME_DIR 1     // the second X-carriage always homes to the maximum endstop position
  #define X2_HOME_POS X2_MAX_POS // default home position is the maximum carriage position
      // However: In this mode the HOTEND_OFFSET_X value for the second extruder provides a software
      // override for X2_HOME_POS. This also allow recalibration of the distance between the two endstops
      // without modifying the firmware (through the "M218 T1 X???" command).
      // Remember: you should set the second extruder x-offset to 0 in your slicer.

  // There are a few selectable movement modes for dual x-carriages using M605 S<mode>
  //    Mode 0 (DXC_FULL_CONTROL_MODE): Full control. The slicer has full control over both x-carriages and can achieve optimal travel results
  //                                    as long as it supports dual x-carriages. (M605 S0)
  //    Mode 1 (DXC_AUTO_PARK_MODE)   : Auto-park mode. The firmware will automatically park and unpark the x-carriages on tool changes so
  //                                    that additional slicer support is not required. (M605 S1)
  //    Mode 2 (DXC_DUPLICATION_MODE) : Duplication mode. The firmware will transparently make the second x-carriage and extruder copy all
  //                                    actions of the first x-carriage. This allows the printer to print 2 arbitrary items at
  //                                    once. (2nd extruder x offset and temp offset are set using: M605 S2 [Xnnn] [Rmmm])

  // This is the default power-up mode which can be later using M605.
  #define DEFAULT_DUAL_X_CARRIAGE_MODE DXC_FULL_CONTROL_MODE

  // Default x offset in duplication mode (typically set to half print bed width)
  #define DEFAULT_DUPLICATION_X_OFFSET 100

#endif // DUAL_X_CARRIAGE

// Activate a solenoid on the active extruder with M380. Disable all with M381.
// Define SOL0_PIN, SOL1_PIN, etc., for each extruder that has a solenoid.
//#define EXT_SOLENOID

// @section homing

// Homing hits each endstop, retracts by these distances, then does a slower bump.
#define X_HOME_BUMP_MM 5
#define Y_HOME_BUMP_MM 5
#define Z_HOME_BUMP_MM 5 // deltas need the same for all three axes
#define HOMING_BUMP_DIVISOR { 2, 2, 4 }  // Re-Bump Speed Divisor (Divides the Homing Feedrate)
//#define QUICK_HOME                     // If homing includes X and Y, do a diagonal move initially

// When G28 is called, this option will make Y home before X
//#define HOME_Y_BEFORE_X

// Enable this if X or Y can't home without homing the other axis first.
//#define CODEPENDENT_XY_HOMING

/**
 * Z Steppers Auto-Alignment
 * Add the G34 command to align multiple Z steppers using a bed probe.
 */
//#define Z_STEPPER_AUTO_ALIGN
#if ENABLED(Z_STEPPER_AUTO_ALIGN)
  // Define probe X and Y positions for Z1, Z2 [, Z3]
  #define Z_STEPPER_ALIGN_X { 10, 150, 290 }
  #define Z_STEPPER_ALIGN_Y { 290, 10, 290 }
  // Set number of iterations to align
  #define Z_STEPPER_ALIGN_ITERATIONS 3
  // Enable to restore leveling setup after operation
  #define RESTORE_LEVELING_AFTER_G34
  // Use the amplification factor to de-/increase correction step.
  // In case the stepper (spindle) position is further out than the test point
  // Use a value > 1. NOTE: This may cause instability
  #define Z_STEPPER_ALIGN_AMP 1.0
  // Stop criterion. If the accuracy is better than this stop iterating early
  #define Z_STEPPER_ALIGN_ACC 0.02
#endif

// @section machine

#define AXIS_RELATIVE_MODES {false, false, false, false}

// Allow duplication mode with a basic dual-nozzle extruder
//#define DUAL_NOZZLE_DUPLICATION_MODE

// By default pololu step drivers require an active high signal. However, some high power drivers require an active low signal as step.
#define INVERT_X_STEP_PIN false
#define INVERT_Y_STEP_PIN false
#define INVERT_Z_STEP_PIN false
#define INVERT_E_STEP_PIN false

// Default stepper release if idle. Set to 0 to deactivate.
// Steppers will shut down DEFAULT_STEPPER_DEACTIVE_TIME seconds after the last move when DISABLE_INACTIVE_? is true.
// Time can be set by M18 and M84.
#define DEFAULT_STEPPER_DEACTIVE_TIME 0
#define DISABLE_INACTIVE_X false
#define DISABLE_INACTIVE_Y false
#define DISABLE_INACTIVE_Z false  // set to false if the nozzle will fall down on your printed part when print has finished.
#define DISABLE_INACTIVE_E false

#define DEFAULT_MINIMUMFEEDRATE       0.0     // minimum feedrate
#define DEFAULT_MINTRAVELFEEDRATE     0.0

//#define HOME_AFTER_DEACTIVATE  // Require rehoming after steppers are deactivated

// @section lcd

#if ENABLED(ULTIPANEL)
  #define MANUAL_FEEDRATE_XYZ 50*60
  #define MANUAL_FEEDRATE { MANUAL_FEEDRATE_XYZ, MANUAL_FEEDRATE_XYZ, MANUAL_FEEDRATE_XYZ, 60 } // Feedrates for manual moves along X, Y, Z, E from panel
  #define MANUAL_E_MOVES_RELATIVE // Show LCD extruder moves as relative rather than absolute positions
  #define ULTIPANEL_FEEDMULTIPLY  // Comment to disable setting feedrate multiplier via encoder
#endif

// @section extras

// minimum time in microseconds that a movement needs to take if the buffer is emptied.
#define DEFAULT_MINSEGMENTTIME        20000

// If defined the movements slow down when the look ahead buffer is only half full
// (don't use SLOWDOWN with DELTA because DELTA generates hundreds of segments per second)
//#define SLOWDOWN

// Frequency limit
// See nophead's blog for more info
// Not working O
//#define XY_FREQUENCY_LIMIT  15

// Minimum planner junction speed. Sets the default minimum speed the planner plans for at the end
// of the buffer and all stops. This should not be much greater than zero and should only be changed
// if unwanted behavior is observed on a user's machine when running at very slow speeds.
#define MINIMUM_PLANNER_SPEED 0.05 // (mm/s)

//
// Use Junction Deviation instead of traditional Jerk Limiting
//
#define JUNCTION_DEVIATION
#if ENABLED(JUNCTION_DEVIATION)
  #define JUNCTION_DEVIATION_MM 0.1   // (mm) Distance from real junction edge
#endif

//
// Backlash Compensation
// Adds extra movement to axes on direction-changes to account for backlash.
//
//#define BACKLASH_COMPENSATION
#if ENABLED(BACKLASH_COMPENSATION)
  // Define values for backlash distance and correction.
  // If BACKLASH_GCODE is enabled these values are the defaults.
  #define BACKLASH_DISTANCE_MM { 0, 0, 0 } // (mm)
  #define BACKLASH_CORRECTION    0.0       // 0.0 = no correction; 1.0 = full correction

  // Set BACKLASH_SMOOTHING_MM to spread backlash correction over multiple segments
  // to reduce print artifacts. (Enabling this is costly in memory and computation!)
  //#define BACKLASH_SMOOTHING_MM 3 // (mm)

  // Add runtime configuration and tuning of backlash values (M425)
  //#define BACKLASH_GCODE

  #if ENABLED(BACKLASH_GCODE)
    // Measure the Z backlash when probing (G29) and set with "M425 Z"
    #define MEASURE_BACKLASH_WHEN_PROBING

    #if ENABLED(MEASURE_BACKLASH_WHEN_PROBING)
      // When measuring, the probe will move up to BACKLASH_MEASUREMENT_LIMIT
      // mm away from point of contact in BACKLASH_MEASUREMENT_RESOLUTION
      // increments while checking for the contact to be broken.
      #define BACKLASH_MEASUREMENT_LIMIT       0.5   // (mm)
      #define BACKLASH_MEASUREMENT_RESOLUTION  0.005 // (mm)
      #define BACKLASH_MEASUREMENT_FEEDRATE    Z_PROBE_SPEED_SLOW // (mm/m)
    #endif
  #endif
#endif

/**
 * Adaptive Step Smoothing increases the resolution of multi-axis moves, particularly at step frequencies
 * below 1kHz (for AVR) or 10kHz (for ARM), where aliasing between axes in multi-axis moves causes audible
 * vibration and surface artifacts. The algorithm adapts to provide the best possible step smoothing at the
 * lowest stepping frequencies.
 */
#define ADAPTIVE_STEP_SMOOTHING

/**
 * Custom Microstepping
 * Override as-needed for your setup. Up to 3 MS pins are supported.
 */
//#define MICROSTEP1 LOW,LOW,LOW
//#define MICROSTEP2 HIGH,LOW,LOW
//#define MICROSTEP4 LOW,HIGH,LOW
//#define MICROSTEP8 HIGH,HIGH,LOW
//#define MICROSTEP16 LOW,LOW,HIGH
//#define MICROSTEP32 HIGH,LOW,HIGH

// Microstep setting (Only functional when stepper driver microstep pins are connected to MCU.
#define MICROSTEP_MODES { 16, 16, 16, 16, 16, 16 } // [1,2,4,8,16]

/**
 *  @section  stepper motor current
 *
 *  Some boards have a means of setting the stepper motor current via firmware.
 *
 *  The power on motor currents are set by:
 *    PWM_MOTOR_CURRENT - used by MINIRAMBO & ULTIMAIN_2
 *                         known compatible chips: A4982
 *    DIGIPOT_MOTOR_CURRENT - used by BQ_ZUM_MEGA_3D, RAMBO & SCOOVO_X9H
 *                         known compatible chips: AD5206
 *    DAC_MOTOR_CURRENT_DEFAULT - used by PRINTRBOARD_REVF & RIGIDBOARD_V2
 *                         known compatible chips: MCP4728
 *    DIGIPOT_I2C_MOTOR_CURRENTS - used by 5DPRINT, AZTEEG_X3_PRO, AZTEEG_X5_MINI_WIFI, MIGHTYBOARD_REVE
 *                         known compatible chips: MCP4451, MCP4018
 *
 *  Motor currents can also be set by M907 - M910 and by the LCD.
 *    M907 - applies to all.
 *    M908 - BQ_ZUM_MEGA_3D, RAMBO, PRINTRBOARD_REVF, RIGIDBOARD_V2 & SCOOVO_X9H
 *    M909, M910 & LCD - only PRINTRBOARD_REVF & RIGIDBOARD_V2
 */
//#define PWM_MOTOR_CURRENT { 1300, 1300, 1250 }          // Values in milliamps
//#define DIGIPOT_MOTOR_CURRENT { 135,135,135,135,135 }   // Values 0-255 (RAMBO 135 = ~0.75A, 185 = ~1A)
//#define DAC_MOTOR_CURRENT_DEFAULT { 70, 80, 90, 80 }    // Default drive percent - X, Y, Z, E axis

// Use an I2C based DIGIPOT (e.g., Azteeg X3 Pro)
//#define DIGIPOT_I2C
#if ENABLED(DIGIPOT_I2C) && !defined(DIGIPOT_I2C_ADDRESS_A)
  /**
   * Common slave addresses:
   *
   *                        A   (A shifted)   B   (B shifted)  IC
   * Smoothie              0x2C (0x58)       0x2D (0x5A)       MCP4451
   * AZTEEG_X3_PRO         0x2C (0x58)       0x2E (0x5C)       MCP4451
   * AZTEEG_X5_MINI_WIFI         0x58              0x5C        MCP4451
   * MIGHTYBOARD_REVE      0x2F (0x5E)                         MCP4018
   */
  #define DIGIPOT_I2C_ADDRESS_A 0x2C  // unshifted slave address for first DIGIPOT
  #define DIGIPOT_I2C_ADDRESS_B 0x2D  // unshifted slave address for second DIGIPOT
#endif

//#define DIGIPOT_MCP4018          // Requires library from https://github.com/stawel/SlowSoftI2CMaster
#define DIGIPOT_I2C_NUM_CHANNELS 5 // 5DPRINT: 4     AZTEEG_X3_PRO: 8     MKS SBASE: 5
// Actual motor currents in Amps. The number of entries must match DIGIPOT_I2C_NUM_CHANNELS.
// These correspond to the physical drivers, so be mindful if the order is changed.
#define DIGIPOT_I2C_MOTOR_CURRENTS { 1.68, 1.68, 1.68, 1.5, 1.5 }  //  MKS SBASE: 5

//===========================================================================
//=============================Additional Features===========================
//===========================================================================

// @section lcd

// Change values more rapidly when the encoder is rotated faster
#define ENCODER_RATE_MULTIPLIER
#if ENABLED(ENCODER_RATE_MULTIPLIER)
  #define ENCODER_10X_STEPS_PER_SEC   30  // (steps/s) Encoder rate for 10x speed
  #define ENCODER_100X_STEPS_PER_SEC  80  // (steps/s) Encoder rate for 100x speed
#endif

// Include a page of printer information in the LCD Main Menu
//#define LCD_INFO_MENU

// Scroll a longer status message into view
//#define STATUS_MESSAGE_SCROLLING

// On the Info Screen, display XY with one decimal place when possible
//#define LCD_DECIMAL_SMALL_XY

// The timeout (in ms) to return to the status screen from sub-menus
//#define LCD_TIMEOUT_TO_STATUS 15000

// Add an 'M73' G-code to set the current percentage
//#define LCD_SET_PROGRESS_MANUALLY

#if HAS_CHARACTER_LCD && HAS_PRINT_PROGRESS
  //#define LCD_PROGRESS_BAR              // Show a progress bar on HD44780 LCDs for SD printing
  #if ENABLED(LCD_PROGRESS_BAR)
    #define PROGRESS_BAR_BAR_TIME 2000    // (ms) Amount of time to show the bar
    #define PROGRESS_BAR_MSG_TIME 3000    // (ms) Amount of time to show the status message
    #define PROGRESS_MSG_EXPIRE   0       // (ms) Amount of time to retain the status message (0=forever)
    //#define PROGRESS_MSG_ONCE           // Show the message for MSG_TIME then clear it
    //#define LCD_PROGRESS_BAR_TEST       // Add a menu item to test the progress bar
  #endif
#endif // HAS_PRINT_PROGRESS

/**
 * LED Control Menu
 * Enable this feature to add LED Control to the LCD menu
 */
//#define LED_CONTROL_MENU
#if ENABLED(LED_CONTROL_MENU)
  #define LED_COLOR_PRESETS                 // Enable the Preset Color menu option
  #if ENABLED(LED_COLOR_PRESETS)
    #define LED_USER_PRESET_RED        255  // User defined RED value
    #define LED_USER_PRESET_GREEN      128  // User defined GREEN value
    #define LED_USER_PRESET_BLUE         0  // User defined BLUE value
    #define LED_USER_PRESET_WHITE      255  // User defined WHITE value
    #define LED_USER_PRESET_BRIGHTNESS 255  // User defined intensity
    //#define LED_USER_PRESET_STARTUP       // Have the printer display the user preset color on startup
  #endif
#endif // LED_CONTROL_MENU

#if ENABLED(SDSUPPORT)

  // Some RAMPS and other boards don't detect when an SD card is inserted. You can work
  // around this by connecting a push button or single throw switch to the pin defined
  // as SD_DETECT_PIN in your board's pins definitions.
  // This setting should be disabled unless you are using a push button, pulling the pin to ground.
  // Note: This is always disabled for ULTIPANEL (except ELB_FULL_GRAPHIC_CONTROLLER).
  #define SD_DETECT_INVERTED

  #define SD_FINISHED_STEPPERRELEASE true          // Disable steppers when SD Print is finished
  #define SD_FINISHED_RELEASECOMMAND "M84 X Y Z E" // You might want to keep the Z enabled so your bed stays in place.

  // Reverse SD sort to show "more recent" files first, according to the card's FAT.
  // Since the FAT gets out of order with usage, SDCARD_SORT_ALPHA is recommended.
  #define SDCARD_RATHERRECENTFIRST

  // Add an option in the menu to run all auto#.g files
  //#define MENU_ADDAUTOSTART

  /**
   * Continue after Power-Loss (Creality3D)
   *
   * Store the current state to the SD Card at the start of each layer
   * during SD printing. If the recovery file is found at boot time, present
   * an option on the LCD screen to continue the print from the last-known
   * point in the file.
   */
  //#define POWER_LOSS_RECOVERY
  #if ENABLED(POWER_LOSS_RECOVERY)
    //#define POWER_LOSS_PIN   44     // Pin to detect power loss
    //#define POWER_LOSS_STATE HIGH   // State of pin indicating power loss
  #endif

  /**
   * Sort SD file listings in alphabetical order.
   *
   * With this option enabled, items on SD cards will be sorted
   * by name for easier navigation.
   *
   * By default...
   *
   *  - Use the slowest -but safest- method for sorting.
   *  - Folders are sorted to the top.
   *  - The sort key is statically allocated.
   *  - No added G-code (M34) support.
   *  - 40 item sorting limit. (Items after the first 40 are unsorted.)
   *
   * SD sorting uses static allocation (as set by SDSORT_LIMIT), allowing the
   * compiler to calculate the worst-case usage and throw an error if the SRAM
   * limit is exceeded.
   *
   *  - SDSORT_USES_RAM provides faster sorting via a static directory buffer.
   *  - SDSORT_USES_STACK does the same, but uses a local stack-based buffer.
   *  - SDSORT_CACHE_NAMES will retain the sorted file listing in RAM. (Expensive!)
   *  - SDSORT_DYNAMIC_RAM only uses RAM when the SD menu is visible. (Use with caution!)
   */
  //#define SDCARD_SORT_ALPHA

  // SD Card Sorting options
  #if ENABLED(SDCARD_SORT_ALPHA)
    #define SDSORT_LIMIT       40     // Maximum number of sorted items (10-256). Costs 27 bytes each.
    #define FOLDER_SORTING     -1     // -1=above  0=none  1=below
    #define SDSORT_GCODE       false  // Allow turning sorting on/off with LCD and M34 g-code.
    #define SDSORT_USES_RAM    false  // Pre-allocate a static array for faster pre-sorting.
    #define SDSORT_USES_STACK  false  // Prefer the stack for pre-sorting to give back some SRAM. (Negated by next 2 options.)
    #define SDSORT_CACHE_NAMES false  // Keep sorted items in RAM longer for speedy performance. Most expensive option.
    #define SDSORT_DYNAMIC_RAM false  // Use dynamic allocation (within SD menus). Least expensive option. Set SDSORT_LIMIT before use!
    #define SDSORT_CACHE_VFATS 2      // Maximum number of 13-byte VFAT entries to use for sorting.
                                      // Note: Only affects SCROLL_LONG_FILENAMES with SDSORT_CACHE_NAMES but not SDSORT_DYNAMIC_RAM.
  #endif

  // This allows hosts to request long names for files and folders with M33
  //#define LONG_FILENAME_HOST_SUPPORT

  // Enable this option to scroll long filenames in the SD card menu
  //#define SCROLL_LONG_FILENAMES

  /**
   * This option allows you to abort SD printing when any endstop is triggered.
   * This feature must be enabled with "M540 S1" or from the LCD menu.
   * To have any effect, endstops must be enabled during SD printing.
   */
  //#define ABORT_ON_ENDSTOP_HIT_FEATURE_ENABLED

  /**
   * This option makes it easier to print the same SD Card file again.
   * On print completion the LCD Menu will open with the file selected.
   * You can just click to start the print, or navigate elsewhere.
   */
  //#define SD_REPRINT_LAST_SELECTED_FILE

  /**
   * Auto-report SdCard status with M27 S<seconds>
   */
  //#define AUTO_REPORT_SD_STATUS

  /**
   * Support for USB thumb drives using an Arduino USB Host Shield or
   * equivalent MAX3421E breakout board. The USB thumb drive will appear
   * to Marlin as an SD card.
   *
   * The MAX3421E must be assigned the same pins as the SD card reader, with
   * the following pin mapping:
   *
   *    SCLK, MOSI, MISO --> SCLK, MOSI, MISO
   *    INT              --> SD_DETECT_PIN
   *    SS               --> SDSS
   */
  //#define USB_FLASH_DRIVE_SUPPORT
  #if ENABLED(USB_FLASH_DRIVE_SUPPORT)
    #define USB_CS_PIN         SDSS
    #define USB_INTR_PIN       SD_DETECT_PIN
  #endif

  /**
   * When using a bootloader that supports SD-Firmware-Flashing,
   * add a menu item to activate SD-FW-Update on the next reboot.
   *
   * Requires ATMEGA2560 (Arduino Mega)
   *
   * Tested with this bootloader:
   *   https://github.com/FleetProbe/MicroBridge-Arduino-ATMega2560
   */
  //#define SD_FIRMWARE_UPDATE
  #if ENABLED(SD_FIRMWARE_UPDATE)
    #define SD_FIRMWARE_UPDATE_EEPROM_ADDR    0x1FF
    #define SD_FIRMWARE_UPDATE_ACTIVE_VALUE   0xF0
    #define SD_FIRMWARE_UPDATE_INACTIVE_VALUE 0xFF
  #endif

  // Add an optimized binary file transfer mode, initiated with 'M28 B1'
  //#define FAST_FILE_TRANSFER

#endif // SDSUPPORT

/**
 * Additional options for Graphical Displays
 *
 * Use the optimizations here to improve printing performance,
 * which can be adversely affected by graphical display drawing,
 * especially when doing several short moves, and when printing
 * on DELTA and SCARA machines.
 *
 * Some of these options may result in the display lagging behind
 * controller events, as there is a trade-off between reliable
 * printing performance versus fast display updates.
 */
#if HAS_GRAPHICAL_LCD
  // Show SD percentage next to the progress bar
  //#define DOGM_SD_PERCENT

  // Enable to save many cycles by drawing a hollow frame on the Info Screen
  #define XYZ_HOLLOW_FRAME

  // Enable to save many cycles by drawing a hollow frame on Menu Screens
  #define MENU_HOLLOW_FRAME

  // A bigger font is available for edit items. Costs 3120 bytes of PROGMEM.
  // Western only. Not available for Cyrillic, Kana, Turkish, Greek, or Chinese.
  //#define USE_BIG_EDIT_FONT

  // A smaller font may be used on the Info Screen. Costs 2300 bytes of PROGMEM.
  // Western only. Not available for Cyrillic, Kana, Turkish, Greek, or Chinese.
  //#define USE_SMALL_INFOFONT

  // Enable this option and reduce the value to optimize screen updates.
  // The normal delay is 10µs. Use the lowest value that still gives a reliable display.
  //#define DOGM_SPI_DELAY_US 5

  // Swap the CW/CCW indicators in the graphics overlay
  //#define OVERLAY_GFX_REVERSE

  /**
   * ST7920-based LCDs can emulate a 16 x 4 character display using
   * the ST7920 character-generator for very fast screen updates.
   * Enable LIGHTWEIGHT_UI to use this special display mode.
   *
   * Since LIGHTWEIGHT_UI has limited space, the position and status
   * message occupy the same line. Set STATUS_EXPIRE_SECONDS to the
   * length of time to display the status message before clearing.
   *
   * Set STATUS_EXPIRE_SECONDS to zero to never clear the status.
   * This will prevent position updates from being displayed.
   */
  #if ENABLED(U8GLIB_ST7920)
<<<<<<< HEAD
  /**
   * ST7920-based LCDs can emulate a 16 x 4 character display using
   * the ST7920 character-generator for very fast screen updates.
   * Enable LIGHTWEIGHT_UI to use this special display mode.
   *
   * Since LIGHTWEIGHT_UI has limited space, the position and status
   * message occupy the same line. Set STATUS_EXPIRE_SECONDS to the
   * length of time to display the status message before clearing.
   *
   * Set STATUS_EXPIRE_SECONDS to zero to never clear the status.
   * This will prevent position updates from being displayed.
   */
=======
>>>>>>> b7a8dcc3
    //#define LIGHTWEIGHT_UI
    #if ENABLED(LIGHTWEIGHT_UI)
      #define STATUS_EXPIRE_SECONDS 20
    #endif
  #endif

  /**
   * Status (Info) Screen customizations
   * These options may affect code size and screen render time.
   * Custom status screens can forcibly override these settings.
   */
  //#define STATUS_COMBINE_HEATERS    // Use combined heater images instead of separate ones
  //#define STATUS_HOTEND_NUMBERLESS  // Use plain hotend icons instead of numbered ones (with 2+ hotends)
  #define STATUS_HOTEND_INVERTED      // Show solid nozzle bitmaps when heating (Requires STATUS_HOTEND_ANIM)
  #define STATUS_HOTEND_ANIM          // Use a second bitmap to indicate hotend heating
  #define STATUS_BED_ANIM             // Use a second bitmap to indicate bed heating
  //#define STATUS_ALT_BED_BITMAP     // Use the alternative bed bitmap
  //#define STATUS_ALT_FAN_BITMAP     // Use the alternate fan bitmap
  //#define STATUS_FAN_FRAMES 3       // :[0,1,2,3,4] Number of fan animation frames
  //#define STATUS_HEAT_PERCENT       // Show heating in a progress bar

#endif // HAS_GRAPHICAL_LCD

// @section safety

// The hardware watchdog should reset the microcontroller disabling all outputs,
// in case the firmware gets stuck and doesn't do temperature regulation.
#define USE_WATCHDOG

#if ENABLED(USE_WATCHDOG)
  // If you have a watchdog reboot in an ArduinoMega2560 then the device will hang forever, as a watchdog reset will leave the watchdog on.
  // The "WATCHDOG_RESET_MANUAL" goes around this by not using the hardware reset.
  //  However, THIS FEATURE IS UNSAFE!, as it will only work if interrupts are disabled. And the code could hang in an interrupt routine with interrupts disabled.
  //#define WATCHDOG_RESET_MANUAL
#endif

// @section lcd

/**
 * Babystepping enables movement of the axes by tiny increments without changing
 * the current position values. This feature is used primarily to adjust the Z
 * axis in the first layer of a print in real-time.
 *
 * Warning: Does not respect endstops!
 */
#define BABYSTEPPING
#if ENABLED(BABYSTEPPING)
  //#define BABYSTEP_XY                     // Also enable X/Y Babystepping. Not supported on DELTA!
  #define BABYSTEP_INVERT_Z false           // Change if Z babysteps should go the other way
  #define BABYSTEP_MULTIPLICATOR  1         // Babysteps are very small. Increase for faster motion.

  #define DOUBLECLICK_FOR_Z_BABYSTEPPING  // Double-click on the Status Screen for Z Babystepping.
  #if ENABLED(DOUBLECLICK_FOR_Z_BABYSTEPPING)
    #define DOUBLECLICK_MAX_INTERVAL 1250   // Maximum interval between clicks, in milliseconds.
                                            // Note: Extra time may be added to mitigate controller latency.
  #endif

  //#define MOVE_Z_WHEN_IDLE                // Jump to the move Z menu on doubleclick when printer is idle.
  #if ENABLED(MOVE_Z_WHEN_IDLE)
    #define MOVE_Z_IDLE_MULTIPLICATOR 1     // Multiply 1mm by this factor for the move step size.
  #endif

  #define BABYSTEP_ZPROBE_OFFSET          // Combine M851 Z and Babystepping
  #if ENABLED(BABYSTEP_ZPROBE_OFFSET)
    //#define BABYSTEP_HOTEND_Z_OFFSET      // For multiple hotends, babystep relative Z offsets
    #define BABYSTEP_ZPROBE_GFX_OVERLAY   // Enable graphical overlay on Z-offset editor
  #endif
#endif

// @section extruder

/**
 * Linear Pressure Control v1.5
 *
 * Assumption: advance [steps] = k * (delta velocity [steps/s])
 * K=0 means advance disabled.
 *
 * NOTE: K values for LIN_ADVANCE 1.5 differ from earlier versions!
 *
 * Set K around 0.22 for 3mm PLA Direct Drive with ~6.5cm between the drive gear and heatbreak.
 * Larger K values will be needed for flexible filament and greater distances.
 * If this algorithm produces a higher speed offset than the extruder can handle (compared to E jerk)
 * print acceleration will be reduced during the affected moves to keep within the limit.
 *
 * See http://marlinfw.org/docs/features/lin_advance.html for full instructions.
 * Mention @Sebastianv650 on GitHub to alert the author of any issues.
 */
#define LIN_ADVANCE
#if ENABLED(LIN_ADVANCE)
  #define LIN_ADVANCE_K 0.00  // Unit: mm compression per 1mm/s extruder speed
  //#define LA_DEBUG          // If enabled, this will generate debug information output over USB.
#endif

// @section leveling

#if ENABLED(MESH_BED_LEVELING) || ENABLED(AUTO_BED_LEVELING_UBL)
  // Override the mesh area if the automatic (max) area is too large
  //#define MESH_MIN_X MESH_INSET
  //#define MESH_MIN_Y MESH_INSET
  //#define MESH_MAX_X X_BED_SIZE - (MESH_INSET)
  //#define MESH_MAX_Y Y_BED_SIZE - (MESH_INSET)
#endif

/**
 * Repeatedly attempt G29 leveling until it succeeds.
 * Stop after G29_MAX_RETRIES attempts.
 */
//#define G29_RETRY_AND_RECOVER
#if ENABLED(G29_RETRY_AND_RECOVER)
  #define G29_MAX_RETRIES 3
  #define G29_HALT_ON_FAILURE
  /**
   * Specify the GCODE commands that will be executed when leveling succeeds,
   * between attempts, and after the maximum number of retries have been tried.
   */
  #define G29_SUCCESS_COMMANDS "M117 Bed leveling done."
  #define G29_RECOVER_COMMANDS "M117 Probe failed. Rewiping.\nG28\nG12 P0 S12 T0"
  #define G29_FAILURE_COMMANDS "M117 Bed leveling failed.\nG0 Z10\nM300 P25 S880\nM300 P50 S0\nM300 P25 S880\nM300 P50 S0\nM300 P25 S880\nM300 P50 S0\nG4 S1"
  /**
   * Specify an action command to send to the host on a recovery attempt or failure.
   * Will be sent in the form '//action:ACTION_ON_G29_FAILURE', e.g. '//action:probe_failed'.
   * The host must be configured to handle the action command.
   */
  #define G29_ACTION_ON_RECOVER "probe_rewipe"
  #define G29_ACTION_ON_FAILURE "probe_failed"
#endif

// @section extras

//
// G2/G3 Arc Support
//
#define ARC_SUPPORT               // Disable this feature to save ~3226 bytes
#if ENABLED(ARC_SUPPORT)
  #define MM_PER_ARC_SEGMENT  1   // Length of each arc segment
  #define N_ARC_CORRECTION   25   // Number of intertpolated segments between corrections
  //#define ARC_P_CIRCLES         // Enable the 'P' parameter to specify complete circles
  //#define CNC_WORKSPACE_PLANES  // Allow G2/G3 to operate in XY, ZX, or YZ planes
#endif

// Support for G5 with XYZE destination and IJPQ offsets. Requires ~2666 bytes.
//#define BEZIER_CURVE_SUPPORT

// G38.2 and G38.3 Probe Target
// Set MULTIPLE_PROBING if you want G38 to double touch
//#define G38_PROBE_TARGET
#if ENABLED(G38_PROBE_TARGET)
  #define G38_MINIMUM_MOVE 0.0275 // minimum distance in mm that will produce a move (determined using the print statement in check_move)
#endif

// Moves (or segments) with fewer steps than this will be joined with the next move
#define MIN_STEPS_PER_SEGMENT 6

/**
 * Minimum delay after setting the stepper DIR (in ns)
 *     0 : No delay (Expect at least 10µS since one Stepper ISR must transpire)
 *    20 : Minimum for TMC2xxx drivers
 *   200 : Minimum for A4988 drivers
 *   400 : Minimum for A5984 drivers
 *   500 : Minimum for LV8729 drivers (guess, no info in datasheet)
 *   650 : Minimum for DRV8825 drivers
 *  1500 : Minimum for TB6600 drivers (guess, no info in datasheet)
 * 15000 : Minimum for TB6560 drivers (guess, no info in datasheet)
 *
 * Override the default value based on the driver type set in Configuration.h.
 */
//#define MINIMUM_STEPPER_DIR_DELAY 20

/**
 * Minimum stepper driver pulse width (in µs)
 *   0 : Smallest possible width the MCU can produce, compatible with TMC2xxx drivers
 *   1 : Minimum for A4988, A5984, and LV8729 stepper drivers
 *   2 : Minimum for DRV8825 stepper drivers
 *   3 : Minimum for TB6600 stepper drivers
 *  30 : Minimum for TB6560 stepper drivers
 *
 * Override the default value based on the driver type set in Configuration.h.
 */
//#define MINIMUM_STEPPER_PULSE 0

/**
 * Maximum stepping rate (in Hz) the stepper driver allows
 *  If undefined, defaults to 1MHz / (2 * MINIMUM_STEPPER_PULSE)
 *  500000 : Maximum for A4988 stepper driver
 *  400000 : Maximum for TMC2xxx stepper drivers
 *  250000 : Maximum for DRV8825 stepper driver
 *  150000 : Maximum for TB6600 stepper driver
 *  130000 : Maximum for LV8729 stepper driver
 *   15000 : Maximum for TB6560 stepper driver
 *
 * Override the default value based on the driver type set in Configuration.h.
 */
//#define MAXIMUM_STEPPER_RATE 250000

// @section temperature

// Control heater 0 and heater 1 in parallel.
//#define HEATERS_PARALLEL

//===========================================================================
//================================= Buffers =================================
//===========================================================================

// @section hidden

// The number of linear motions that can be in the plan at any give time.
// THE BLOCK_BUFFER_SIZE NEEDS TO BE A POWER OF 2 (e.g. 8, 16, 32) because shifts and ors are used to do the ring-buffering.
#if ENABLED(SDSUPPORT)
  #define BLOCK_BUFFER_SIZE 16 // SD,LCD,Buttons take more memory, block buffer needs to be smaller
#else
  #define BLOCK_BUFFER_SIZE 16 // maximize block buffer
#endif

// @section serial

// The ASCII buffer for serial input
#define MAX_CMD_SIZE 96
#define BUFSIZE 4

// Transmission to Host Buffer Size
// To save 386 bytes of PROGMEM (and TX_BUFFER_SIZE+3 bytes of RAM) set to 0.
// To buffer a simple "ok" you need 4 bytes.
// For ADVANCED_OK (M105) you need 32 bytes.
// For debug-echo: 128 bytes for the optimal speed.
// Other output doesn't need to be that speedy.
// :[0, 2, 4, 8, 16, 32, 64, 128, 256]
#define TX_BUFFER_SIZE 0

// Host Receive Buffer Size
// Without XON/XOFF flow control (see SERIAL_XON_XOFF below) 32 bytes should be enough.
// To use flow control, set this buffer size to at least 1024 bytes.
// :[0, 2, 4, 8, 16, 32, 64, 128, 256, 512, 1024, 2048]
//#define RX_BUFFER_SIZE 1024

#if RX_BUFFER_SIZE >= 1024
  // Enable to have the controller send XON/XOFF control characters to
  // the host to signal the RX buffer is becoming full.
  //#define SERIAL_XON_XOFF
#endif

#if ENABLED(SDSUPPORT)
  // Enable this option to collect and display the maximum
  // RX queue usage after transferring a file to SD.
  //#define SERIAL_STATS_MAX_RX_QUEUED

  // Enable this option to collect and display the number
  // of dropped bytes after a file transfer to SD.
  //#define SERIAL_STATS_DROPPED_RX
#endif

// Enable an emergency-command parser to intercept certain commands as they
// enter the serial receive buffer, so they cannot be blocked.
// Currently handles M108, M112, M410
// Does not work on boards using AT90USB (USBCON) processors!
//#define EMERGENCY_PARSER

// Bad Serial-connections can miss a received command by sending an 'ok'
// Therefore some clients abort after 30 seconds in a timeout.
// Some other clients start sending commands while receiving a 'wait'.
// This "wait" is only sent when the buffer is empty. 1 second is a good value here.
//#define NO_TIMEOUTS 1000 // Milliseconds

// Some clients will have this feature soon. This could make the NO_TIMEOUTS unnecessary.
//#define ADVANCED_OK

// Printrun may have trouble receiving long strings all at once.
// This option inserts short delays between lines of serial output.
#define SERIAL_OVERRUN_PROTECTION

// @section extras

/**
 * Extra Fan Speed
 * Adds a secondary fan speed for each print-cooling fan.
 *   'M106 P<fan> T3-255' : Set a secondary speed for <fan>
 *   'M106 P<fan> T2'     : Use the set secondary speed
 *   'M106 P<fan> T1'     : Restore the previous fan speed
 */
//#define EXTRA_FAN_SPEED

/**
 * Firmware-based and LCD-controlled retract
 *
 * Add G10 / G11 commands for automatic firmware-based retract / recover.
 * Use M207 and M208 to define parameters for retract / recover.
 *
 * Use M209 to enable or disable auto-retract.
 * With auto-retract enabled, all G1 E moves within the set range
 * will be converted to firmware-based retract/recover moves.
 *
 * Be sure to turn off auto-retract during filament change.
 *
 * Note that M207 / M208 / M209 settings are saved to EEPROM.
 *
 */
#define FWRETRACT
#if ENABLED(FWRETRACT)
  //#define FWRETRACT_AUTORETRACT           // costs ~500 bytes of PROGMEM
  #if ENABLED(FWRETRACT_AUTORETRACT)
    #define MIN_AUTORETRACT 0.1           // When auto-retract is on, convert E moves of this length and over
    #define MAX_AUTORETRACT 10.0          // Upper limit for auto-retract conversion
  #endif
  #define RETRACT_LENGTH 2.0              // Default retract length (positive mm)
  #define RETRACT_LENGTH_SWAP 13          // Default swap retract length (positive mm), for extruder change
  #define RETRACT_FEEDRATE 60             // Default feedrate for retracting (mm/s)
  #define RETRACT_ZRAISE 0                // Default retract Z-raise (mm)
  #define RETRACT_RECOVER_LENGTH 0        // Default additional recover length (mm, added to retract length when recovering)
  #define RETRACT_RECOVER_LENGTH_SWAP 0   // Default additional swap recover length (mm, added to retract length when recovering from extruder change)
  #define RETRACT_RECOVER_FEEDRATE 40     // Default feedrate for recovering from retraction (mm/s)
  #define RETRACT_RECOVER_FEEDRATE_SWAP 8 // Default feedrate for recovering from swap retraction (mm/s)
  #if ENABLED(MIXING_EXTRUDER)
    //#define RETRACT_SYNC_MIXING         // Retract and restore all mixing steppers simultaneously
  #endif
#endif

/**
 * Universal tool change settings.
 * Applies to all types of extruders except where explicitly noted.
 */
#if EXTRUDERS > 1
  // Z raise distance for tool-change, as needed for some extruders
  #define TOOLCHANGE_ZRAISE     2  // (mm)

  // Retract and prime filament on tool-change
  //#define TOOLCHANGE_FILAMENT_SWAP
  #if ENABLED(TOOLCHANGE_FILAMENT_SWAP)
    #define TOOLCHANGE_FIL_SWAP_LENGTH          12  // (mm)
    #define TOOLCHANGE_FIL_SWAP_RETRACT_SPEED 3600  // (mm/m)
    #define TOOLCHANGE_FIL_SWAP_PRIME_SPEED   3600  // (mm/m)
  #endif

  /**
   * Position to park head during tool change.
   * Doesn't apply to SWITCHING_TOOLHEAD, DUAL_X_CARRIAGE, or PARKING_EXTRUDER
   */
  //#define TOOLCHANGE_PARK
  #if ENABLED(TOOLCHANGE_PARK)
    #define TOOLCHANGE_PARK_XY    { X_MIN_POS + 10, Y_MIN_POS + 10 }
    #define TOOLCHANGE_PARK_XY_FEEDRATE 6000  // (mm/m)
  #endif
#endif

/**
 * Advanced Pause
 * Experimental feature for filament change support and for parking the nozzle when paused.
 * Adds the GCode M600 for initiating filament change.
 * If PARK_HEAD_ON_PAUSE enabled, adds the GCode M125 to pause printing and park the nozzle.
 *
 * Requires an LCD display.
 * Requires NOZZLE_PARK_FEATURE.
 * This feature is required for the default FILAMENT_RUNOUT_SCRIPT.
 */
//#define ADVANCED_PAUSE_FEATURE
#if ENABLED(ADVANCED_PAUSE_FEATURE)
  #define PAUSE_PARK_RETRACT_FEEDRATE         60  // (mm/s) Initial retract feedrate.
  #define PAUSE_PARK_RETRACT_LENGTH            2  // (mm) Initial retract.
                                                  // This short retract is done immediately, before parking the nozzle.
  #define FILAMENT_CHANGE_UNLOAD_FEEDRATE     10  // (mm/s) Unload filament feedrate. This can be pretty fast.
  #define FILAMENT_CHANGE_UNLOAD_ACCEL        25  // (mm/s^2) Lower acceleration may allow a faster feedrate.
  #define FILAMENT_CHANGE_UNLOAD_LENGTH      100  // (mm) The length of filament for a complete unload.
                                                  //   For Bowden, the full length of the tube and nozzle.
                                                  //   For direct drive, the full length of the nozzle.
                                                  //   Set to 0 for manual unloading.
  #define FILAMENT_CHANGE_SLOW_LOAD_FEEDRATE   6  // (mm/s) Slow move when starting load.
  #define FILAMENT_CHANGE_SLOW_LOAD_LENGTH     0  // (mm) Slow length, to allow time to insert material.
                                                  // 0 to disable start loading and skip to fast load only
  #define FILAMENT_CHANGE_FAST_LOAD_FEEDRATE   6  // (mm/s) Load filament feedrate. This can be pretty fast.
  #define FILAMENT_CHANGE_FAST_LOAD_ACCEL     25  // (mm/s^2) Lower acceleration may allow a faster feedrate.
  #define FILAMENT_CHANGE_FAST_LOAD_LENGTH     0  // (mm) Load length of filament, from extruder gear to nozzle.
                                                  //   For Bowden, the full length of the tube and nozzle.
                                                  //   For direct drive, the full length of the nozzle.
  //#define ADVANCED_PAUSE_CONTINUOUS_PURGE       // Purge continuously up to the purge length until interrupted.
  #define ADVANCED_PAUSE_PURGE_FEEDRATE        3  // (mm/s) Extrude feedrate (after loading). Should be slower than load feedrate.
  #define ADVANCED_PAUSE_PURGE_LENGTH         50  // (mm) Length to extrude after loading.
                                                  //   Set to 0 for manual extrusion.
                                                  //   Filament can be extruded repeatedly from the Filament Change menu
                                                  //   until extrusion is consistent, and to purge old filament.

                                                  // Filament Unload does a Retract, Delay, and Purge first:
  #define FILAMENT_UNLOAD_RETRACT_LENGTH      13  // (mm) Unload initial retract length.
  #define FILAMENT_UNLOAD_DELAY             5000  // (ms) Delay for the filament to cool after retract.
  #define FILAMENT_UNLOAD_PURGE_LENGTH         8  // (mm) An unretract is done, then this length is purged.

  #define PAUSE_PARK_NOZZLE_TIMEOUT           45  // (seconds) Time limit before the nozzle is turned off for safety.
  #define FILAMENT_CHANGE_ALERT_BEEPS         10  // Number of alert beeps to play when a response is needed.
  #define PAUSE_PARK_NO_STEPPER_TIMEOUT           // Enable for XYZ steppers to stay powered on during filament change.

  //#define PARK_HEAD_ON_PAUSE                    // Park the nozzle during pause and filament change.
  //#define HOME_BEFORE_FILAMENT_CHANGE           // Ensure homing has been completed prior to parking for filament change

  //#define FILAMENT_LOAD_UNLOAD_GCODES           // Add M701/M702 Load/Unload G-codes, plus Load/Unload in the LCD Prepare menu.
  //#define FILAMENT_UNLOAD_ALL_EXTRUDERS         // Allow M702 to unload all extruders above a minimum target temp (as set by M302)
#endif

// @section tmc

/**
 * TMC26X Stepper Driver options
 *
 * The TMC26XStepper library is required for this stepper driver.
 * https://github.com/trinamic/TMC26XStepper
 */
#if HAS_DRIVER(TMC26X)

  #define X_MAX_CURRENT     1000 // in mA
  #define X_SENSE_RESISTOR    91 // in mOhms
  #define X_MICROSTEPS        16 // number of microsteps

  #define X2_MAX_CURRENT    1000
  #define X2_SENSE_RESISTOR   91
  #define X2_MICROSTEPS       16

  #define Y_MAX_CURRENT     1000
  #define Y_SENSE_RESISTOR    91
  #define Y_MICROSTEPS        16

  #define Y2_MAX_CURRENT    1000
  #define Y2_SENSE_RESISTOR   91
  #define Y2_MICROSTEPS       16

  #define Z_MAX_CURRENT     1000
  #define Z_SENSE_RESISTOR    91
  #define Z_MICROSTEPS        16

  #define Z2_MAX_CURRENT    1000
  #define Z2_SENSE_RESISTOR   91
  #define Z2_MICROSTEPS       16

  #define Z3_MAX_CURRENT    1000
  #define Z3_SENSE_RESISTOR   91
  #define Z3_MICROSTEPS       16

  #define E0_MAX_CURRENT    1000
  #define E0_SENSE_RESISTOR   91
  #define E0_MICROSTEPS       16

  #define E1_MAX_CURRENT    1000
  #define E1_SENSE_RESISTOR   91
  #define E1_MICROSTEPS       16

  #define E2_MAX_CURRENT    1000
  #define E2_SENSE_RESISTOR   91
  #define E2_MICROSTEPS       16

  #define E3_MAX_CURRENT    1000
  #define E3_SENSE_RESISTOR   91
  #define E3_MICROSTEPS       16

  #define E4_MAX_CURRENT    1000
  #define E4_SENSE_RESISTOR   91
  #define E4_MICROSTEPS       16

  #define E5_MAX_CURRENT    1000
  #define E5_SENSE_RESISTOR   91
  #define E5_MICROSTEPS       16

#endif // TMC26X

// @section tmc_smart

/**
 * To use TMC2130 stepper drivers in SPI mode connect your SPI pins to
 * the hardware SPI interface on your board and define the required CS pins
 * in your `pins_MYBOARD.h` file. (e.g., RAMPS 1.4 uses AUX3 pins `X_CS_PIN 53`, `Y_CS_PIN 49`, etc.).
 * You may also use software SPI if you wish to use general purpose IO pins.
 *
 * To use TMC2208 stepper UART-configurable stepper drivers
 * connect #_SERIAL_TX_PIN to the driver side PDN_UART pin with a 1K resistor.
 * To use the reading capabilities, also connect #_SERIAL_RX_PIN
 * to PDN_UART without a resistor.
 * The drivers can also be used with hardware serial.
 *
 * TMCStepper library is required for connected TMC stepper drivers.
 * https://github.com/teemuatlut/TMCStepper
 */
#if HAS_TRINAMIC

  #define R_SENSE           0.11  // R_sense resistor for SilentStepStick2130
  #define HOLD_MULTIPLIER    0.5  // Scales down the holding current from run current
  #define INTERPOLATE       true  // Interpolate X/Y/Z_MICROSTEPS to 256

  #define X_CURRENT          800  // rms current in mA. Multiply by 1.41 for peak current.
  #define X_MICROSTEPS        32  // 0..256

  #define Y_CURRENT          800
  #define Y_MICROSTEPS        32

  #define Z_CURRENT          800
  #define Z_MICROSTEPS        32

  #define X2_CURRENT         800
  #define X2_MICROSTEPS       32

  #define Y2_CURRENT         800
  #define Y2_MICROSTEPS       32

  #define Z2_CURRENT         800
  #define Z2_MICROSTEPS       32

  #define Z3_CURRENT         800
  #define Z3_MICROSTEPS       32

  #define E0_CURRENT         750
  #define E0_MICROSTEPS       32

  #define E1_CURRENT         750
  #define E1_MICROSTEPS       32

  #define E2_CURRENT         750
  #define E2_MICROSTEPS       32

  #define E3_CURRENT         750
  #define E3_MICROSTEPS       32

  #define E4_CURRENT         750
  #define E4_MICROSTEPS       32

  #define E5_CURRENT         750
  #define E5_MICROSTEPS       32

  /**
   * Override default SPI pins for TMC2130 and TMC2660 drivers here.
   * The default pins can be found in your board's pins file.
   */
  //#define X_CS_PIN          -1
  //#define Y_CS_PIN          -1
  //#define Z_CS_PIN          -1
  //#define X2_CS_PIN         -1
  //#define Y2_CS_PIN         -1
  //#define Z2_CS_PIN         -1
  //#define Z3_CS_PIN         -1
  //#define E0_CS_PIN         -1
  //#define E1_CS_PIN         -1
  //#define E2_CS_PIN         -1
  //#define E3_CS_PIN         -1
  //#define E4_CS_PIN         -1
  //#define E5_CS_PIN         -1

  /**
   * Use software SPI for TMC2130.
   * The default SW SPI pins are defined the respective pins files,
   * but you can override or define them here.
   */
  //#define TMC_USE_SW_SPI
  //#define TMC_SW_MOSI       -1
  //#define TMC_SW_MISO       -1
  //#define TMC_SW_SCK        -1

  /**
   * Use Trinamic's ultra quiet stepping mode.
   * When disabled, Marlin will use spreadCycle stepping mode.
   */
  #define STEALTHCHOP_XY
  #define STEALTHCHOP_Z
  //#define STEALTHCHOP_E

  /**
   * Optimize spreadCycle chopper parameters by using predefined parameter sets
   * or with the help of an example included in the library.
   * Provided parameter sets are
   * CHOPPER_DEFAULT_12V
   * CHOPPER_DEFAULT_19V
   * CHOPPER_DEFAULT_24V
   * CHOPPER_DEFAULT_36V
   * CHOPPER_PRUSAMK3_24V // Imported parameters from the official Prusa firmware for MK3 (24V)
   * CHOPPER_MARLIN_119   // Old defaults from Marlin v1.1.9
   *
   * Define you own with
   * { <off_time[1..15]>, <hysteresis_end[-3..12]>, hysteresis_start[1..8] }
   */
  #define CHOPPER_TIMING CHOPPER_DEFAULT_12V

  /**
   * Monitor Trinamic TMC2130 and TMC2208 drivers for error conditions,
   * like overtemperature and short to ground. TMC2208 requires hardware serial.
   * In the case of overtemperature Marlin can decrease the driver current until error condition clears.
   * Other detected conditions can be used to stop the current print.
   * Relevant g-codes:
   * M906 - Set or get motor current in milliamps using axis codes X, Y, Z, E. Report values if no axis codes given.
   * M911 - Report stepper driver overtemperature pre-warn condition.
   * M912 - Clear stepper driver overtemperature pre-warn condition flag.
   * M122 S0/1 - Report driver parameters (Requires TMC_DEBUG)
   */
  #define MONITOR_DRIVER_STATUS

  #if ENABLED(MONITOR_DRIVER_STATUS)
    #define CURRENT_STEP_DOWN     25  // [mA]
    #define REPORT_CURRENT_CHANGE
    #define STOP_ON_ERROR
  #endif

  /**
   * The driver will switch to spreadCycle when stepper speed is over HYBRID_THRESHOLD.
   * This mode allows for faster movements at the expense of higher noise levels.
   * STEALTHCHOP_(XY|Z|E) must be enabled to use HYBRID_THRESHOLD.
   * M913 X/Y/Z/E to live tune the setting
   */
  #define HYBRID_THRESHOLD

  #define X_HYBRID_THRESHOLD      50  // [mm/s]
  #define X2_HYBRID_THRESHOLD     50
  #define Y_HYBRID_THRESHOLD      50
  #define Y2_HYBRID_THRESHOLD     50
  #define Z_HYBRID_THRESHOLD      50
  #define Z2_HYBRID_THRESHOLD     50
  #define Z3_HYBRID_THRESHOLD     50
  #define E0_HYBRID_THRESHOLD     10
  #define E1_HYBRID_THRESHOLD     10
  #define E2_HYBRID_THRESHOLD     10
  #define E3_HYBRID_THRESHOLD     10
  #define E4_HYBRID_THRESHOLD     10
  #define E5_HYBRID_THRESHOLD     10

  /**
   * Use StallGuard2 to sense an obstacle and trigger an endstop.
   * Connect the stepper driver's DIAG1 pin to the X/Y endstop pin.
   * X, Y, and Z homing will always be done in spreadCycle mode.
   *
   * X/Y/Z_STALL_SENSITIVITY is used for tuning the trigger sensitivity.
   * Higher values make the system LESS sensitive.
   * Lower value make the system MORE sensitive.
   * Too low values can lead to false positives, while too high values will collide the axis without triggering.
   * It is advised to set X/Y/Z_HOME_BUMP_MM to 0.
   * M914 X/Y/Z to live tune the setting
   */
  //#define SENSORLESS_HOMING // TMC2130 only

  /**
   * Use StallGuard2 to probe the bed with the nozzle.
   *
   * CAUTION: This could cause damage to machines that use a lead screw or threaded rod
   *          to move the Z axis. Take extreme care when attempting to enable this feature.
   */
  //#define SENSORLESS_PROBING // TMC2130 only

  #if ENABLED(SENSORLESS_HOMING) || ENABLED(SENSORLESS_PROBING)
    #define X_STALL_SENSITIVITY  3
    #define Y_STALL_SENSITIVITY  3
    #define Z_STALL_SENSITIVITY  3
  #endif

  /**
   * Enable M122 debugging command for TMC stepper drivers.
   * M122 S0/1 will enable continous reporting.
   */
  //#define TMC_DEBUG

  /**
   * M915 Z Axis Calibration
   *
   * - Adjust Z stepper current,
   * - Drive the Z axis to its physical maximum, and
   * - Home Z to account for the lost steps.
   *
   * Use M915 Snn to specify the current.
   * Use M925 Znn to add extra Z height to Z_MAX_POS.
   */
  //#define TMC_Z_CALIBRATION
  #if ENABLED(TMC_Z_CALIBRATION)
    #define CALIBRATION_CURRENT 250
    #define CALIBRATION_EXTRA_HEIGHT 10
  #endif

  /**
   * You can set your own advanced settings by filling in predefined functions.
   * A list of available functions can be found on the library github page
   * https://github.com/teemuatlut/TMC2130Stepper
   * https://github.com/teemuatlut/TMC2208Stepper
   *
   * Example:
   * #define TMC_ADV() { \
   *   stepperX.diag0_temp_prewarn(1); \
   *   stepperY.interpolate(0); \
   * }
   */
  #define TMC_ADV() {  }

#endif // TMC2130 || TMC2208

// @section L6470

/**
 * L6470 Stepper Driver options
 *
 * The Arduino-L6470 library is required for this stepper driver.
 * https://github.com/ameyer/Arduino-L6470
 */
#if HAS_DRIVER(L6470)

  #define X_MICROSTEPS        16 // number of microsteps
  #define X_OVERCURRENT     2000 // maxc current in mA. If the current goes over this value, the driver will switch off
  #define X_STALLCURRENT    1500 // current in mA where the driver will detect a stall

  #define X2_MICROSTEPS       16
  #define X2_OVERCURRENT    2000
  #define X2_STALLCURRENT   1500

  #define Y_MICROSTEPS        16
  #define Y_OVERCURRENT     2000
  #define Y_STALLCURRENT    1500

  #define Y2_MICROSTEPS       16
  #define Y2_OVERCURRENT    2000
  #define Y2_STALLCURRENT   1500

  #define Z_MICROSTEPS        16
  #define Z_OVERCURRENT     2000
  #define Z_STALLCURRENT    1500

  #define Z2_MICROSTEPS       16
  #define Z2_OVERCURRENT    2000
  #define Z2_STALLCURRENT   1500

  #define Z3_MICROSTEPS       16
  #define Z3_OVERCURRENT    2000
  #define Z3_STALLCURRENT   1500

  #define E0_MICROSTEPS       16
  #define E0_OVERCURRENT    2000
  #define E0_STALLCURRENT   1500

  #define E1_MICROSTEPS       16
  #define E1_OVERCURRENT    2000
  #define E1_STALLCURRENT   1500

  #define E2_MICROSTEPS       16
  #define E2_OVERCURRENT    2000
  #define E2_STALLCURRENT   1500

  #define E3_MICROSTEPS       16
  #define E3_OVERCURRENT    2000
  #define E3_STALLCURRENT   1500

  #define E4_MICROSTEPS       16
  #define E4_OVERCURRENT    2000
  #define E4_STALLCURRENT   1500

  #define E5_MICROSTEPS       16
  #define E5_OVERCURRENT    2000
  #define E5_STALLCURRENT   1500

#endif // L6470

/**
 * TWI/I2C BUS
 *
 * This feature is an EXPERIMENTAL feature so it shall not be used on production
 * machines. Enabling this will allow you to send and receive I2C data from slave
 * devices on the bus.
 *
 * ; Example #1
 * ; This macro send the string "Marlin" to the slave device with address 0x63 (99)
 * ; It uses multiple M260 commands with one B<base 10> arg
 * M260 A99  ; Target slave address
 * M260 B77  ; M
 * M260 B97  ; a
 * M260 B114 ; r
 * M260 B108 ; l
 * M260 B105 ; i
 * M260 B110 ; n
 * M260 S1   ; Send the current buffer
 *
 * ; Example #2
 * ; Request 6 bytes from slave device with address 0x63 (99)
 * M261 A99 B5
 *
 * ; Example #3
 * ; Example serial output of a M261 request
 * echo:i2c-reply: from:99 bytes:5 data:hello
 */

// @section i2cbus

//#define EXPERIMENTAL_I2CBUS
#define I2C_SLAVE_ADDRESS  0 // Set a value from 8 to 127 to act as a slave

// @section extras

/**
 * Canon Hack Development Kit
 * http://captain-slow.dk/2014/03/09/3d-printing-timelapses/
 */
//#define CHDK_PIN    4   // Set and enable a pin for triggering CHDK to take a picture
#if PIN_EXISTS(CHDK)
  #define CHDK_DELAY 50   // (ms) How long the pin should remain HIGH
#endif

/**
 * Spindle & Laser control
 *
 * Add the M3, M4, and M5 commands to turn the spindle/laser on and off, and
 * to set spindle speed, spindle direction, and laser power.
 *
 * SuperPid is a router/spindle speed controller used in the CNC milling community.
 * Marlin can be used to turn the spindle on and off. It can also be used to set
 * the spindle speed from 5,000 to 30,000 RPM.
 *
 * You'll need to select a pin for the ON/OFF function and optionally choose a 0-5V
 * hardware PWM pin for the speed control and a pin for the rotation direction.
 *
 * See http://marlinfw.org/docs/configuration/laser_spindle.html for more config details.
 */
//#define SPINDLE_LASER_ENABLE
#if ENABLED(SPINDLE_LASER_ENABLE)

  #define SPINDLE_LASER_ENABLE_INVERT   false  // set to "true" if the on/off function is reversed
  #define SPINDLE_LASER_PWM             true   // set to true if your controller supports setting the speed/power
  #define SPINDLE_LASER_PWM_INVERT      true   // set to "true" if the speed/power goes up when you want it to go slower
  #define SPINDLE_LASER_POWERUP_DELAY   5000   // delay in milliseconds to allow the spindle/laser to come up to speed/power
  #define SPINDLE_LASER_POWERDOWN_DELAY 5000   // delay in milliseconds to allow the spindle to stop
  #define SPINDLE_DIR_CHANGE            true   // set to true if your spindle controller supports changing spindle direction
  #define SPINDLE_INVERT_DIR            false
  #define SPINDLE_STOP_ON_DIR_CHANGE    true   // set to true if Marlin should stop the spindle before changing rotation direction

  /**
   *  The M3 & M4 commands use the following equation to convert PWM duty cycle to speed/power
   *
   *  SPEED/POWER = PWM duty cycle * SPEED_POWER_SLOPE + SPEED_POWER_INTERCEPT
   *    where PWM duty cycle varies from 0 to 255
   *
   *  set the following for your controller (ALL MUST BE SET)
   */

  #define SPEED_POWER_SLOPE    118.4
  #define SPEED_POWER_INTERCEPT  0
  #define SPEED_POWER_MIN     5000
  #define SPEED_POWER_MAX    30000    // SuperPID router controller 0 - 30,000 RPM

  //#define SPEED_POWER_SLOPE      0.3922
  //#define SPEED_POWER_INTERCEPT  0
  //#define SPEED_POWER_MIN       10
  //#define SPEED_POWER_MAX      100      // 0-100%
#endif

/**
 * Filament Width Sensor
 *
 * Measures the filament width in real-time and adjusts
 * flow rate to compensate for any irregularities.
 *
 * Also allows the measured filament diameter to set the
 * extrusion rate, so the slicer only has to specify the
 * volume.
 *
 * Only a single extruder is supported at this time.
 *
 *  34 RAMPS_14    : Analog input 5 on the AUX2 connector
 *  81 PRINTRBOARD : Analog input 2 on the Exp1 connector (version B,C,D,E)
 * 301 RAMBO       : Analog input 3
 *
 * Note: May require analog pins to be defined for other boards.
 */
//#define FILAMENT_WIDTH_SENSOR

#if ENABLED(FILAMENT_WIDTH_SENSOR)
  #define FILAMENT_SENSOR_EXTRUDER_NUM 0    // Index of the extruder that has the filament sensor. :[0,1,2,3,4]
  #define MEASUREMENT_DELAY_CM        14    // (cm) The distance from the filament sensor to the melting chamber

  #define FILWIDTH_ERROR_MARGIN        1.0  // (mm) If a measurement differs too much from nominal width ignore it
  #define MAX_MEASUREMENT_DELAY       20    // (bytes) Buffer size for stored measurements (1 byte per cm). Must be larger than MEASUREMENT_DELAY_CM.

  #define DEFAULT_MEASURED_FILAMENT_DIA DEFAULT_NOMINAL_FILAMENT_DIA // Set measured to nominal initially

  // Display filament width on the LCD status line. Status messages will expire after 5 seconds.
  //#define FILAMENT_LCD_DISPLAY
#endif

/**
 * CNC Coordinate Systems
 *
 * Enables G53 and G54-G59.3 commands to select coordinate systems
 * and G92.1 to reset the workspace to native machine space.
 */
//#define CNC_COORDINATE_SYSTEMS

/**
 * M43 - display pin status, watch pins for changes, watch endstops & toggle LED, Z servo probe test, toggle pins
 */
#define PINS_DEBUGGING

/**
 * Auto-report temperatures with M155 S<seconds>
 */
#define AUTO_REPORT_TEMPERATURES

/**
 * Include capabilities in M115 output
 */
#define EXTENDED_CAPABILITIES_REPORT

/**
 * Disable all Volumetric extrusion options
 */
//#define NO_VOLUMETRICS

#if DISABLED(NO_VOLUMETRICS)
  /**
   * Volumetric extrusion default state
   * Activate to make volumetric extrusion the default method,
   * with DEFAULT_NOMINAL_FILAMENT_DIA as the default diameter.
   *
   * M200 D0 to disable, M200 Dn to set a new diameter.
   */
  //#define VOLUMETRIC_DEFAULT_ON
#endif

/**
 * Enable this option for a leaner build of Marlin that removes all
 * workspace offsets, simplifying coordinate transformations, leveling, etc.
 *
 *  - M206 and M428 are disabled.
 *  - G92 will revert to its behavior from Marlin 1.0.
 */
//#define NO_WORKSPACE_OFFSETS

/**
 * Set the number of proportional font spaces required to fill up a typical character space.
 * This can help to better align the output of commands like `G29 O` Mesh Output.
 *
 * For clients that use a fixed-width font (like OctoPrint), leave this set to 1.0.
 * Otherwise, adjust according to your client and font.
 */
#define PROPORTIONAL_FONT_RATIO 1.0

/**
 * Spend 28 bytes of SRAM to optimize the GCode parser
 */
#define FASTER_GCODE_PARSER

/**
 * CNC G-code options
 * Support CNC-style G-code dialects used by laser cutters, drawing machine cams, etc.
 * Note that G0 feedrates should be used with care for 3D printing (if used at all).
 * High feedrates may cause ringing and harm print quality.
 */
//#define PAREN_COMMENTS      // Support for parentheses-delimited comments
//#define GCODE_MOTION_MODES  // Remember the motion mode (G0 G1 G2 G3 G5 G38.X) and apply for X Y Z E F, etc.

// Enable and set a (default) feedrate for all G0 moves
//#define G0_FEEDRATE 3000 // (mm/m)
#ifdef G0_FEEDRATE
  //#define VARIABLE_G0_FEEDRATE // The G0 feedrate is set by F in G0 motion mode
#endif

/**
 * G-code Macros
 *
 * Add G-codes M810-M819 to define and run G-code macros.
 * Macros are not saved to EEPROM.
 */
//#define GCODE_MACROS
#if ENABLED(GCODE_MACROS)
  #define GCODE_MACROS_SLOTS       5  // Up to 10 may be used
  #define GCODE_MACROS_SLOT_SIZE  50  // Maximum length of a single macro
#endif

/**
 * User-defined menu items that execute custom GCode
 */
//#define CUSTOM_USER_MENUS
#if ENABLED(CUSTOM_USER_MENUS)
  //#define CUSTOM_USER_MENU_TITLE "Custom Commands"
  #define USER_SCRIPT_DONE "M117 User Script Done"
  #define USER_SCRIPT_AUDIBLE_FEEDBACK
  //#define USER_SCRIPT_RETURN  // Return to status screen after a script

  #define USER_DESC_1 "Home & UBL Info"
  #define USER_GCODE_1 "G28\nG29 W"

  #define USER_DESC_2 "Preheat for " PREHEAT_1_LABEL
  #define USER_GCODE_2 "M140 S" STRINGIFY(PREHEAT_1_TEMP_BED) "\nM104 S" STRINGIFY(PREHEAT_1_TEMP_HOTEND)

  #define USER_DESC_3 "Preheat for " PREHEAT_2_LABEL
  #define USER_GCODE_3 "M140 S" STRINGIFY(PREHEAT_2_TEMP_BED) "\nM104 S" STRINGIFY(PREHEAT_2_TEMP_HOTEND)

  #define USER_DESC_4 "Heat Bed/Home/Level"
  #define USER_GCODE_4 "M140 S" STRINGIFY(PREHEAT_2_TEMP_BED) "\nG28\nG29"

  //#define USER_DESC_5 "Home & Info"
  //#define USER_GCODE_5 "G28\nM503"
#endif

/**
 * Specify an action command to send to the host when the printer is killed.
 * Will be sent in the form '//action:ACTION_ON_KILL', e.g. '//action:poweroff'.
 * The host must be configured to handle the action command.
 */
//#define ACTION_ON_KILL "poweroff"

/**
 * Specify an action command to send to the host on pause and resume.
 * Will be sent in the form '//action:ACTION_ON_PAUSE', e.g. '//action:pause'.
 * The host must be configured to handle the action command.
 */
//#define ACTION_ON_PAUSE "pause"
//#define ACTION_ON_RESUME "resume"

//===========================================================================
//====================== I2C Position Encoder Settings ======================
//===========================================================================

/**
 *  I2C position encoders for closed loop control.
 *  Developed by Chris Barr at Aus3D.
 *
 *  Wiki: http://wiki.aus3d.com.au/Magnetic_Encoder
 *  Github: https://github.com/Aus3D/MagneticEncoder
 *
 *  Supplier: http://aus3d.com.au/magnetic-encoder-module
 *  Alternative Supplier: http://reliabuild3d.com/
 *
 *  Reilabuild encoders have been modified to improve reliability.
 */

//#define I2C_POSITION_ENCODERS
#if ENABLED(I2C_POSITION_ENCODERS)

  #define I2CPE_ENCODER_CNT         1                       // The number of encoders installed; max of 5
                                                            // encoders supported currently.

  #define I2CPE_ENC_1_ADDR          I2CPE_PRESET_ADDR_X     // I2C address of the encoder. 30-200.
  #define I2CPE_ENC_1_AXIS          X_AXIS                  // Axis the encoder module is installed on.  <X|Y|Z|E>_AXIS.
  #define I2CPE_ENC_1_TYPE          I2CPE_ENC_TYPE_LINEAR   // Type of encoder:  I2CPE_ENC_TYPE_LINEAR -or-
                                                            // I2CPE_ENC_TYPE_ROTARY.
  #define I2CPE_ENC_1_TICKS_UNIT    2048                    // 1024 for magnetic strips with 2mm poles; 2048 for
                                                            // 1mm poles. For linear encoders this is ticks / mm,
                                                            // for rotary encoders this is ticks / revolution.
  //#define I2CPE_ENC_1_TICKS_REV     (16 * 200)            // Only needed for rotary encoders; number of stepper
                                                            // steps per full revolution (motor steps/rev * microstepping)
  //#define I2CPE_ENC_1_INVERT                              // Invert the direction of axis travel.
  #define I2CPE_ENC_1_EC_METHOD     I2CPE_ECM_MICROSTEP     // Type of error error correction.
  #define I2CPE_ENC_1_EC_THRESH     0.10                    // Threshold size for error (in mm) above which the
                                                            // printer will attempt to correct the error; errors
                                                            // smaller than this are ignored to minimize effects of
                                                            // measurement noise / latency (filter).

  #define I2CPE_ENC_2_ADDR          I2CPE_PRESET_ADDR_Y     // Same as above, but for encoder 2.
  #define I2CPE_ENC_2_AXIS          Y_AXIS
  #define I2CPE_ENC_2_TYPE          I2CPE_ENC_TYPE_LINEAR
  #define I2CPE_ENC_2_TICKS_UNIT    2048
  //#define I2CPE_ENC_2_TICKS_REV   (16 * 200)
  //#define I2CPE_ENC_2_INVERT
  #define I2CPE_ENC_2_EC_METHOD     I2CPE_ECM_MICROSTEP
  #define I2CPE_ENC_2_EC_THRESH     0.10

  #define I2CPE_ENC_3_ADDR          I2CPE_PRESET_ADDR_Z     // Encoder 3.  Add additional configuration options
  #define I2CPE_ENC_3_AXIS          Z_AXIS                  // as above, or use defaults below.

  #define I2CPE_ENC_4_ADDR          I2CPE_PRESET_ADDR_E     // Encoder 4.
  #define I2CPE_ENC_4_AXIS          E_AXIS

  #define I2CPE_ENC_5_ADDR          34                      // Encoder 5.
  #define I2CPE_ENC_5_AXIS          E_AXIS

  // Default settings for encoders which are enabled, but without settings configured above.
  #define I2CPE_DEF_TYPE            I2CPE_ENC_TYPE_LINEAR
  #define I2CPE_DEF_ENC_TICKS_UNIT  2048
  #define I2CPE_DEF_TICKS_REV       (16 * 200)
  #define I2CPE_DEF_EC_METHOD       I2CPE_ECM_NONE
  #define I2CPE_DEF_EC_THRESH       0.1

  //#define I2CPE_ERR_THRESH_ABORT  100.0                   // Threshold size for error (in mm) error on any given
                                                            // axis after which the printer will abort. Comment out to
                                                            // disable abort behaviour.

  #define I2CPE_TIME_TRUSTED        10000                   // After an encoder fault, there must be no further fault
                                                            // for this amount of time (in ms) before the encoder
                                                            // is trusted again.

  /**
   * Position is checked every time a new command is executed from the buffer but during long moves,
   * this setting determines the minimum update time between checks. A value of 100 works well with
   * error rolling average when attempting to correct only for skips and not for vibration.
   */
  #define I2CPE_MIN_UPD_TIME_MS     4                       // (ms) Minimum time between encoder checks.

  // Use a rolling average to identify persistant errors that indicate skips, as opposed to vibration and noise.
  #define I2CPE_ERR_ROLLING_AVERAGE

#endif // I2C_POSITION_ENCODERS

/**
 * MAX7219 Debug Matrix
 *
 * Add support for a low-cost 8x8 LED Matrix based on the Max7219 chip as a realtime status display.
 * Requires 3 signal wires. Some useful debug options are included to demonstrate its usage.
 */
//#define MAX7219_DEBUG
#if ENABLED(MAX7219_DEBUG)
  #define MAX7219_CLK_PIN   64
  #define MAX7219_DIN_PIN   57
  #define MAX7219_LOAD_PIN  44

  //#define MAX7219_GCODE          // Add the M7219 G-code to control the LED matrix
  #define MAX7219_INIT_TEST    2   // Do a test pattern at initialization (Set to 2 for spiral)
  #define MAX7219_NUMBER_UNITS 1   // Number of Max7219 units in chain.
  #define MAX7219_ROTATE       0   // Rotate the display clockwise (in multiples of +/- 90°)
                                   // connector at:  right=0   bottom=-90  top=90  left=180
  //#define MAX7219_REVERSE_ORDER  // The individual LED matrix units may be in reversed order

  /**
   * Sample debug features
   * If you add more debug displays, be careful to avoid conflicts!
   */
  #define MAX7219_DEBUG_PRINTER_ALIVE    // Blink corner LED of 8x8 matrix to show that the firmware is functioning
  #define MAX7219_DEBUG_PLANNER_HEAD  3  // Show the planner queue head position on this and the next LED matrix row
  #define MAX7219_DEBUG_PLANNER_TAIL  5  // Show the planner queue tail position on this and the next LED matrix row

  #define MAX7219_DEBUG_PLANNER_QUEUE 0  // Show the current planner queue depth on this and the next LED matrix row
                                         // If you experience stuttering, reboots, etc. this option can reveal how
                                         // tweaks made to the configuration are affecting the printer in real-time.
#endif

/**
 * NanoDLP Sync support
 *
 * Add support for Synchronized Z moves when using with NanoDLP. G0/G1 axis moves will output "Z_move_comp"
 * string to enable synchronization with DLP projector exposure. This change will allow to use
 * [[WaitForDoneMessage]] instead of populating your gcode with M400 commands
 */
//#define NANODLP_Z_SYNC
#if ENABLED(NANODLP_Z_SYNC)
  //#define NANODLP_ALL_AXIS  // Enables "Z_move_comp" output on any axis move.
                              // Default behaviour is limited to Z axis only.
#endif

/**
 * WiFi Support (Espressif ESP32 WiFi)
 */
//#define WIFISUPPORT
#if ENABLED(WIFISUPPORT)
  #define WIFI_SSID "Wifi SSID"
  #define WIFI_PWD  "Wifi Password"
#endif

// Enable Marlin dev mode which adds some special commands
//#define MARLIN_DEV_MODE<|MERGE_RESOLUTION|>--- conflicted
+++ resolved
@@ -834,21 +834,6 @@
    * This will prevent position updates from being displayed.
    */
   #if ENABLED(U8GLIB_ST7920)
-<<<<<<< HEAD
-  /**
-   * ST7920-based LCDs can emulate a 16 x 4 character display using
-   * the ST7920 character-generator for very fast screen updates.
-   * Enable LIGHTWEIGHT_UI to use this special display mode.
-   *
-   * Since LIGHTWEIGHT_UI has limited space, the position and status
-   * message occupy the same line. Set STATUS_EXPIRE_SECONDS to the
-   * length of time to display the status message before clearing.
-   *
-   * Set STATUS_EXPIRE_SECONDS to zero to never clear the status.
-   * This will prevent position updates from being displayed.
-   */
-=======
->>>>>>> b7a8dcc3
     //#define LIGHTWEIGHT_UI
     #if ENABLED(LIGHTWEIGHT_UI)
       #define STATUS_EXPIRE_SECONDS 20
@@ -1419,7 +1404,7 @@
    * Define you own with
    * { <off_time[1..15]>, <hysteresis_end[-3..12]>, hysteresis_start[1..8] }
    */
-  #define CHOPPER_TIMING CHOPPER_DEFAULT_12V
+  #define CHOPPER_TIMING CHOPPER_DEFAULT_24V
 
   /**
    * Monitor Trinamic TMC2130 and TMC2208 drivers for error conditions,
