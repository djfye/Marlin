--- conflicted
+++ resolved
@@ -244,13 +244,8 @@
 #define E4_AUTO_FAN_PIN -1
 #define E5_AUTO_FAN_PIN -1
 #define CHAMBER_AUTO_FAN_PIN -1
-<<<<<<< HEAD
 #define EXTRUDER_AUTO_FAN_TEMPERATURE 60
-#define EXTRUDER_AUTO_FAN_SPEED   255  // == full speed
-=======
-#define EXTRUDER_AUTO_FAN_TEMPERATURE 50
 #define EXTRUDER_AUTO_FAN_SPEED 255   // 255 == full speed
->>>>>>> ddaef1a6
 
 /**
  * Part-Cooling Fan Multiplexer
