/**
 * Marlin 3D Printer Firmware
 * Copyright (c) 2019 MarlinFirmware [https://github.com/MarlinFirmware/Marlin]
 *
 * Based on Sprinter and grbl.
 * Copyright (c) 2011 Camiel Gubbels / Erik van der Zalm
 *
 * This program is free software: you can redistribute it and/or modify
 * it under the terms of the GNU General Public License as published by
 * the Free Software Foundation, either version 3 of the License, or
 * (at your option) any later version.
 *
 * This program is distributed in the hope that it will be useful,
 * but WITHOUT ANY WARRANTY; without even the implied warranty of
 * MERCHANTABILITY or FITNESS FOR A PARTICULAR PURPOSE.  See the
 * GNU General Public License for more details.
 *
 * You should have received a copy of the GNU General Public License
 * along with this program.  If not, see <http://www.gnu.org/licenses/>.
 *
 */
#pragma once

/**
 * Configuration_adv.h
 *
 * Advanced settings.
 * Only change these if you know exactly what you're doing.
 * Some of these settings can damage your printer if improperly set!
 *
 * Basic settings can be found in Configuration.h
 *
 */
#define CONFIGURATION_ADV_H_VERSION 020000

// @section temperature

//===========================================================================
//=============================Thermal Settings  ============================
//===========================================================================

//
// Custom Thermistor 1000 parameters
//
#if TEMP_SENSOR_0 == 1000
  #define HOTEND0_PULLUP_RESISTOR_OHMS 4700    // Pullup resistor
  #define HOTEND0_RESISTANCE_25C_OHMS  100000  // Resistance at 25C
  #define HOTEND0_BETA                 3950    // Beta value
#endif

#if TEMP_SENSOR_1 == 1000
  #define HOTEND1_PULLUP_RESISTOR_OHMS 4700    // Pullup resistor
  #define HOTEND1_RESISTANCE_25C_OHMS  100000  // Resistance at 25C
  #define HOTEND1_BETA                 3950    // Beta value
#endif

#if TEMP_SENSOR_2 == 1000
  #define HOTEND2_PULLUP_RESISTOR_OHMS 4700    // Pullup resistor
  #define HOTEND2_RESISTANCE_25C_OHMS  100000  // Resistance at 25C
  #define HOTEND2_BETA                 3950    // Beta value
#endif

#if TEMP_SENSOR_3 == 1000
  #define HOTEND3_PULLUP_RESISTOR_OHMS 4700    // Pullup resistor
  #define HOTEND3_RESISTANCE_25C_OHMS  100000  // Resistance at 25C
  #define HOTEND3_BETA                 3950    // Beta value
#endif

#if TEMP_SENSOR_4 == 1000
  #define HOTEND4_PULLUP_RESISTOR_OHMS 4700    // Pullup resistor
  #define HOTEND4_RESISTANCE_25C_OHMS  100000  // Resistance at 25C
  #define HOTEND4_BETA                 3950    // Beta value
#endif

#if TEMP_SENSOR_5 == 1000
  #define HOTEND5_PULLUP_RESISTOR_OHMS 4700    // Pullup resistor
  #define HOTEND5_RESISTANCE_25C_OHMS  100000  // Resistance at 25C
  #define HOTEND5_BETA                 3950    // Beta value
#endif

#if TEMP_SENSOR_BED == 1000
  #define BED_PULLUP_RESISTOR_OHMS     4700    // Pullup resistor
  #define BED_RESISTANCE_25C_OHMS      100000  // Resistance at 25C
  #define BED_BETA                     3950    // Beta value
#endif

#if TEMP_SENSOR_CHAMBER == 1000
  #define CHAMBER_PULLUP_RESISTOR_OHMS 4700    // Pullup resistor
  #define CHAMBER_RESISTANCE_25C_OHMS  100000  // Resistance at 25C
  #define CHAMBER_BETA                 3950    // Beta value
#endif

//
// Hephestos 2 24V heated bed upgrade kit.
// https://store.bq.com/en/heated-bed-kit-hephestos2
//
//#define HEPHESTOS2_HEATED_BED_KIT
#if ENABLED(HEPHESTOS2_HEATED_BED_KIT)
  #undef TEMP_SENSOR_BED
  #define TEMP_SENSOR_BED 70
  #define HEATER_BED_INVERTING true
#endif

/**
 * Heated Chamber settings
 */
#if TEMP_SENSOR_CHAMBER
  #define CHAMBER_MINTEMP             5
  #define CHAMBER_MAXTEMP            60
  #define TEMP_CHAMBER_HYSTERESIS     1   // (°C) Temperature proximity considered "close enough" to the target
  //#define CHAMBER_LIMIT_SWITCHING
  //#define HEATER_CHAMBER_PIN       44   // Chamber heater on/off pin
  //#define HEATER_CHAMBER_INVERTING false
#endif

#if DISABLED(PIDTEMPBED)
  #define BED_CHECK_INTERVAL 5000 // ms between checks in bang-bang control
  #if ENABLED(BED_LIMIT_SWITCHING)
    #define BED_HYSTERESIS 2 // Only disable heating if T>target+BED_HYSTERESIS and enable heating if T>target-BED_HYSTERESIS
  #endif
#endif

/**
 * Thermal Protection provides additional protection to your printer from damage
 * and fire. Marlin always includes safe min and max temperature ranges which
 * protect against a broken or disconnected thermistor wire.
 *
 * The issue: If a thermistor falls out, it will report the much lower
 * temperature of the air in the room, and the the firmware will keep
 * the heater on.
 *
 * The solution: Once the temperature reaches the target, start observing.
 * If the temperature stays too far below the target (hysteresis) for too
 * long (period), the firmware will halt the machine as a safety precaution.
 *
 * If you get false positives for "Thermal Runaway", increase
 * THERMAL_PROTECTION_HYSTERESIS and/or THERMAL_PROTECTION_PERIOD
 */
#if ENABLED(THERMAL_PROTECTION_HOTENDS)
  #define THERMAL_PROTECTION_PERIOD 40        // Seconds
  #define THERMAL_PROTECTION_HYSTERESIS 4     // Degrees Celsius

  //#define ADAPTIVE_FAN_SLOWING              // Slow part cooling fan if temperature drops
  #if BOTH(ADAPTIVE_FAN_SLOWING, PIDTEMP)
    //#define NO_FAN_SLOWING_IN_PID_TUNING    // Don't slow fan speed during M303
  #endif

  /**
   * Whenever an M104, M109, or M303 increases the target temperature, the
   * firmware will wait for the WATCH_TEMP_PERIOD to expire. If the temperature
   * hasn't increased by WATCH_TEMP_INCREASE degrees, the machine is halted and
   * requires a hard reset. This test restarts with any M104/M109/M303, but only
   * if the current temperature is far enough below the target for a reliable
   * test.
   *
   * If you get false positives for "Heating failed", increase WATCH_TEMP_PERIOD
   * and/or decrease WATCH_TEMP_INCREASE. WATCH_TEMP_INCREASE should not be set
   * below 2.
   */
  #define WATCH_TEMP_PERIOD 20                // Seconds
  #define WATCH_TEMP_INCREASE 2               // Degrees Celsius
#endif

/**
 * Thermal Protection parameters for the bed are just as above for hotends.
 */
#if ENABLED(THERMAL_PROTECTION_BED)
  #define THERMAL_PROTECTION_BED_PERIOD 20    // Seconds
  #define THERMAL_PROTECTION_BED_HYSTERESIS 2 // Degrees Celsius

  /**
   * As described above, except for the bed (M140/M190/M303).
   */
  #define WATCH_BED_TEMP_PERIOD 60                // Seconds
  #define WATCH_BED_TEMP_INCREASE 2               // Degrees Celsius
#endif

/**
 * Thermal Protection parameters for the heated chamber.
 */
#if ENABLED(THERMAL_PROTECTION_CHAMBER)
  #define THERMAL_PROTECTION_CHAMBER_PERIOD 20    // Seconds
  #define THERMAL_PROTECTION_CHAMBER_HYSTERESIS 2 // Degrees Celsius

  /**
   * Heated chamber watch settings (M141/M191).
   */
  #define WATCH_CHAMBER_TEMP_PERIOD 60            // Seconds
  #define WATCH_CHAMBER_TEMP_INCREASE 2           // Degrees Celsius
#endif

#if ENABLED(PIDTEMP)
  // Add an experimental additional term to the heater power, proportional to the extrusion speed.
  // A well-chosen Kc value should add just enough power to melt the increased material volume.
  //#define PID_EXTRUSION_SCALING
  #if ENABLED(PID_EXTRUSION_SCALING)
    #define DEFAULT_Kc (100) //heating power=Kc*(e_speed)
    #define LPQ_MAX_LEN 50
  #endif
#endif

/**
 * Automatic Temperature:
 * The hotend target temperature is calculated by all the buffered lines of gcode.
 * The maximum buffered steps/sec of the extruder motor is called "se".
 * Start autotemp mode with M109 S<mintemp> B<maxtemp> F<factor>
 * The target temperature is set to mintemp+factor*se[steps/sec] and is limited by
 * mintemp and maxtemp. Turn this off by executing M109 without F*
 * Also, if the temperature is set to a value below mintemp, it will not be changed by autotemp.
 * On an Ultimaker, some initial testing worked with M109 S215 B260 F1 in the start.gcode
 */
#define AUTOTEMP
#if ENABLED(AUTOTEMP)
  #define AUTOTEMP_OLDWEIGHT 0.98
#endif

// Show extra position information in M114
//#define M114_DETAIL

// Show Temperature ADC value
// Enable for M105 to include ADC values read from temperature sensors.
//#define SHOW_TEMP_ADC_VALUES

/**
 * High Temperature Thermistor Support
 *
 * Thermistors able to support high temperature tend to have a hard time getting
 * good readings at room and lower temperatures. This means HEATER_X_RAW_LO_TEMP
 * will probably be caught when the heating element first turns on during the
 * preheating process, which will trigger a min_temp_error as a safety measure
 * and force stop everything.
 * To circumvent this limitation, we allow for a preheat time (during which,
 * min_temp_error won't be triggered) and add a min_temp buffer to handle
 * aberrant readings.
 *
 * If you want to enable this feature for your hotend thermistor(s)
 * uncomment and set values > 0 in the constants below
 */

// The number of consecutive low temperature errors that can occur
// before a min_temp_error is triggered. (Shouldn't be more than 10.)
//#define MAX_CONSECUTIVE_LOW_TEMPERATURE_ERROR_ALLOWED 0

// The number of milliseconds a hotend will preheat before starting to check
// the temperature. This value should NOT be set to the time it takes the
// hot end to reach the target temperature, but the time it takes to reach
// the minimum temperature your thermistor can read. The lower the better/safer.
// This shouldn't need to be more than 30 seconds (30000)
//#define MILLISECONDS_PREHEAT_TIME 0

// @section extruder

// Extruder runout prevention.
// If the machine is idle and the temperature over MINTEMP
// then extrude some filament every couple of SECONDS.
//#define EXTRUDER_RUNOUT_PREVENT
#if ENABLED(EXTRUDER_RUNOUT_PREVENT)
  #define EXTRUDER_RUNOUT_MINTEMP 190
  #define EXTRUDER_RUNOUT_SECONDS 30
  #define EXTRUDER_RUNOUT_SPEED 1500  // (mm/m)
  #define EXTRUDER_RUNOUT_EXTRUDE 5   // (mm)
#endif

// @section temperature

// Calibration for AD595 / AD8495 sensor to adjust temperature measurements.
// The final temperature is calculated as (measuredTemp * GAIN) + OFFSET.
#define TEMP_SENSOR_AD595_OFFSET  0.0
#define TEMP_SENSOR_AD595_GAIN    1.0
#define TEMP_SENSOR_AD8495_OFFSET 0.0
#define TEMP_SENSOR_AD8495_GAIN   1.0

/**
 * Controller Fan
 * To cool down the stepper drivers and MOSFETs.
 *
 * The fan will turn on automatically whenever any stepper is enabled
 * and turn off after a set period after all steppers are turned off.
 */
#define USE_CONTROLLER_FAN
#if ENABLED(USE_CONTROLLER_FAN)
  //#define CONTROLLER_FAN_PIN -1        // Set a custom pin for the controller fan
  #define CONTROLLERFAN_SECS 180         // Duration in seconds for the fan to run after all motors are disabled
  #define CONTROLLERFAN_SPEED 255        // 255 == full speed
  //#define CONTROLLERFAN_SPEED_Z_ONLY 127  // Reduce noise on machines that keep Z enabled
#endif

// When first starting the main fan, run it at full speed for the
// given number of milliseconds.  This gets the fan spinning reliably
// before setting a PWM value. (Does not work with software PWM for fan on Sanguinololu)
#define FAN_KICKSTART_TIME 120

/**
 * PWM Fan Scaling
 *
 * Define the min/max speeds for PWM fans (as set with M106).
 *
 * With these options the M106 0-255 value range is scaled to a subset
 * to ensure that the fan has enough power to spin, or to run lower
 * current fans with higher current. (e.g., 5V/12V fans with 12V/24V)
 * Value 0 always turns off the fan.
 *
 * Define one or both of these to override the default 0-255 range.
 */
//#define FAN_MIN_PWM 50
//#define FAN_MAX_PWM 128

/**
 * FAST PWM FAN Settings
 *
 * Use to change the FAST FAN PWM frequency (if enabled in Configuration.h)
 * Combinations of PWM Modes, prescale values and TOP resolutions are used internally to produce a
 * frequency as close as possible to the desired frequency.
 *
 * FAST_PWM_FAN_FREQUENCY [undefined by default]
 *   Set this to your desired frequency.
 *   If left undefined this defaults to F = F_CPU/(2*255*1)
 *   ie F = 31.4 Khz on 16 MHz microcontrollers or F = 39.2 KHz on 20 MHz microcontrollers
 *   These defaults are the same as with the old FAST_PWM_FAN implementation - no migration is required
 *   NOTE: Setting very low frequencies (< 10 Hz) may result in unexpected timer behavior.
 *
 * USE_OCR2A_AS_TOP [undefined by default]
 *   Boards that use TIMER2 for PWM have limitations resulting in only a few possible frequencies on TIMER2:
 *   16MHz MCUs: [62.5KHz, 31.4KHz (default), 7.8KHz, 3.92KHz, 1.95KHz, 977Hz, 488Hz, 244Hz, 60Hz, 122Hz, 30Hz]
 *   20MHz MCUs: [78.1KHz, 39.2KHz (default), 9.77KHz, 4.9KHz, 2.44KHz, 1.22KHz, 610Hz, 305Hz, 153Hz, 76Hz, 38Hz]
 *   A greater range can be achieved by enabling USE_OCR2A_AS_TOP. But note that this option blocks the use of
 *   PWM on pin OC2A. Only use this option if you don't need PWM on 0C2A. (Check your schematic.)
 *   USE_OCR2A_AS_TOP sacrifices duty cycle control resolution to achieve this broader range of frequencies.
 */
#if ENABLED(FAST_PWM_FAN)
  //#define FAST_PWM_FAN_FREQUENCY 31400
  //#define USE_OCR2A_AS_TOP
#endif

// @section extruder

/**
 * Extruder cooling fans
 *
 * Extruder auto fans automatically turn on when their extruders'
 * temperatures go above EXTRUDER_AUTO_FAN_TEMPERATURE.
 *
 * Your board's pins file specifies the recommended pins. Override those here
 * or set to -1 to disable completely.
 *
 * Multiple extruders can be assigned to the same pin in which case
 * the fan will turn on when any selected extruder is above the threshold.
 */
//#define E0_AUTO_FAN_PIN 6   // BED H2
#define E1_AUTO_FAN_PIN -1
#define E2_AUTO_FAN_PIN -1
#define E3_AUTO_FAN_PIN -1
#define E4_AUTO_FAN_PIN -1
#define E5_AUTO_FAN_PIN -1
#define CHAMBER_AUTO_FAN_PIN -1
#define EXTRUDER_AUTO_FAN_TEMPERATURE 60
#define EXTRUDER_AUTO_FAN_SPEED 255   // 255 == full speed
#define CHAMBER_AUTO_FAN_TEMPERATURE 30
#define CHAMBER_AUTO_FAN_SPEED 255

/**
 * Part-Cooling Fan Multiplexer
 *
 * This feature allows you to digitally multiplex the fan output.
 * The multiplexer is automatically switched at tool-change.
 * Set FANMUX[012]_PINs below for up to 2, 4, or 8 multiplexed fans.
 */
#define FANMUX0_PIN -1
#define FANMUX1_PIN -1
#define FANMUX2_PIN -1

/**
 * M355 Case Light on-off / brightness
 */
//#define CASE_LIGHT_ENABLE
#if ENABLED(CASE_LIGHT_ENABLE)
  //#define CASE_LIGHT_PIN 4                  // Override the default pin if needed
  #define INVERT_CASE_LIGHT false             // Set true if Case Light is ON when pin is LOW
  #define CASE_LIGHT_DEFAULT_ON true          // Set default power-up state on
  #define CASE_LIGHT_DEFAULT_BRIGHTNESS 105   // Set default power-up brightness (0-255, requires PWM pin)
  //#define CASE_LIGHT_MENU                   // Add Case Light options to the LCD menu
  //#define CASE_LIGHT_NO_BRIGHTNESS          // Disable brightness control. Enable for non-PWM lighting.
  //#define CASE_LIGHT_USE_NEOPIXEL           // Use Neopixel LED as case light, requires NEOPIXEL_LED.
  #if ENABLED(CASE_LIGHT_USE_NEOPIXEL)
    #define CASE_LIGHT_NEOPIXEL_COLOR { 255, 255, 255, 255 } // { Red, Green, Blue, White }
  #endif
#endif

// @section homing

// If you want endstops to stay on (by default) even when not homing
// enable this option. Override at any time with M120, M121.
//#define ENDSTOPS_ALWAYS_ON_DEFAULT

// @section extras

//#define Z_LATE_ENABLE // Enable Z the last moment. Needed if your Z driver overheats.

// Employ an external closed loop controller. Override pins here if needed.
//#define EXTERNAL_CLOSED_LOOP_CONTROLLER
#if ENABLED(EXTERNAL_CLOSED_LOOP_CONTROLLER)
  //#define CLOSED_LOOP_ENABLE_PIN        -1
  //#define CLOSED_LOOP_MOVE_COMPLETE_PIN -1
#endif

/**
 * Dual Steppers / Dual Endstops
 *
 * This section will allow you to use extra E drivers to drive a second motor for X, Y, or Z axes.
 *
 * For example, set X_DUAL_STEPPER_DRIVERS setting to use a second motor. If the motors need to
 * spin in opposite directions set INVERT_X2_VS_X_DIR. If the second motor needs its own endstop
 * set X_DUAL_ENDSTOPS. This can adjust for "racking." Use X2_USE_ENDSTOP to set the endstop plug
 * that should be used for the second endstop. Extra endstops will appear in the output of 'M119'.
 *
 * Use X_DUAL_ENDSTOP_ADJUSTMENT to adjust for mechanical imperfection. After homing both motors
 * this offset is applied to the X2 motor. To find the offset home the X axis, and measure the error
 * in X2. Dual endstop offsets can be set at runtime with 'M666 X<offset> Y<offset> Z<offset>'.
 */

//#define X_DUAL_STEPPER_DRIVERS
#if ENABLED(X_DUAL_STEPPER_DRIVERS)
  #define INVERT_X2_VS_X_DIR true   // Set 'true' if X motors should rotate in opposite directions
  //#define X_DUAL_ENDSTOPS
  #if ENABLED(X_DUAL_ENDSTOPS)
    #define X2_USE_ENDSTOP _XMAX_
    #define X_DUAL_ENDSTOPS_ADJUSTMENT  0
  #endif
#endif

//#define Y_DUAL_STEPPER_DRIVERS
#if ENABLED(Y_DUAL_STEPPER_DRIVERS)
  #define INVERT_Y2_VS_Y_DIR true   // Set 'true' if Y motors should rotate in opposite directions
  //#define Y_DUAL_ENDSTOPS
  #if ENABLED(Y_DUAL_ENDSTOPS)
    #define Y2_USE_ENDSTOP _YMAX_
    #define Y_DUAL_ENDSTOPS_ADJUSTMENT  0
  #endif
#endif

//#define Z_DUAL_STEPPER_DRIVERS
#if ENABLED(Z_DUAL_STEPPER_DRIVERS)
  //#define Z_DUAL_ENDSTOPS
  #if ENABLED(Z_DUAL_ENDSTOPS)
    #define Z2_USE_ENDSTOP _XMAX_
    #define Z_DUAL_ENDSTOPS_ADJUSTMENT  0
  #endif
#endif

//#define Z_TRIPLE_STEPPER_DRIVERS
#if ENABLED(Z_TRIPLE_STEPPER_DRIVERS)
  //#define Z_TRIPLE_ENDSTOPS
  #if ENABLED(Z_TRIPLE_ENDSTOPS)
    #define Z2_USE_ENDSTOP _XMAX_
    #define Z3_USE_ENDSTOP _YMAX_
    #define Z_TRIPLE_ENDSTOPS_ADJUSTMENT2  0
    #define Z_TRIPLE_ENDSTOPS_ADJUSTMENT3  0
  #endif
#endif

/**
 * Dual X Carriage
 *
 * This setup has two X carriages that can move independently, each with its own hotend.
 * The carriages can be used to print an object with two colors or materials, or in
 * "duplication mode" it can print two identical or X-mirrored objects simultaneously.
 * The inactive carriage is parked automatically to prevent oozing.
 * X1 is the left carriage, X2 the right. They park and home at opposite ends of the X axis.
 * By default the X2 stepper is assigned to the first unused E plug on the board.
 *
 * The following Dual X Carriage modes can be selected with M605 S<mode>:
 *
 *   0 : (FULL_CONTROL) The slicer has full control over both X-carriages and can achieve optimal travel
 *       results as long as it supports dual X-carriages. (M605 S0)
 *
 *   1 : (AUTO_PARK) The firmware automatically parks and unparks the X-carriages on tool-change so
 *       that additional slicer support is not required. (M605 S1)
 *
 *   2 : (DUPLICATION) The firmware moves the second X-carriage and extruder in synchronization with
 *       the first X-carriage and extruder, to print 2 copies of the same object at the same time.
 *       Set the constant X-offset and temperature differential with M605 S2 X[offs] R[deg] and
 *       follow with M605 S2 to initiate duplicated movement.
 *
 *   3 : (MIRRORED) Formbot/Vivedino-inspired mirrored mode in which the second extruder duplicates
 *       the movement of the first except the second extruder is reversed in the X axis.
 *       Set the initial X offset and temperature differential with M605 S2 X[offs] R[deg] and
 *       follow with M605 S3 to initiate mirrored movement.
 */
//#define DUAL_X_CARRIAGE
#if ENABLED(DUAL_X_CARRIAGE)
  #define X1_MIN_POS X_MIN_POS   // Set to X_MIN_POS
  #define X1_MAX_POS X_BED_SIZE  // Set a maximum so the first X-carriage can't hit the parked second X-carriage
  #define X2_MIN_POS    80       // Set a minimum to ensure the  second X-carriage can't hit the parked first X-carriage
  #define X2_MAX_POS   353       // Set this to the distance between toolheads when both heads are homed
  #define X2_HOME_DIR    1       // Set to 1. The second X-carriage always homes to the maximum endstop position
  #define X2_HOME_POS X2_MAX_POS // Default X2 home position. Set to X2_MAX_POS.
                      // However: In this mode the HOTEND_OFFSET_X value for the second extruder provides a software
                      // override for X2_HOME_POS. This also allow recalibration of the distance between the two endstops
                      // without modifying the firmware (through the "M218 T1 X???" command).
                      // Remember: you should set the second extruder x-offset to 0 in your slicer.

  // This is the default power-up mode which can be later using M605.
  #define DEFAULT_DUAL_X_CARRIAGE_MODE DXC_AUTO_PARK_MODE

  // Default x offset in duplication mode (typically set to half print bed width)
  #define DEFAULT_DUPLICATION_X_OFFSET 100

#endif // DUAL_X_CARRIAGE

// Activate a solenoid on the active extruder with M380. Disable all with M381.
// Define SOL0_PIN, SOL1_PIN, etc., for each extruder that has a solenoid.
//#define EXT_SOLENOID

// @section homing

// Homing hits each endstop, retracts by these distances, then does a slower bump.
#define X_HOME_BUMP_MM 5
#define Y_HOME_BUMP_MM 5
#define Z_HOME_BUMP_MM 5 // deltas need the same for all three axes
#define HOMING_BUMP_DIVISOR { 10, 10, 10 }  // Re-Bump Speed Divisor (Divides the Homing Feedrate)
//#define QUICK_HOME                     // If homing includes X and Y, do a diagonal move initially
//#define HOMING_BACKOFF_MM { 2, 2, 2 }  // (mm) Move away from the endstops after homing

// When G28 is called, this option will make Y home before X
//#define HOME_Y_BEFORE_X

// Enable this if X or Y can't home without homing the other axis first.
//#define CODEPENDENT_XY_HOMING

#if ENABLED(BLTOUCH)
  /**
   * Either: Use the defaults (recommended) or: For special purposes, use the following DEFINES
   * Do not activate settings that the probe might not understand. Clones might misunderstand
   * advanced commands.
   *
   * Note: If the probe is not deploying, check a "Cmd: Reset" and "Cmd: Self-Test" and then
   *       check the wiring of the BROWN, RED and ORANGE wires.
   *
   * Note: If the trigger signal of your probe is not being recognized, it has been very often
   *       because the BLACK and WHITE wires needed to be swapped. They are not "interchangeable"
   *       like they would be with a real switch. So please check the wiring first.
   *
   * Settings for all BLTouch and clone probes:
   */

  // Safety: The probe needs time to recognize the command.
  //         Minimum command delay (ms). Enable and increase if needed.
  //#define BLTOUCH_DELAY 500

  /**
   * Settings for BLTOUCH Classic 1.2, 1.3 or BLTouch Smart 1.0, 2.0, 2.2, 3.0, 3.1, and most clones:
   */

  // Feature: Switch into SW mode after a deploy. It makes the output pulse longer. Can be useful
  //          in special cases, like noisy or filtered input configurations.
  //#define BLTOUCH_FORCE_SW_MODE

  /**
   * Settings for BLTouch Smart 3.0 and 3.1
   * Summary:
   *   - Voltage modes: 5V and OD (open drain - "logic voltage free") output modes
   *   - High-Speed mode
   *   - Disable LCD voltage options
   */

  /**
   * Danger: Don't activate 5V mode unless attached to a 5V-tolerant controller!
   * V3.0 or 3.1: Set default mode to 5V mode at Marlin startup.
   * If disabled, OD mode is the hard-coded default on 3.0
   * On startup, Marlin will compare its eeprom to this vale. If the selected mode
   * differs, a mode set eeprom write will be completed at initialization.
   * Use the option below to force an eeprom write to a V3.1 probe regardless.
   */
  //#define BLTOUCH_SET_5V_MODE

  /**
   * Safety: Activate if connecting a probe with an unknown voltage mode.
   * V3.0: Set a probe into mode selected above at Marlin startup. Required for 5V mode on 3.0
   * V3.1: Force a probe with unknown mode into selected mode at Marlin startup ( = Probe EEPROM write )
   * To preserve the life of the probe, use this once then turn it off and re-flash.
   */
  //#define BLTOUCH_FORCE_MODE_SET

  /**
   * Use "HIGH SPEED" mode for probing.
   * Danger: Disable if your probe sometimes fails. Only suitable for stable well-adjusted systems.
   * This feature was designed for Delta's with very fast Z moves however higher speed cartesians may function
   * If the machine cannot raise the probe fast enough after a trigger, it may enter a fault state.
   */
  //#define BLTOUCH_HS_MODE

  // Safety: Enable voltage mode settings in the LCD menu.
  //#define BLTOUCH_LCD_VOLTAGE_MENU

#endif // BLTOUCH

/**
 * Z Steppers Auto-Alignment
 * Add the G34 command to align multiple Z steppers using a bed probe.
 */
//#define Z_STEPPER_AUTO_ALIGN
#if ENABLED(Z_STEPPER_AUTO_ALIGN)
  // Define probe X and Y positions for Z1, Z2 [, Z3]
  #define Z_STEPPER_ALIGN_X { 10, 150, 290 }
  #define Z_STEPPER_ALIGN_Y { 290, 10, 290 }
  // Set number of iterations to align
  #define Z_STEPPER_ALIGN_ITERATIONS 3
  // Enable to restore leveling setup after operation
  #define RESTORE_LEVELING_AFTER_G34

  // On a 300mm bed a 5% grade would give a misalignment of ~1.5cm
  #define G34_MAX_GRADE  5  // (%) Maximum incline G34 will handle

  // Use the amplification factor to de-/increase correction step.
  // In case the stepper (spindle) position is further out than the test point
  // Use a value > 1. NOTE: This may cause instability
  #define Z_STEPPER_ALIGN_AMP 1.0
  // Stop criterion. If the accuracy is better than this stop iterating early
  #define Z_STEPPER_ALIGN_ACC 0.02
#endif

// @section motion

#define AXIS_RELATIVE_MODES { false, false, false, false }

// Add a Duplicate option for well-separated conjoined nozzles
//#define MULTI_NOZZLE_DUPLICATION

// By default pololu step drivers require an active high signal. However, some high power drivers require an active low signal as step.
#define INVERT_X_STEP_PIN false
#define INVERT_Y_STEP_PIN false
#define INVERT_Z_STEP_PIN false
#define INVERT_E_STEP_PIN false

// Default stepper release if idle. Set to 0 to deactivate.
// Steppers will shut down DEFAULT_STEPPER_DEACTIVE_TIME seconds after the last move when DISABLE_INACTIVE_? is true.
// Time can be set by M18 and M84.
#define DEFAULT_STEPPER_DEACTIVE_TIME 0
#define DISABLE_INACTIVE_X false
#define DISABLE_INACTIVE_Y false
#define DISABLE_INACTIVE_Z false  // set to false if the nozzle will fall down on your printed part when print has finished.
#define DISABLE_INACTIVE_E false

#define DEFAULT_MINIMUMFEEDRATE       0.0     // minimum feedrate
#define DEFAULT_MINTRAVELFEEDRATE     0.0

//#define HOME_AFTER_DEACTIVATE  // Require rehoming after steppers are deactivated

<<<<<<< HEAD
// @section lcd

#if EITHER(ULTIPANEL, EXTENSIBLE_UI)
  #define MANUAL_FEEDRATE { 50*60, 50*60, 50*60, 60 } // Feedrates for manual moves along X, Y, Z, E from panel
  #define SHORT_MANUAL_Z_MOVE 0.025 // (mm) Smallest manual Z move (< 0.1mm)
  #if ENABLED(ULTIPANEL)
    #define MANUAL_E_MOVES_RELATIVE // Display extruder move distance rather than "position"
    #define ULTIPANEL_FEEDMULTIPLY  // Encoder sets the feedrate multiplier on the Status Screen
  #endif
#endif

// @section motion

=======
>>>>>>> ec3f29a3
// Minimum time that a segment needs to take if the buffer is emptied
#define DEFAULT_MINSEGMENTTIME        20000   // (ms)

// If defined the movements slow down when the look ahead buffer is only half full
// (don't use SLOWDOWN with DELTA because DELTA generates hundreds of segments per second)
//#define SLOWDOWN

// Frequency limit
// See nophead's blog for more info
// Not working O
//#define XY_FREQUENCY_LIMIT  15

// Minimum planner junction speed. Sets the default minimum speed the planner plans for at the end
// of the buffer and all stops. This should not be much greater than zero and should only be changed
// if unwanted behavior is observed on a user's machine when running at very slow speeds.
#define MINIMUM_PLANNER_SPEED 0.05 // (mm/s)

//
// Backlash Compensation
// Adds extra movement to axes on direction-changes to account for backlash.
//
//#define BACKLASH_COMPENSATION
#if ENABLED(BACKLASH_COMPENSATION)
  // Define values for backlash distance and correction.
  // If BACKLASH_GCODE is enabled these values are the defaults.
  #define BACKLASH_DISTANCE_MM { 0, 0, 0 } // (mm)
  #define BACKLASH_CORRECTION    0.0       // 0.0 = no correction; 1.0 = full correction

  // Set BACKLASH_SMOOTHING_MM to spread backlash correction over multiple segments
  // to reduce print artifacts. (Enabling this is costly in memory and computation!)
  //#define BACKLASH_SMOOTHING_MM 3 // (mm)

  // Add runtime configuration and tuning of backlash values (M425)
  //#define BACKLASH_GCODE

  #if ENABLED(BACKLASH_GCODE)
    // Measure the Z backlash when probing (G29) and set with "M425 Z"
    #define MEASURE_BACKLASH_WHEN_PROBING

    #if ENABLED(MEASURE_BACKLASH_WHEN_PROBING)
      // When measuring, the probe will move up to BACKLASH_MEASUREMENT_LIMIT
      // mm away from point of contact in BACKLASH_MEASUREMENT_RESOLUTION
      // increments while checking for the contact to be broken.
      #define BACKLASH_MEASUREMENT_LIMIT       0.5   // (mm)
      #define BACKLASH_MEASUREMENT_RESOLUTION  0.005 // (mm)
      #define BACKLASH_MEASUREMENT_FEEDRATE    Z_PROBE_SPEED_SLOW // (mm/m)
    #endif
  #endif
#endif

/**
 * Automatic backlash, position and hotend offset calibration
 *
 * Enable G425 to run automatic calibration using an electrically-
 * conductive cube, bolt, or washer mounted on the bed.
 *
 * G425 uses the probe to touch the top and sides of the calibration object
 * on the bed and measures and/or correct positional offsets, axis backlash
 * and hotend offsets.
 *
 * Note: HOTEND_OFFSET and CALIBRATION_OBJECT_CENTER must be set to within
 *       ±5mm of true values for G425 to succeed.
 */
//#define CALIBRATION_GCODE
#if ENABLED(CALIBRATION_GCODE)

  #define CALIBRATION_MEASUREMENT_RESOLUTION     0.01 // mm

  #define CALIBRATION_FEEDRATE_SLOW             60    // mm/m
  #define CALIBRATION_FEEDRATE_FAST           1200    // mm/m
  #define CALIBRATION_FEEDRATE_TRAVEL         3000    // mm/m

  // The following parameters refer to the conical section of the nozzle tip.
  #define CALIBRATION_NOZZLE_TIP_HEIGHT          1.0  // mm
  #define CALIBRATION_NOZZLE_OUTER_DIAMETER      2.0  // mm

  // Uncomment to enable reporting (required for "G425 V", but consumes PROGMEM).
  //#define CALIBRATION_REPORTING

  // The true location and dimension the cube/bolt/washer on the bed.
  #define CALIBRATION_OBJECT_CENTER     { 264.0, -22.0,  -2.0} // mm
  #define CALIBRATION_OBJECT_DIMENSIONS {  10.0,  10.0,  10.0} // mm

  // Comment out any sides which are unreachable by the probe. For best
  // auto-calibration results, all sides must be reachable.
  #define CALIBRATION_MEASURE_RIGHT
  #define CALIBRATION_MEASURE_FRONT
  #define CALIBRATION_MEASURE_LEFT
  #define CALIBRATION_MEASURE_BACK

  // Probing at the exact top center only works if the center is flat. If
  // probing on a screwhead or hollow washer, probe near the edges.
  //#define CALIBRATION_MEASURE_AT_TOP_EDGES

  // Define pin which is read during calibration
  #ifndef CALIBRATION_PIN
    #define CALIBRATION_PIN -1 // Override in pins.h or set to -1 to use your Z endstop
    #define CALIBRATION_PIN_INVERTING false // Set to true to invert the pin
    //#define CALIBRATION_PIN_PULLDOWN
    #define CALIBRATION_PIN_PULLUP
  #endif
#endif

/**
 * Adaptive Step Smoothing increases the resolution of multi-axis moves, particularly at step frequencies
 * below 1kHz (for AVR) or 10kHz (for ARM), where aliasing between axes in multi-axis moves causes audible
 * vibration and surface artifacts. The algorithm adapts to provide the best possible step smoothing at the
 * lowest stepping frequencies.
 */
#define ADAPTIVE_STEP_SMOOTHING

/**
 * Custom Microstepping
 * Override as-needed for your setup. Up to 3 MS pins are supported.
 */
//#define MICROSTEP1 LOW,LOW,LOW
//#define MICROSTEP2 HIGH,LOW,LOW
//#define MICROSTEP4 LOW,HIGH,LOW
//#define MICROSTEP8 HIGH,HIGH,LOW
//#define MICROSTEP16 LOW,LOW,HIGH
//#define MICROSTEP32 HIGH,LOW,HIGH

// Microstep setting (Only functional when stepper driver microstep pins are connected to MCU.
#define MICROSTEP_MODES { 16, 16, 16, 16, 16, 16 } // [1,2,4,8,16]

/**
 *  @section  stepper motor current
 *
 *  Some boards have a means of setting the stepper motor current via firmware.
 *
 *  The power on motor currents are set by:
 *    PWM_MOTOR_CURRENT - used by MINIRAMBO & ULTIMAIN_2
 *                         known compatible chips: A4982
 *    DIGIPOT_MOTOR_CURRENT - used by BQ_ZUM_MEGA_3D, RAMBO & SCOOVO_X9H
 *                         known compatible chips: AD5206
 *    DAC_MOTOR_CURRENT_DEFAULT - used by PRINTRBOARD_REVF & RIGIDBOARD_V2
 *                         known compatible chips: MCP4728
 *    DIGIPOT_I2C_MOTOR_CURRENTS - used by 5DPRINT, AZTEEG_X3_PRO, AZTEEG_X5_MINI_WIFI, MIGHTYBOARD_REVE
 *                         known compatible chips: MCP4451, MCP4018
 *
 *  Motor currents can also be set by M907 - M910 and by the LCD.
 *    M907 - applies to all.
 *    M908 - BQ_ZUM_MEGA_3D, RAMBO, PRINTRBOARD_REVF, RIGIDBOARD_V2 & SCOOVO_X9H
 *    M909, M910 & LCD - only PRINTRBOARD_REVF & RIGIDBOARD_V2
 */
//#define PWM_MOTOR_CURRENT { 1300, 1300, 1250 }          // Values in milliamps
//#define DIGIPOT_MOTOR_CURRENT { 135,135,135,135,135 }   // Values 0-255 (RAMBO 135 = ~0.75A, 185 = ~1A)
//#define DAC_MOTOR_CURRENT_DEFAULT { 70, 80, 90, 80 }    // Default drive percent - X, Y, Z, E axis

// Use an I2C based DIGIPOT (e.g., Azteeg X3 Pro)
//#define DIGIPOT_I2C
#if ENABLED(DIGIPOT_I2C) && !defined(DIGIPOT_I2C_ADDRESS_A)
  /**
   * Common slave addresses:
   *
   *                        A   (A shifted)   B   (B shifted)  IC
   * Smoothie              0x2C (0x58)       0x2D (0x5A)       MCP4451
   * AZTEEG_X3_PRO         0x2C (0x58)       0x2E (0x5C)       MCP4451
   * AZTEEG_X5_MINI        0x2C (0x58)       0x2E (0x5C)       MCP4451
   * AZTEEG_X5_MINI_WIFI         0x58              0x5C        MCP4451
   * MIGHTYBOARD_REVE      0x2F (0x5E)                         MCP4018
   */
  #define DIGIPOT_I2C_ADDRESS_A 0x2C  // unshifted slave address for first DIGIPOT
  #define DIGIPOT_I2C_ADDRESS_B 0x2D  // unshifted slave address for second DIGIPOT
#endif

//#define DIGIPOT_MCP4018          // Requires library from https://github.com/stawel/SlowSoftI2CMaster
#define DIGIPOT_I2C_NUM_CHANNELS 8 // 5DPRINT: 4     AZTEEG_X3_PRO: 8     MKS SBASE: 5
// Actual motor currents in Amps. The number of entries must match DIGIPOT_I2C_NUM_CHANNELS.
// These correspond to the physical drivers, so be mindful if the order is changed.
#define DIGIPOT_I2C_MOTOR_CURRENTS { 1.0, 1.0, 1.0, 1.0, 1.0, 1.0, 1.0, 1.0 }  //  AZTEEG_X3_PRO

//===========================================================================
//=============================Additional Features===========================
//===========================================================================

// @section lcd

#if EITHER(ULTIPANEL, EXTENSIBLE_UI)
  #define MANUAL_FEEDRATE { 50*60, 50*60, 4*60, 60 } // Feedrates for manual moves along X, Y, Z, E from panel
  #define SHORT_MANUAL_Z_MOVE 0.025 // (mm) Smallest manual Z move (< 0.1mm)
  #if ENABLED(ULTIPANEL)
    #define MANUAL_E_MOVES_RELATIVE // Display extruder move distance rather than "position"
    #define ULTIPANEL_FEEDMULTIPLY  // Encoder sets the feedrate multiplier on the Status Screen
  #endif
#endif

// Change values more rapidly when the encoder is rotated faster
#define ENCODER_RATE_MULTIPLIER
#if ENABLED(ENCODER_RATE_MULTIPLIER)
  #define ENCODER_10X_STEPS_PER_SEC   30  // (steps/s) Encoder rate for 10x speed
  #define ENCODER_100X_STEPS_PER_SEC  80  // (steps/s) Encoder rate for 100x speed
#endif

// Play a beep when the feedrate is changed from the Status Screen
//#define BEEP_ON_FEEDRATE_CHANGE
#if ENABLED(BEEP_ON_FEEDRATE_CHANGE)
  #define FEEDRATE_CHANGE_BEEP_DURATION   10
  #define FEEDRATE_CHANGE_BEEP_FREQUENCY 440
#endif

#if HAS_LCD_MENU

  // Include a page of printer information in the LCD Main Menu
  //#define LCD_INFO_MENU
  #if ENABLED(LCD_INFO_MENU)
    //#define LCD_PRINTER_INFO_IS_BOOTSCREEN // Show bootscreen(s) instead of Printer Info pages
  #endif

  // BACK menu items keep the highlight at the top
  //#define TURBO_BACK_MENU_ITEM

  /**
   * LED Control Menu
   * Add LED Control to the LCD menu
   */
  //#define LED_CONTROL_MENU
  #if ENABLED(LED_CONTROL_MENU)
    #define LED_COLOR_PRESETS                 // Enable the Preset Color menu option
    #if ENABLED(LED_COLOR_PRESETS)
      #define LED_USER_PRESET_RED        255  // User defined RED value
      #define LED_USER_PRESET_GREEN      128  // User defined GREEN value
      #define LED_USER_PRESET_BLUE         0  // User defined BLUE value
      #define LED_USER_PRESET_WHITE      255  // User defined WHITE value
      #define LED_USER_PRESET_BRIGHTNESS 255  // User defined intensity
      //#define LED_USER_PRESET_STARTUP       // Have the printer display the user preset color on startup
    #endif
  #endif

#endif // HAS_LCD_MENU

// Scroll a longer status message into view
//#define STATUS_MESSAGE_SCROLLING

// On the Info Screen, display XY with one decimal place when possible
//#define LCD_DECIMAL_SMALL_XY

// The timeout (in ms) to return to the status screen from sub-menus
//#define LCD_TIMEOUT_TO_STATUS 15000

// Add an 'M73' G-code to set the current percentage
//#define LCD_SET_PROGRESS_MANUALLY

#if HAS_CHARACTER_LCD && HAS_PRINT_PROGRESS
  //#define LCD_PROGRESS_BAR              // Show a progress bar on HD44780 LCDs for SD printing
  #if ENABLED(LCD_PROGRESS_BAR)
    #define PROGRESS_BAR_BAR_TIME 2000    // (ms) Amount of time to show the bar
    #define PROGRESS_BAR_MSG_TIME 3000    // (ms) Amount of time to show the status message
    #define PROGRESS_MSG_EXPIRE   0       // (ms) Amount of time to retain the status message (0=forever)
    //#define PROGRESS_MSG_ONCE           // Show the message for MSG_TIME then clear it
    //#define LCD_PROGRESS_BAR_TEST       // Add a menu item to test the progress bar
  #endif
#endif

#if ENABLED(SDSUPPORT)

  // Some RAMPS and other boards don't detect when an SD card is inserted. You can work
  // around this by connecting a push button or single throw switch to the pin defined
  // as SD_DETECT_PIN in your board's pins definitions.
  // This setting should be disabled unless you are using a push button, pulling the pin to ground.
  // Note: This is always disabled for ULTIPANEL (except ELB_FULL_GRAPHIC_CONTROLLER).
  #define SD_DETECT_INVERTED

  #define SD_FINISHED_STEPPERRELEASE true          // Disable steppers when SD Print is finished
  #define SD_FINISHED_RELEASECOMMAND "M84 X Y Z E" // You might want to keep the Z enabled so your bed stays in place.

  // Reverse SD sort to show "more recent" files first, according to the card's FAT.
  // Since the FAT gets out of order with usage, SDCARD_SORT_ALPHA is recommended.
  #define SDCARD_RATHERRECENTFIRST

  #define SD_MENU_CONFIRM_START             // Confirm the selected SD file before printing

  //#define MENU_ADDAUTOSTART               // Add a menu option to run auto#.g files

  #define EVENT_GCODE_SD_STOP "G28XY"       // G-code to run on Stop Print (e.g., "G28XY" or "G27")

  /**
   * Continue after Power-Loss (Creality3D)
   *
   * Store the current state to the SD Card at the start of each layer
   * during SD printing. If the recovery file is found at boot time, present
   * an option on the LCD screen to continue the print from the last-known
   * point in the file.
   */
  //#define POWER_LOSS_RECOVERY
  #if ENABLED(POWER_LOSS_RECOVERY)
    //#define POWER_LOSS_PIN         44 // Pin to detect power loss
    //#define POWER_LOSS_STATE     HIGH // State of pin indicating power loss
    //#define POWER_LOSS_PULL           // Set pullup / pulldown as appropriate
    //#define POWER_LOSS_PURGE_LEN   20 // (mm) Length of filament to purge on resume
    //#define POWER_LOSS_RETRACT_LEN 10 // (mm) Length of filament to retract on fail. Requires backup power.

    // Without a POWER_LOSS_PIN the following option helps reduce wear on the SD card,
    // especially with "vase mode" printing. Set too high and vases cannot be continued.
    #define POWER_LOSS_MIN_Z_CHANGE 0.05 // (mm) Minimum Z change before saving power-loss data
  #endif

  /**
   * Sort SD file listings in alphabetical order.
   *
   * With this option enabled, items on SD cards will be sorted
   * by name for easier navigation.
   *
   * By default...
   *
   *  - Use the slowest -but safest- method for sorting.
   *  - Folders are sorted to the top.
   *  - The sort key is statically allocated.
   *  - No added G-code (M34) support.
   *  - 40 item sorting limit. (Items after the first 40 are unsorted.)
   *
   * SD sorting uses static allocation (as set by SDSORT_LIMIT), allowing the
   * compiler to calculate the worst-case usage and throw an error if the SRAM
   * limit is exceeded.
   *
   *  - SDSORT_USES_RAM provides faster sorting via a static directory buffer.
   *  - SDSORT_USES_STACK does the same, but uses a local stack-based buffer.
   *  - SDSORT_CACHE_NAMES will retain the sorted file listing in RAM. (Expensive!)
   *  - SDSORT_DYNAMIC_RAM only uses RAM when the SD menu is visible. (Use with caution!)
   */
  //#define SDCARD_SORT_ALPHA

  // SD Card Sorting options
  #if ENABLED(SDCARD_SORT_ALPHA)
    #define SDSORT_LIMIT       40     // Maximum number of sorted items (10-256). Costs 27 bytes each.
    #define FOLDER_SORTING     -1     // -1=above  0=none  1=below
    #define SDSORT_GCODE       false  // Allow turning sorting on/off with LCD and M34 g-code.
    #define SDSORT_USES_RAM    false  // Pre-allocate a static array for faster pre-sorting.
    #define SDSORT_USES_STACK  false  // Prefer the stack for pre-sorting to give back some SRAM. (Negated by next 2 options.)
    #define SDSORT_CACHE_NAMES false  // Keep sorted items in RAM longer for speedy performance. Most expensive option.
    #define SDSORT_DYNAMIC_RAM false  // Use dynamic allocation (within SD menus). Least expensive option. Set SDSORT_LIMIT before use!
    #define SDSORT_CACHE_VFATS 2      // Maximum number of 13-byte VFAT entries to use for sorting.
                                      // Note: Only affects SCROLL_LONG_FILENAMES with SDSORT_CACHE_NAMES but not SDSORT_DYNAMIC_RAM.
  #endif

  // This allows hosts to request long names for files and folders with M33
  //#define LONG_FILENAME_HOST_SUPPORT

  // Enable this option to scroll long filenames in the SD card menu
  //#define SCROLL_LONG_FILENAMES

  // Leave the heaters on after Stop Print (not recommended!)
  //#define SD_ABORT_NO_COOLDOWN

  /**
   * This option allows you to abort SD printing when any endstop is triggered.
   * This feature must be enabled with "M540 S1" or from the LCD menu.
   * To have any effect, endstops must be enabled during SD printing.
   */
  //#define SD_ABORT_ON_ENDSTOP_HIT

  /**
   * This option makes it easier to print the same SD Card file again.
   * On print completion the LCD Menu will open with the file selected.
   * You can just click to start the print, or navigate elsewhere.
   */
  //#define SD_REPRINT_LAST_SELECTED_FILE

  /**
   * Auto-report SdCard status with M27 S<seconds>
   */
  //#define AUTO_REPORT_SD_STATUS

  /**
   * Support for USB thumb drives using an Arduino USB Host Shield or
   * equivalent MAX3421E breakout board. The USB thumb drive will appear
   * to Marlin as an SD card.
   *
   * The MAX3421E can be assigned the same pins as the SD card reader, with
   * the following pin mapping:
   *
   *    SCLK, MOSI, MISO --> SCLK, MOSI, MISO
   *    INT              --> SD_DETECT_PIN [1]
   *    SS               --> SDSS
   *
   * [1] On AVR an interrupt-capable pin is best for UHS3 compatibility.
   */
  //#define USB_FLASH_DRIVE_SUPPORT
  #if ENABLED(USB_FLASH_DRIVE_SUPPORT)
    #define USB_CS_PIN    SDSS
    #define USB_INTR_PIN  SD_DETECT_PIN

    /**
     * USB Host Shield Library
     *
     * - UHS2 uses no interrupts and has been production-tested
     *   on a LulzBot TAZ Pro with a 32-bit Archim board.
     *
     * - UHS3 is newer code with better USB compatibility. But it
     *   is less tested and is known to interfere with Servos.
     *   [1] This requires USB_INTR_PIN to be interrupt-capable.
     */
    //#define USE_UHS3_USB
  #endif

  /**
   * When using a bootloader that supports SD-Firmware-Flashing,
   * add a menu item to activate SD-FW-Update on the next reboot.
   *
   * Requires ATMEGA2560 (Arduino Mega)
   *
   * Tested with this bootloader:
   *   https://github.com/FleetProbe/MicroBridge-Arduino-ATMega2560
   */
  //#define SD_FIRMWARE_UPDATE
  #if ENABLED(SD_FIRMWARE_UPDATE)
    #define SD_FIRMWARE_UPDATE_EEPROM_ADDR    0x1FF
    #define SD_FIRMWARE_UPDATE_ACTIVE_VALUE   0xF0
    #define SD_FIRMWARE_UPDATE_INACTIVE_VALUE 0xFF
  #endif

  // Add an optimized binary file transfer mode, initiated with 'M28 B1'
  //#define BINARY_FILE_TRANSFER

  #if HAS_SDCARD_CONNECTION
    /**
     * Set this option to one of the following (or the board's defaults apply):
     *
     *           LCD - Use the SD drive in the external LCD controller.
     *       ONBOARD - Use the SD drive on the control board. (No SD_DETECT_PIN. M21 to init.)
     *  CUSTOM_CABLE - Use a custom cable to access the SD (as defined in a pins file).
     *
     * :[ 'LCD', 'ONBOARD', 'CUSTOM_CABLE' ]
     */
    //#define SDCARD_CONNECTION LCD
  #endif

#endif // SDSUPPORT

/**
 * By default an onboard SD card reader may be shared as a USB mass-
 * storage device. This option hides the SD card from the host PC.
 */
//#define NO_SD_HOST_DRIVE   // Disable SD Card access over USB (for security).

/**
 * Additional options for Graphical Displays
 *
 * Use the optimizations here to improve printing performance,
 * which can be adversely affected by graphical display drawing,
 * especially when doing several short moves, and when printing
 * on DELTA and SCARA machines.
 *
 * Some of these options may result in the display lagging behind
 * controller events, as there is a trade-off between reliable
 * printing performance versus fast display updates.
 */
#if HAS_GRAPHICAL_LCD
  // Show SD percentage next to the progress bar
  //#define DOGM_SD_PERCENT

  // Enable to save many cycles by drawing a hollow frame on the Info Screen
  #define XYZ_HOLLOW_FRAME

  // Enable to save many cycles by drawing a hollow frame on Menu Screens
  #define MENU_HOLLOW_FRAME

  // A bigger font is available for edit items. Costs 3120 bytes of PROGMEM.
  // Western only. Not available for Cyrillic, Kana, Turkish, Greek, or Chinese.
  //#define USE_BIG_EDIT_FONT

  // A smaller font may be used on the Info Screen. Costs 2300 bytes of PROGMEM.
  // Western only. Not available for Cyrillic, Kana, Turkish, Greek, or Chinese.
  //#define USE_SMALL_INFOFONT

  // Enable this option and reduce the value to optimize screen updates.
  // The normal delay is 10µs. Use the lowest value that still gives a reliable display.
  //#define DOGM_SPI_DELAY_US 5

  // Swap the CW/CCW indicators in the graphics overlay
  //#define OVERLAY_GFX_REVERSE

  /**
   * ST7920-based LCDs can emulate a 16 x 4 character display using
   * the ST7920 character-generator for very fast screen updates.
   * Enable LIGHTWEIGHT_UI to use this special display mode.
   *
   * Since LIGHTWEIGHT_UI has limited space, the position and status
   * message occupy the same line. Set STATUS_EXPIRE_SECONDS to the
   * length of time to display the status message before clearing.
   *
   * Set STATUS_EXPIRE_SECONDS to zero to never clear the status.
   * This will prevent position updates from being displayed.
   */
  #if ENABLED(U8GLIB_ST7920)
    //#define LIGHTWEIGHT_UI
    #if ENABLED(LIGHTWEIGHT_UI)
      #define STATUS_EXPIRE_SECONDS 20
    #endif
  #endif

  /**
   * Status (Info) Screen customizations
   * These options may affect code size and screen render time.
   * Custom status screens can forcibly override these settings.
   */
  //#define STATUS_COMBINE_HEATERS    // Use combined heater images instead of separate ones
  //#define STATUS_HOTEND_NUMBERLESS  // Use plain hotend icons instead of numbered ones (with 2+ hotends)
  #define STATUS_HOTEND_INVERTED      // Show solid nozzle bitmaps when heating (Requires STATUS_HOTEND_ANIM)
  #define STATUS_HOTEND_ANIM          // Use a second bitmap to indicate hotend heating
  #define STATUS_BED_ANIM             // Use a second bitmap to indicate bed heating
  #define STATUS_CHAMBER_ANIM         // Use a second bitmap to indicate chamber heating
  //#define STATUS_ALT_BED_BITMAP     // Use the alternative bed bitmap
  //#define STATUS_ALT_FAN_BITMAP     // Use the alternative fan bitmap
  //#define STATUS_FAN_FRAMES 3       // :[0,1,2,3,4] Number of fan animation frames
  #define STATUS_HEAT_PERCENT         // Show heating in a progress bar
  //#define BOOT_MARLIN_LOGO_SMALL    // Show a smaller Marlin logo on the Boot Screen (saving 399 bytes of flash)
  //#define BOOT_MARLIN_LOGO_ANIMATED // Animated Marlin logo. Costs ~‭3260 (or ~940) bytes of PROGMEM.

  // Frivolous Game Options
  //#define MARLIN_BRICKOUT
  //#define MARLIN_INVADERS
  //#define MARLIN_SNAKE
  //#define GAMES_EASTER_EGG          // Add extra blank lines above the "Games" sub-menu

#endif // HAS_GRAPHICAL_LCD

//
// Lulzbot Touch UI
//
#if ENABLED(LULZBOT_TOUCH_UI)
  // Display board used
  //#define LCD_FTDI_VM800B35A        // FTDI 3.5" with FT800 (320x240)
  //#define LCD_4DSYSTEMS_4DLCD_FT843 // 4D Systems 4.3" (480x272)
  //#define LCD_HAOYU_FT800CB         // Haoyu with 4.3" or 5" (480x272)
  //#define LCD_HAOYU_FT810CB         // Haoyu with 5" (800x480)
  //#define LCD_ALEPHOBJECTS_CLCD_UI  // Aleph Objects Color LCD UI

  // Correct the resolution if not using the stock TFT panel.
  //#define TOUCH_UI_320x240
  //#define TOUCH_UI_480x272
  //#define TOUCH_UI_800x480

  // Mappings for boards with a standard RepRapDiscount Display connector
  //#define AO_EXP1_PINMAP    // AlephObjects CLCD UI EXP1 mapping
  //#define AO_EXP2_PINMAP    // AlephObjects CLCD UI EXP2 mapping
  //#define CR10_TFT_PINMAP   // Rudolph Riedel's CR10 pin mapping
  //#define OTHER_PIN_LAYOUT  // Define pins manually below
  #if ENABLED(OTHER_PIN_LAYOUT)
    // The pins for CS and MOD_RESET (PD) must be chosen.
    #define CLCD_MOD_RESET  9
    #define CLCD_SPI_CS    10

    // If using software SPI, specify pins for SCLK, MOSI, MISO
    //#define CLCD_USE_SOFT_SPI
    #if ENABLED(CLCD_USE_SOFT_SPI)
      #define CLCD_SOFT_SPI_MOSI 11
      #define CLCD_SOFT_SPI_MISO 12
      #define CLCD_SOFT_SPI_SCLK 13
    #endif
  #endif

  // Display Orientation. An inverted (i.e. upside-down) display
  // is supported on the FT800. The FT810 and beyond also support
  // portrait and mirrored orientations.
  //#define TOUCH_UI_INVERTED
  //#define TOUCH_UI_PORTRAIT
  //#define TOUCH_UI_MIRRORED

  // Use a numeric passcode for "Screen lock" keypad.
  // (recommended for smaller displays)
  //#define TOUCH_UI_PASSCODE
#endif

//
// FSMC Graphical TFT
//
#if ENABLED(FSMC_GRAPHICAL_TFT)
  //#define TFT_MARLINUI_COLOR 0xFFFF // White
  //#define TFT_MARLINBG_COLOR 0x0000 // Black
  //#define TFT_DISABLED_COLOR 0x0003 // Almost black
  //#define TFT_BTCANCEL_COLOR 0xF800 // Red
  //#define TFT_BTARROWS_COLOR 0xDEE6 // 11011 110111 00110 Yellow
  //#define TFT_BTOKMENU_COLOR 0x145F // 00010 100010 11111 Cyan
#endif

// @section safety

/**
 * The watchdog hardware timer will do a reset and disable all outputs
 * if the firmware gets too overloaded to read the temperature sensors.
 *
 * If you find that watchdog reboot causes your AVR board to hang forever,
 * enable WATCHDOG_RESET_MANUAL to use a custom timer instead of WDTO.
 * NOTE: This method is less reliable as it can only catch hangups while
 * interrupts are enabled.
 */
#define USE_WATCHDOG
#if ENABLED(USE_WATCHDOG)
  //#define WATCHDOG_RESET_MANUAL
#endif

// @section lcd

/**
 * Babystepping enables movement of the axes by tiny increments without changing
 * the current position values. This feature is used primarily to adjust the Z
 * axis in the first layer of a print in real-time.
 *
 * Warning: Does not respect endstops!
 */
#define BABYSTEPPING
#if ENABLED(BABYSTEPPING)
  //#define BABYSTEP_WITHOUT_HOMING
  //#define BABYSTEP_XY                     // Also enable X/Y Babystepping. Not supported on DELTA!
  #define BABYSTEP_INVERT_Z false           // Change if Z babysteps should go the other way
  #define BABYSTEP_MULTIPLICATOR  1         // Babysteps are very small. Increase for faster motion.

  #define DOUBLECLICK_FOR_Z_BABYSTEPPING  // Double-click on the Status Screen for Z Babystepping.
  #if ENABLED(DOUBLECLICK_FOR_Z_BABYSTEPPING)
    #define DOUBLECLICK_MAX_INTERVAL 1250   // Maximum interval between clicks, in milliseconds.
                                            // Note: Extra time may be added to mitigate controller latency.
    //#define BABYSTEP_ALWAYS_AVAILABLE     // Allow babystepping at all times (not just during movement).
    //#define MOVE_Z_WHEN_IDLE              // Jump to the move Z menu on doubleclick when printer is idle.
    #if ENABLED(MOVE_Z_WHEN_IDLE)
      #define MOVE_Z_IDLE_MULTIPLICATOR 1   // Multiply 1mm by this factor for the move step size.
    #endif
  #endif

  //#define BABYSTEP_DISPLAY_TOTAL          // Display total babysteps since last G28

  //#define BABYSTEP_ZPROBE_OFFSET          // Combine M851 Z and Babystepping
  #if ENABLED(BABYSTEP_ZPROBE_OFFSET)
    //#define BABYSTEP_HOTEND_Z_OFFSET      // For multiple hotends, babystep relative Z offsets
    #define BABYSTEP_ZPROBE_GFX_OVERLAY   // Enable graphical overlay on Z-offset editor
  #endif
#endif

// @section extruder

/**
 * Linear Pressure Control v1.5
 *
 * Assumption: advance [steps] = k * (delta velocity [steps/s])
 * K=0 means advance disabled.
 *
 * NOTE: K values for LIN_ADVANCE 1.5 differ from earlier versions!
 *
 * Set K around 0.22 for 3mm PLA Direct Drive with ~6.5cm between the drive gear and heatbreak.
 * Larger K values will be needed for flexible filament and greater distances.
 * If this algorithm produces a higher speed offset than the extruder can handle (compared to E jerk)
 * print acceleration will be reduced during the affected moves to keep within the limit.
 *
 * See http://marlinfw.org/docs/features/lin_advance.html for full instructions.
 * Mention @Sebastianv650 on GitHub to alert the author of any issues.
 */
#define LIN_ADVANCE
#if ENABLED(LIN_ADVANCE)
  //#define EXTRA_LIN_ADVANCE_K // Enable for second linear advance constants
  #define LIN_ADVANCE_K 0.00  // Unit: mm compression per 1mm/s extruder speed
  //#define LA_DEBUG          // If enabled, this will generate debug information output over USB.
#endif

// @section leveling

#if EITHER(MESH_BED_LEVELING, AUTO_BED_LEVELING_UBL)
  // Override the mesh area if the automatic (max) area is too large
  //#define MESH_MIN_X MESH_INSET
  //#define MESH_MIN_Y MESH_INSET
  //#define MESH_MAX_X X_BED_SIZE - (MESH_INSET)
  //#define MESH_MAX_Y Y_BED_SIZE - (MESH_INSET)
#endif

/**
 * Repeatedly attempt G29 leveling until it succeeds.
 * Stop after G29_MAX_RETRIES attempts.
 */
//#define G29_RETRY_AND_RECOVER
#if ENABLED(G29_RETRY_AND_RECOVER)
  #define G29_MAX_RETRIES 3
  #define G29_HALT_ON_FAILURE
  /**
   * Specify the GCODE commands that will be executed when leveling succeeds,
   * between attempts, and after the maximum number of retries have been tried.
   */
  #define G29_SUCCESS_COMMANDS "M117 Bed leveling done."
  #define G29_RECOVER_COMMANDS "M117 Probe failed. Rewiping.\nG28\nG12 P0 S12 T0"
  #define G29_FAILURE_COMMANDS "M117 Bed leveling failed.\nG0 Z10\nM300 P25 S880\nM300 P50 S0\nM300 P25 S880\nM300 P50 S0\nM300 P25 S880\nM300 P50 S0\nG4 S1"

#endif

// @section extras

//
// G2/G3 Arc Support
//
#define ARC_SUPPORT               // Disable this feature to save ~3226 bytes
#if ENABLED(ARC_SUPPORT)
  #define MM_PER_ARC_SEGMENT  1   // Length of each arc segment
  #define MIN_ARC_SEGMENTS   24   // Minimum number of segments in a complete circle
  #define N_ARC_CORRECTION   25   // Number of interpolated segments between corrections
  //#define ARC_P_CIRCLES         // Enable the 'P' parameter to specify complete circles
  //#define CNC_WORKSPACE_PLANES  // Allow G2/G3 to operate in XY, ZX, or YZ planes
#endif

// Support for G5 with XYZE destination and IJPQ offsets. Requires ~2666 bytes.
//#define BEZIER_CURVE_SUPPORT

/**
 * G38 Probe Target
 *
 * This option adds G38.2 and G38.3 (probe towards target)
 * and optionally G38.4 and G38.5 (probe away from target).
 * Set MULTIPLE_PROBING for G38 to probe more than once.
 */
//#define G38_PROBE_TARGET
#if ENABLED(G38_PROBE_TARGET)
  //#define G38_PROBE_AWAY        // Include G38.4 and G38.5 to probe away from target
  #define G38_MINIMUM_MOVE 0.0275 // (mm) Minimum distance that will produce a move.
#endif

// Moves (or segments) with fewer steps than this will be joined with the next move
#define MIN_STEPS_PER_SEGMENT 6

/**
 * Minimum delay after setting the stepper DIR (in ns)
 *     0 : No delay (Expect at least 10µS since one Stepper ISR must transpire)
 *    20 : Minimum for TMC2xxx drivers
 *   200 : Minimum for A4988 drivers
 *   400 : Minimum for A5984 drivers
 *   500 : Minimum for LV8729 drivers (guess, no info in datasheet)
 *   650 : Minimum for DRV8825 drivers
 *  1500 : Minimum for TB6600 drivers (guess, no info in datasheet)
 * 15000 : Minimum for TB6560 drivers (guess, no info in datasheet)
 *
 * Override the default value based on the driver type set in Configuration.h.
 */
#define MINIMUM_STEPPER_DIR_DELAY 50

/**
 * Minimum stepper driver pulse width (in µs)
 *   0 : Smallest possible width the MCU can produce, compatible with TMC2xxx drivers
 *   0 : Minimum 500ns for LV8729, adjusted in stepper.h
 *   1 : Minimum for A4988 and A5984 stepper drivers
 *   2 : Minimum for DRV8825 stepper drivers
 *   3 : Minimum for TB6600 stepper drivers
 *  30 : Minimum for TB6560 stepper drivers
 *
 * Override the default value based on the driver type set in Configuration.h.
 */
#define MINIMUM_STEPPER_PULSE 1

/**
 * Maximum stepping rate (in Hz) the stepper driver allows
 *  If undefined, defaults to 1MHz / (2 * MINIMUM_STEPPER_PULSE)
 *  500000 : Maximum for A4988 stepper driver
 *  400000 : Maximum for TMC2xxx stepper drivers
 *  250000 : Maximum for DRV8825 stepper driver
 *  200000 : Maximum for LV8729 stepper driver
 *  150000 : Maximum for TB6600 stepper driver
 *   15000 : Maximum for TB6560 stepper driver
 *
 * Override the default value based on the driver type set in Configuration.h.
 */
#define MAXIMUM_STEPPER_RATE 400000

// @section temperature

// Control heater 0 and heater 1 in parallel.
//#define HEATERS_PARALLEL

//===========================================================================
//================================= Buffers =================================
//===========================================================================

// @section hidden

// The number of linear motions that can be in the plan at any give time.
// THE BLOCK_BUFFER_SIZE NEEDS TO BE A POWER OF 2 (e.g. 8, 16, 32) because shifts and ors are used to do the ring-buffering.
#if ENABLED(SDSUPPORT)
  #define BLOCK_BUFFER_SIZE 16 // SD,LCD,Buttons take more memory, block buffer needs to be smaller
#else
  #define BLOCK_BUFFER_SIZE 16 // maximize block buffer
#endif

// @section serial

// The ASCII buffer for serial input
#define MAX_CMD_SIZE 96
#define BUFSIZE 4

// Transmission to Host Buffer Size
// To save 386 bytes of PROGMEM (and TX_BUFFER_SIZE+3 bytes of RAM) set to 0.
// To buffer a simple "ok" you need 4 bytes.
// For ADVANCED_OK (M105) you need 32 bytes.
// For debug-echo: 128 bytes for the optimal speed.
// Other output doesn't need to be that speedy.
// :[0, 2, 4, 8, 16, 32, 64, 128, 256]
#define TX_BUFFER_SIZE 0

// Host Receive Buffer Size
// Without XON/XOFF flow control (see SERIAL_XON_XOFF below) 32 bytes should be enough.
// To use flow control, set this buffer size to at least 1024 bytes.
// :[0, 2, 4, 8, 16, 32, 64, 128, 256, 512, 1024, 2048]
//#define RX_BUFFER_SIZE 1024

#if RX_BUFFER_SIZE >= 1024
  // Enable to have the controller send XON/XOFF control characters to
  // the host to signal the RX buffer is becoming full.
  //#define SERIAL_XON_XOFF
#endif

// Add M575 G-code to change the baud rate
//#define BAUD_RATE_GCODE

#if ENABLED(SDSUPPORT)
  // Enable this option to collect and display the maximum
  // RX queue usage after transferring a file to SD.
  //#define SERIAL_STATS_MAX_RX_QUEUED

  // Enable this option to collect and display the number
  // of dropped bytes after a file transfer to SD.
  //#define SERIAL_STATS_DROPPED_RX
#endif

// Enable an emergency-command parser to intercept certain commands as they
// enter the serial receive buffer, so they cannot be blocked.
// Currently handles M108, M112, M410
// Does not work on boards using AT90USB (USBCON) processors!
//#define EMERGENCY_PARSER

// Bad Serial-connections can miss a received command by sending an 'ok'
// Therefore some clients abort after 30 seconds in a timeout.
// Some other clients start sending commands while receiving a 'wait'.
// This "wait" is only sent when the buffer is empty. 1 second is a good value here.
//#define NO_TIMEOUTS 1000 // Milliseconds

// Some clients will have this feature soon. This could make the NO_TIMEOUTS unnecessary.
//#define ADVANCED_OK

// Printrun may have trouble receiving long strings all at once.
// This option inserts short delays between lines of serial output.
#define SERIAL_OVERRUN_PROTECTION

// @section extras

/**
 * Extra Fan Speed
 * Adds a secondary fan speed for each print-cooling fan.
 *   'M106 P<fan> T3-255' : Set a secondary speed for <fan>
 *   'M106 P<fan> T2'     : Use the set secondary speed
 *   'M106 P<fan> T1'     : Restore the previous fan speed
 */
//#define EXTRA_FAN_SPEED

/**
 * Firmware-based and LCD-controlled retract
 *
 * Add G10 / G11 commands for automatic firmware-based retract / recover.
 * Use M207 and M208 to define parameters for retract / recover.
 *
 * Use M209 to enable or disable auto-retract.
 * With auto-retract enabled, all G1 E moves within the set range
 * will be converted to firmware-based retract/recover moves.
 *
 * Be sure to turn off auto-retract during filament change.
 *
 * Note that M207 / M208 / M209 settings are saved to EEPROM.
 *
 */
#define FWRETRACT
#if ENABLED(FWRETRACT)
<<<<<<< HEAD
  //#define FWRETRACT_AUTORETRACT           // costs ~500 bytes of PROGMEM
  #if ENABLED(FWRETRACT_AUTORETRACT)
    #define MIN_AUTORETRACT 0.1           // When auto-retract is on, convert E moves of this length and over
    #define MAX_AUTORETRACT 10.0          // Upper limit for auto-retract conversion
  #endif
  #define RETRACT_LENGTH 2.0              // Default retract length (positive mm)
  #define RETRACT_LENGTH_SWAP 13          // Default swap retract length (positive mm), for extruder change
  #define RETRACT_FEEDRATE 60             // Default feedrate for retracting (mm/s)
  #define RETRACT_ZRAISE 0                // Default retract Z-raise (mm)
  #define RETRACT_RECOVER_LENGTH 0        // Default additional recover length (mm, added to retract length when recovering)
  #define RETRACT_RECOVER_LENGTH_SWAP 0   // Default additional swap recover length (mm, added to retract length when recovering from extruder change)
  #define RETRACT_RECOVER_FEEDRATE 40     // Default feedrate for recovering from retraction (mm/s)
  #define RETRACT_RECOVER_FEEDRATE_SWAP 8 // Default feedrate for recovering from swap retraction (mm/s)
=======
  #define FWRETRACT_AUTORETRACT           // Override slicer retractions
  #if ENABLED(FWRETRACT_AUTORETRACT)
    #define MIN_AUTORETRACT 0.1           // (mm) Don't convert E moves under this length
    #define MAX_AUTORETRACT 10.0          // (mm) Don't convert E moves over this length
  #endif
  #define RETRACT_LENGTH 3                // (mm) Default retract length (positive value)
  #define RETRACT_LENGTH_SWAP 13          // (mm) Default swap retract length (positive value)
  #define RETRACT_FEEDRATE 45             // (mm/s) Default feedrate for retracting
  #define RETRACT_ZRAISE 0                // (mm) Default retract Z-raise
  #define RETRACT_RECOVER_LENGTH 0        // (mm) Default additional recover length (added to retract length on recover)
  #define RETRACT_RECOVER_LENGTH_SWAP 0   // (mm) Default additional swap recover length (added to retract length on recover from toolchange)
  #define RETRACT_RECOVER_FEEDRATE 8      // (mm/s) Default feedrate for recovering from retraction
  #define RETRACT_RECOVER_FEEDRATE_SWAP 8 // (mm/s) Default feedrate for recovering from swap retraction
>>>>>>> ec3f29a3
  #if ENABLED(MIXING_EXTRUDER)
    //#define RETRACT_SYNC_MIXING         // Retract and restore all mixing steppers simultaneously
  #endif
#endif

/**
 * Universal tool change settings.
 * Applies to all types of extruders except where explicitly noted.
 */
#if EXTRUDERS > 1
  // Z raise distance for tool-change, as needed for some extruders
  #define TOOLCHANGE_ZRAISE     2  // (mm)
  //#define TOOLCHANGE_NO_RETURN   // Never return to the previous position on tool-change

  // Retract and prime filament on tool-change
  //#define TOOLCHANGE_FILAMENT_SWAP
  #if ENABLED(TOOLCHANGE_FILAMENT_SWAP)
    #define TOOLCHANGE_FIL_SWAP_LENGTH          12  // (mm)
    #define TOOLCHANGE_FIL_EXTRA_PRIME           2  // (mm)
    #define TOOLCHANGE_FIL_SWAP_RETRACT_SPEED 3600  // (mm/m)
    #define TOOLCHANGE_FIL_SWAP_PRIME_SPEED   3600  // (mm/m)
  #endif

  /**
   * Position to park head during tool change.
   * Doesn't apply to SWITCHING_TOOLHEAD, DUAL_X_CARRIAGE, or PARKING_EXTRUDER
   */
  //#define TOOLCHANGE_PARK
  #if ENABLED(TOOLCHANGE_PARK)
    #define TOOLCHANGE_PARK_XY    { X_MIN_POS + 10, Y_MIN_POS + 10 }
    #define TOOLCHANGE_PARK_XY_FEEDRATE 6000  // (mm/m)
  #endif
#endif

/**
 * Advanced Pause
 * Experimental feature for filament change support and for parking the nozzle when paused.
 * Adds the GCode M600 for initiating filament change.
 * If PARK_HEAD_ON_PAUSE enabled, adds the GCode M125 to pause printing and park the nozzle.
 *
 * Requires an LCD display.
 * Requires NOZZLE_PARK_FEATURE.
 * This feature is required for the default FILAMENT_RUNOUT_SCRIPT.
 */
//#define ADVANCED_PAUSE_FEATURE
#if ENABLED(ADVANCED_PAUSE_FEATURE)
  #define PAUSE_PARK_RETRACT_FEEDRATE         60  // (mm/s) Initial retract feedrate.
  #define PAUSE_PARK_RETRACT_LENGTH            2  // (mm) Initial retract.
                                                  // This short retract is done immediately, before parking the nozzle.
  #define FILAMENT_CHANGE_UNLOAD_FEEDRATE     10  // (mm/s) Unload filament feedrate. This can be pretty fast.
  #define FILAMENT_CHANGE_UNLOAD_ACCEL        25  // (mm/s^2) Lower acceleration may allow a faster feedrate.
  #define FILAMENT_CHANGE_UNLOAD_LENGTH      100  // (mm) The length of filament for a complete unload.
                                                  //   For Bowden, the full length of the tube and nozzle.
                                                  //   For direct drive, the full length of the nozzle.
                                                  //   Set to 0 for manual unloading.
  #define FILAMENT_CHANGE_SLOW_LOAD_FEEDRATE   6  // (mm/s) Slow move when starting load.
  #define FILAMENT_CHANGE_SLOW_LOAD_LENGTH     0  // (mm) Slow length, to allow time to insert material.
                                                  // 0 to disable start loading and skip to fast load only
  #define FILAMENT_CHANGE_FAST_LOAD_FEEDRATE   6  // (mm/s) Load filament feedrate. This can be pretty fast.
  #define FILAMENT_CHANGE_FAST_LOAD_ACCEL     25  // (mm/s^2) Lower acceleration may allow a faster feedrate.
  #define FILAMENT_CHANGE_FAST_LOAD_LENGTH     0  // (mm) Load length of filament, from extruder gear to nozzle.
                                                  //   For Bowden, the full length of the tube and nozzle.
                                                  //   For direct drive, the full length of the nozzle.
  //#define ADVANCED_PAUSE_CONTINUOUS_PURGE       // Purge continuously up to the purge length until interrupted.
  #define ADVANCED_PAUSE_PURGE_FEEDRATE        3  // (mm/s) Extrude feedrate (after loading). Should be slower than load feedrate.
  #define ADVANCED_PAUSE_PURGE_LENGTH         50  // (mm) Length to extrude after loading.
                                                  //   Set to 0 for manual extrusion.
                                                  //   Filament can be extruded repeatedly from the Filament Change menu
                                                  //   until extrusion is consistent, and to purge old filament.
  #define ADVANCED_PAUSE_RESUME_PRIME          0  // (mm) Extra distance to prime nozzle after returning from park.
  //#define ADVANCED_PAUSE_FANS_PAUSE             // Turn off print-cooling fans while the machine is paused.

                                                  // Filament Unload does a Retract, Delay, and Purge first:
  #define FILAMENT_UNLOAD_RETRACT_LENGTH      13  // (mm) Unload initial retract length.
  #define FILAMENT_UNLOAD_DELAY             5000  // (ms) Delay for the filament to cool after retract.
  #define FILAMENT_UNLOAD_PURGE_LENGTH         8  // (mm) An unretract is done, then this length is purged.

  #define PAUSE_PARK_NOZZLE_TIMEOUT           45  // (seconds) Time limit before the nozzle is turned off for safety.
  #define FILAMENT_CHANGE_ALERT_BEEPS         10  // Number of alert beeps to play when a response is needed.
  #define PAUSE_PARK_NO_STEPPER_TIMEOUT           // Enable for XYZ steppers to stay powered on during filament change.

  //#define PARK_HEAD_ON_PAUSE                    // Park the nozzle during pause and filament change.
  //#define HOME_BEFORE_FILAMENT_CHANGE           // Ensure homing has been completed prior to parking for filament change

  //#define FILAMENT_LOAD_UNLOAD_GCODES           // Add M701/M702 Load/Unload G-codes, plus Load/Unload in the LCD Prepare menu.
  //#define FILAMENT_UNLOAD_ALL_EXTRUDERS         // Allow M702 to unload all extruders above a minimum target temp (as set by M302)
#endif

// @section tmc

/**
 * TMC26X Stepper Driver options
 *
 * The TMC26XStepper library is required for this stepper driver.
 * https://github.com/trinamic/TMC26XStepper
 */
#if HAS_DRIVER(TMC26X)

  #if AXIS_DRIVER_TYPE_X(TMC26X)
    #define X_MAX_CURRENT     1000  // (mA)
    #define X_SENSE_RESISTOR    91  // (mOhms)
    #define X_MICROSTEPS        16  // Number of microsteps
  #endif

  #if AXIS_DRIVER_TYPE_X2(TMC26X)
    #define X2_MAX_CURRENT    1000
    #define X2_SENSE_RESISTOR   91
    #define X2_MICROSTEPS       16
  #endif

  #if AXIS_DRIVER_TYPE_Y(TMC26X)
    #define Y_MAX_CURRENT     1000
    #define Y_SENSE_RESISTOR    91
    #define Y_MICROSTEPS        16
  #endif

  #if AXIS_DRIVER_TYPE_Y2(TMC26X)
    #define Y2_MAX_CURRENT    1000
    #define Y2_SENSE_RESISTOR   91
    #define Y2_MICROSTEPS       16
  #endif

  #if AXIS_DRIVER_TYPE_Z(TMC26X)
    #define Z_MAX_CURRENT     1000
    #define Z_SENSE_RESISTOR    91
    #define Z_MICROSTEPS        16
  #endif

  #if AXIS_DRIVER_TYPE_Z2(TMC26X)
    #define Z2_MAX_CURRENT    1000
    #define Z2_SENSE_RESISTOR   91
    #define Z2_MICROSTEPS       16
  #endif

  #if AXIS_DRIVER_TYPE_Z3(TMC26X)
    #define Z3_MAX_CURRENT    1000
    #define Z3_SENSE_RESISTOR   91
    #define Z3_MICROSTEPS       16
  #endif

  #if AXIS_DRIVER_TYPE_E0(TMC26X)
    #define E0_MAX_CURRENT    1000
    #define E0_SENSE_RESISTOR   91
    #define E0_MICROSTEPS       16
  #endif

  #if AXIS_DRIVER_TYPE_E1(TMC26X)
    #define E1_MAX_CURRENT    1000
    #define E1_SENSE_RESISTOR   91
    #define E1_MICROSTEPS       16
  #endif

  #if AXIS_DRIVER_TYPE_E2(TMC26X)
    #define E2_MAX_CURRENT    1000
    #define E2_SENSE_RESISTOR   91
    #define E2_MICROSTEPS       16
  #endif

  #if AXIS_DRIVER_TYPE_E3(TMC26X)
    #define E3_MAX_CURRENT    1000
    #define E3_SENSE_RESISTOR   91
    #define E3_MICROSTEPS       16
  #endif

  #if AXIS_DRIVER_TYPE_E4(TMC26X)
    #define E4_MAX_CURRENT    1000
    #define E4_SENSE_RESISTOR   91
    #define E4_MICROSTEPS       16
  #endif

  #if AXIS_DRIVER_TYPE_E5(TMC26X)
    #define E5_MAX_CURRENT    1000
    #define E5_SENSE_RESISTOR   91
    #define E5_MICROSTEPS       16
  #endif

#endif // TMC26X

// @section tmc_smart

/**
 * To use TMC2130, TMC2160, TMC2660, TMC5130, TMC5160 stepper drivers in SPI mode
 * connect your SPI pins to the hardware SPI interface on your board and define
 * the required CS pins in your `pins_MYBOARD.h` file. (e.g., RAMPS 1.4 uses AUX3
 * pins `X_CS_PIN 53`, `Y_CS_PIN 49`, etc.).
 * You may also use software SPI if you wish to use general purpose IO pins.
 *
 * To use TMC2208 stepper UART-configurable stepper drivers connect #_SERIAL_TX_PIN
 * to the driver side PDN_UART pin with a 1K resistor.
 * To use the reading capabilities, also connect #_SERIAL_RX_PIN to PDN_UART without
 * a resistor.
 * The drivers can also be used with hardware serial.
 *
 * TMCStepper library is required to use TMC stepper drivers.
 * https://github.com/teemuatlut/TMCStepper
 */
#if HAS_TRINAMIC

  #define HOLD_MULTIPLIER    0.5  // Scales down the holding current from run current
  #define INTERPOLATE      false  // Interpolate X/Y/Z_MICROSTEPS to 256

  #if AXIS_IS_TMC(X)
    #define X_CURRENT     700  // (mA) RMS current. Multiply by 1.414 for peak current.
    #define X_MICROSTEPS  256  // 0..256
    #define X_RSENSE     0.11
    #define X_CHAIN_POS     0  // 0 - Not chained, 1 - MCU MOSI connected, 2 - next in chain, ...
  #endif

  #if AXIS_IS_TMC(X2)
    #define X2_CURRENT    700
    #define X2_MICROSTEPS 256
    #define X2_RSENSE    0.11
    #define X2_CHAIN_POS    0
  #endif

  #if AXIS_IS_TMC(Y)
    #define Y_CURRENT     700
    #define Y_MICROSTEPS  256
    #define Y_RSENSE     0.11
    #define Y_CHAIN_POS     0
  #endif

  #if AXIS_IS_TMC(Y2)
    #define Y2_CURRENT    700
    #define Y2_MICROSTEPS 256
    #define Y2_RSENSE    0.11
    #define Y2_CHAIN_POS    0
  #endif

  #if AXIS_IS_TMC(Z)
    #define Z_CURRENT     700
    #define Z_MICROSTEPS  256
    #define Z_RSENSE     0.11
    #define Z_CHAIN_POS     0
  #endif

  #if AXIS_IS_TMC(Z2)
    #define Z2_CURRENT    700
    #define Z2_MICROSTEPS 256
    #define Z2_RSENSE    0.11
    #define Z2_CHAIN_POS    0
  #endif

  #if AXIS_IS_TMC(Z3)
    #define Z3_CURRENT    700
    #define Z3_MICROSTEPS 256
    #define Z3_RSENSE    0.11
    #define Z3_CHAIN_POS    0
  #endif

  #if AXIS_IS_TMC(E0)
    #define E0_CURRENT    700
    #define E0_MICROSTEPS 256
    #define E0_RSENSE    0.11
    #define E0_CHAIN_POS    0
  #endif

  #if AXIS_IS_TMC(E1)
    #define E1_CURRENT    700
    #define E1_MICROSTEPS 256
    #define E1_RSENSE    0.11
    #define E1_CHAIN_POS    0
  #endif

  #if AXIS_IS_TMC(E2)
    #define E2_CURRENT    700
    #define E2_MICROSTEPS 256
    #define E2_RSENSE    0.11
    #define E2_CHAIN_POS    0
  #endif

  #if AXIS_IS_TMC(E3)
    #define E3_CURRENT    700
    #define E3_MICROSTEPS 256
    #define E3_RSENSE    0.11
    #define E3_CHAIN_POS    0
  #endif

  #if AXIS_IS_TMC(E4)
    #define E4_CURRENT    700
    #define E4_MICROSTEPS 256
    #define E4_RSENSE    0.11
    #define E4_CHAIN_POS    0
  #endif

  #if AXIS_IS_TMC(E5)
    #define E5_CURRENT    700
    #define E5_MICROSTEPS 256
    #define E5_RSENSE    0.11
    #define E5_CHAIN_POS    0
  #endif

  /**
   * Override default SPI pins for TMC2130, TMC2160, TMC2660, TMC5130 and TMC5160 drivers here.
   * The default pins can be found in your board's pins file.
   */
  //#define X_CS_PIN          -1
  //#define Y_CS_PIN          -1
  //#define Z_CS_PIN          -1
  //#define X2_CS_PIN         -1
  //#define Y2_CS_PIN         -1
  //#define Z2_CS_PIN         -1
  //#define Z3_CS_PIN         -1
  //#define E0_CS_PIN         -1
  //#define E1_CS_PIN         -1
  //#define E2_CS_PIN         -1
  //#define E3_CS_PIN         -1
  //#define E4_CS_PIN         -1
  //#define E5_CS_PIN         -1

  /**
   * Software option for SPI driven drivers (TMC2130, TMC2160, TMC2660, TMC5130 and TMC5160).
   * The default SW SPI pins are defined the respective pins files,
   * but you can override or define them here.
   */
  //#define TMC_USE_SW_SPI
  //#define TMC_SW_MOSI       -1
  //#define TMC_SW_MISO       -1
  //#define TMC_SW_SCK        -1

  /**
   * Four TMC2209 drivers can use the same HW/SW serial port with hardware configured addresses.
   * Set the address using jumpers on pins MS1 and MS2.
   * Address | MS1  | MS2
   *       0 | LOW  | LOW
   *       1 | HIGH | LOW
   *       2 | LOW  | HIGH
   *       3 | HIGH | HIGH
   *
   * Set *_SERIAL_TX_PIN and *_SERIAL_RX_PIN to match for all drivers
   * on the same serial port, either here or in your board's pins file.
   */
  #define  X_SLAVE_ADDRESS 0
  #define  Y_SLAVE_ADDRESS 0
  #define  Z_SLAVE_ADDRESS 0
  #define X2_SLAVE_ADDRESS 0
  #define Y2_SLAVE_ADDRESS 0
  #define Z2_SLAVE_ADDRESS 0
  #define Z3_SLAVE_ADDRESS 0
  #define E0_SLAVE_ADDRESS 0
  #define E1_SLAVE_ADDRESS 0
  #define E2_SLAVE_ADDRESS 0
  #define E3_SLAVE_ADDRESS 0
  #define E4_SLAVE_ADDRESS 0
  #define E5_SLAVE_ADDRESS 0

  /**
   * Software enable
   *
   * Use for drivers that do not use a dedicated enable pin, but rather handle the same
   * function through a communication line such as SPI or UART.
   */
  //#define SOFTWARE_DRIVER_ENABLE

  /**
   * TMC2130, TMC2160, TMC2208, TMC2209, TMC5130 and TMC5160 only
   * Use Trinamic's ultra quiet stepping mode.
   * When disabled, Marlin will use spreadCycle stepping mode.
   */
  #define STEALTHCHOP_XY
  #define STEALTHCHOP_Z
  #define STEALTHCHOP_E

  /**
   * Optimize spreadCycle chopper parameters by using predefined parameter sets
   * or with the help of an example included in the library.
   * Provided parameter sets are
   * CHOPPER_DEFAULT_12V
   * CHOPPER_DEFAULT_19V
   * CHOPPER_DEFAULT_24V
   * CHOPPER_DEFAULT_36V
   * CHOPPER_PRUSAMK3_24V // Imported parameters from the official Prusa firmware for MK3 (24V)
   * CHOPPER_MARLIN_119   // Old defaults from Marlin v1.1.9
   *
   * Define you own with
   * { <off_time[1..15]>, <hysteresis_end[-3..12]>, hysteresis_start[1..8] }
   */
  #define CHOPPER_TIMING CHOPPER_DEFAULT_24V

  /**
   * Monitor Trinamic drivers for error conditions,
   * like overtemperature and short to ground.
   * In the case of overtemperature Marlin can decrease the driver current until error condition clears.
   * Other detected conditions can be used to stop the current print.
   * Relevant g-codes:
   * M906 - Set or get motor current in milliamps using axis codes X, Y, Z, E. Report values if no axis codes given.
   * M911 - Report stepper driver overtemperature pre-warn condition.
   * M912 - Clear stepper driver overtemperature pre-warn condition flag.
   * M122 - Report driver parameters (Requires TMC_DEBUG)
   */
  #define MONITOR_DRIVER_STATUS

  #if ENABLED(MONITOR_DRIVER_STATUS)
    #define CURRENT_STEP_DOWN     50  // [mA]
    #define REPORT_CURRENT_CHANGE
    #define STOP_ON_ERROR
  #endif

  /**
   * TMC2130, TMC2160, TMC2208, TMC2209, TMC5130 and TMC5160 only
   * The driver will switch to spreadCycle when stepper speed is over HYBRID_THRESHOLD.
   * This mode allows for faster movements at the expense of higher noise levels.
   * STEALTHCHOP_(XY|Z|E) must be enabled to use HYBRID_THRESHOLD.
   * M913 X/Y/Z/E to live tune the setting
   */
  //#define HYBRID_THRESHOLD

  #define X_HYBRID_THRESHOLD      50  // [mm/s]
  #define X2_HYBRID_THRESHOLD     50
  #define Y_HYBRID_THRESHOLD      50
  #define Y2_HYBRID_THRESHOLD     50
  #define Z_HYBRID_THRESHOLD      50
  #define Z2_HYBRID_THRESHOLD     50
  #define Z3_HYBRID_THRESHOLD     50
  #define E0_HYBRID_THRESHOLD     10
  #define E1_HYBRID_THRESHOLD     10
  #define E2_HYBRID_THRESHOLD     10
  #define E3_HYBRID_THRESHOLD     10
  #define E4_HYBRID_THRESHOLD     10
  #define E5_HYBRID_THRESHOLD     10

  /**
   * Use StallGuard2 to home / probe X, Y, Z.
   *
   * TMC2130, TMC2160, TMC2209, TMC2660, TMC5130, and TMC5160 only
   * Connect the stepper driver's DIAG1 pin to the X/Y endstop pin.
   * X, Y, and Z homing will always be done in spreadCycle mode.
   *
   * X/Y/Z_STALL_SENSITIVITY is the default stall threshold.
   * Use M914 X Y Z to set the stall threshold at runtime:
   *
   *  Sensitivity   TMC2209   Others
   *    HIGHEST       255      -64    (Too sensitive => False positive)
   *    LOWEST         0        63    (Too insensitive => No trigger)
   *
   * It is recommended to set [XYZ]_HOME_BUMP_MM to 0.
   *
   * SPI_ENDSTOPS  *** Beta feature! *** TMC2130 Only ***
   * Poll the driver through SPI to determine load when homing.
   * Removes the need for a wire from DIAG1 to an endstop pin.
   *
   * IMPROVE_HOMING_RELIABILITY tunes acceleration and jerk when
   * homing and adds a guard period for endstop triggering.
   */
  //#define SENSORLESS_HOMING // StallGuard capable drivers only

  /**
   * Use StallGuard2 to probe the bed with the nozzle.
   *
   * CAUTION: This could cause damage to machines that use a lead screw or threaded rod
   *          to move the Z axis. Take extreme care when attempting to enable this feature.
   */
  //#define SENSORLESS_PROBING // StallGuard capable drivers only

  #if EITHER(SENSORLESS_HOMING, SENSORLESS_PROBING)
    // TMC2209: 0...255. TMC2130: -64...63
    #define X_STALL_SENSITIVITY  -2            // homing speed: 50 -2   25 3
    #define X2_STALL_SENSITIVITY X_STALL_SENSITIVITY
    #define Y_STALL_SENSITIVITY  -2            // homing speed: 50 -2   25 3
    #define Z_STALL_SENSITIVITY  -2            // homing speed: 50 -2   25 3
    #define SPI_ENDSTOPS              // TMC2130 only
    #define IMPROVE_HOMING_RELIABILITY
  #endif

  /**
   * Beta feature!
   * Create a 50/50 square wave step pulse optimal for stepper drivers.
   */
  #define SQUARE_WAVE_STEPPING

  /**
   * Enable M122 debugging command for TMC stepper drivers.
   * M122 S0/1 will enable continous reporting.
   */
  //#define TMC_DEBUG

  /**
   * You can set your own advanced settings by filling in predefined functions.
   * A list of available functions can be found on the library github page
   * https://github.com/teemuatlut/TMCStepper
   *
   * Example:
   * #define TMC_ADV() { \
   *   stepperX.diag0_temp_prewarn(1); \
   *   stepperY.interpolate(0); \
   * }
   */
  //#define TMC_ADV() {  }

#endif // HAS_TRINAMIC

// @section L6470

/**
 * L6470 Stepper Driver options
 *
 * Arduino-L6470 library (0.7.0 or higher) is required for this stepper driver.
 * https://github.com/ameyer/Arduino-L6470
 *
 * Requires the following to be defined in your pins_YOUR_BOARD file
 *     L6470_CHAIN_SCK_PIN
 *     L6470_CHAIN_MISO_PIN
 *     L6470_CHAIN_MOSI_PIN
 *     L6470_CHAIN_SS_PIN
 *     L6470_RESET_CHAIN_PIN  (optional)
 */
#if HAS_DRIVER(L6470)

  //#define L6470_CHITCHAT        // Display additional status info

  #if AXIS_DRIVER_TYPE_X(L6470)
    #define X_MICROSTEPS     128  // Number of microsteps (VALID: 1, 2, 4, 8, 16, 32, 128)
    #define X_OVERCURRENT   2000  // (mA) Current where the driver detects an over current (VALID: 375 x (1 - 16) - 6A max - rounds down)
    #define X_STALLCURRENT  1500  // (mA) Current where the driver detects a stall (VALID: 31.25 * (1-128) -  4A max - rounds down)
    #define X_MAX_VOLTAGE    127  // 0-255, Maximum effective voltage seen by stepper
    #define X_CHAIN_POS        0  // Position in SPI chain, 0=Not in chain, 1=Nearest MOSI
  #endif

  #if AXIS_DRIVER_TYPE_X2(L6470)
    #define X2_MICROSTEPS      128
    #define X2_OVERCURRENT    2000
    #define X2_STALLCURRENT   1500
    #define X2_MAX_VOLTAGE     127
    #define X2_CHAIN_POS         0
  #endif

  #if AXIS_DRIVER_TYPE_Y(L6470)
    #define Y_MICROSTEPS       128
    #define Y_OVERCURRENT     2000
    #define Y_STALLCURRENT    1500
    #define Y_MAX_VOLTAGE      127
    #define Y_CHAIN_POS          0
  #endif

  #if AXIS_DRIVER_TYPE_Y2(L6470)
    #define Y2_MICROSTEPS      128
    #define Y2_OVERCURRENT    2000
    #define Y2_STALLCURRENT   1500
    #define Y2_MAX_VOLTAGE     127
    #define Y2_CHAIN_POS         0
  #endif

  #if AXIS_DRIVER_TYPE_Z(L6470)
    #define Z_MICROSTEPS       128
    #define Z_OVERCURRENT     2000
    #define Z_STALLCURRENT    1500
    #define Z_MAX_VOLTAGE      127
    #define Z_CHAIN_POS          0
  #endif

  #if AXIS_DRIVER_TYPE_Z2(L6470)
    #define Z2_MICROSTEPS      128
    #define Z2_OVERCURRENT    2000
    #define Z2_STALLCURRENT   1500
    #define Z2_MAX_VOLTAGE     127
    #define Z2_CHAIN_POS         0
  #endif

  #if AXIS_DRIVER_TYPE_Z3(L6470)
    #define Z3_MICROSTEPS      128
    #define Z3_OVERCURRENT    2000
    #define Z3_STALLCURRENT   1500
    #define Z3_MAX_VOLTAGE     127
    #define Z3_CHAIN_POS         0
  #endif

  #if AXIS_DRIVER_TYPE_E0(L6470)
    #define E0_MICROSTEPS      128
    #define E0_OVERCURRENT    2000
    #define E0_STALLCURRENT   1500
    #define E0_MAX_VOLTAGE     127
    #define E0_CHAIN_POS         0
  #endif

  #if AXIS_DRIVER_TYPE_E1(L6470)
    #define E1_MICROSTEPS      128
    #define E1_OVERCURRENT    2000
    #define E1_STALLCURRENT   1500
    #define E1_MAX_VOLTAGE     127
    #define E1_CHAIN_POS         0
  #endif

  #if AXIS_DRIVER_TYPE_E2(L6470)
    #define E2_MICROSTEPS      128
    #define E2_OVERCURRENT    2000
    #define E2_STALLCURRENT   1500
    #define E2_MAX_VOLTAGE     127
    #define E2_CHAIN_POS         0
  #endif

  #if AXIS_DRIVER_TYPE_E3(L6470)
    #define E3_MICROSTEPS      128
    #define E3_OVERCURRENT    2000
    #define E3_STALLCURRENT   1500
    #define E3_MAX_VOLTAGE     127
    #define E3_CHAIN_POS         0
  #endif

  #if AXIS_DRIVER_TYPE_E4(L6470)
    #define E4_MICROSTEPS      128
    #define E4_OVERCURRENT    2000
    #define E4_STALLCURRENT   1500
    #define E4_MAX_VOLTAGE     127
    #define E4_CHAIN_POS         0
  #endif

  #if AXIS_DRIVER_TYPE_E5(L6470)
    #define E5_MICROSTEPS      128
    #define E5_OVERCURRENT    2000
    #define E5_STALLCURRENT   1500
    #define E5_MAX_VOLTAGE     127
    #define E5_CHAIN_POS         0
  #endif

  /**
   * Monitor L6470 drivers for error conditions like over temperature and over current.
   * In the case of over temperature Marlin can decrease the drive until the error condition clears.
   * Other detected conditions can be used to stop the current print.
   * Relevant g-codes:
   * M906 - I1/2/3/4/5  Set or get motor drive level using axis codes X, Y, Z, E. Report values if no axis codes given.
   *         I not present or I0 or I1 - X, Y, Z or E0
   *         I2 - X2, Y2, Z2 or E1
   *         I3 - Z3 or E3
   *         I4 - E4
   *         I5 - E5
   * M916 - Increase drive level until get thermal warning
   * M917 - Find minimum current thresholds
   * M918 - Increase speed until max or error
   * M122 S0/1 - Report driver parameters
   */
  //#define MONITOR_L6470_DRIVER_STATUS

  #if ENABLED(MONITOR_L6470_DRIVER_STATUS)
    #define KVAL_HOLD_STEP_DOWN     1
    //#define L6470_STOP_ON_ERROR
  #endif

#endif // L6470

/**
 * TWI/I2C BUS
 *
 * This feature is an EXPERIMENTAL feature so it shall not be used on production
 * machines. Enabling this will allow you to send and receive I2C data from slave
 * devices on the bus.
 *
 * ; Example #1
 * ; This macro send the string "Marlin" to the slave device with address 0x63 (99)
 * ; It uses multiple M260 commands with one B<base 10> arg
 * M260 A99  ; Target slave address
 * M260 B77  ; M
 * M260 B97  ; a
 * M260 B114 ; r
 * M260 B108 ; l
 * M260 B105 ; i
 * M260 B110 ; n
 * M260 S1   ; Send the current buffer
 *
 * ; Example #2
 * ; Request 6 bytes from slave device with address 0x63 (99)
 * M261 A99 B5
 *
 * ; Example #3
 * ; Example serial output of a M261 request
 * echo:i2c-reply: from:99 bytes:5 data:hello
 */

// @section i2cbus

//#define EXPERIMENTAL_I2CBUS
#define I2C_SLAVE_ADDRESS  0 // Set a value from 8 to 127 to act as a slave

// @section extras

/**
 * Photo G-code
 * Add the M240 G-code to take a photo.
 * The photo can be triggered by a digital pin or a physical movement.
 */
//#define PHOTO_GCODE
#if ENABLED(PHOTO_GCODE)
  // A position to move to (and raise Z) before taking the photo
  //#define PHOTO_POSITION { X_MAX_POS - 5, Y_MAX_POS, 0 }  // { xpos, ypos, zraise } (M240 X Y Z)
  //#define PHOTO_DELAY_MS   100                            // (ms) Duration to pause before moving back (M240 P)
  //#define PHOTO_RETRACT_MM   6.5                          // (mm) E retract/recover for the photo move (M240 R S)

  // Canon RC-1 or homebrew digital camera trigger
  // Data from: http://www.doc-diy.net/photo/rc-1_hacked/
  //#define PHOTOGRAPH_PIN 23

  // Canon Hack Development Kit
  // http://captain-slow.dk/2014/03/09/3d-printing-timelapses/
  //#define CHDK_PIN        4

  // Optional second move with delay to trigger the camera shutter
  //#define PHOTO_SWITCH_POSITION { X_MAX_POS, Y_MAX_POS }  // { xpos, ypos } (M240 I J)

  // Duration to hold the switch or keep CHDK_PIN high
  //#define PHOTO_SWITCH_MS   50 // (ms) (M240 D)
#endif

/**
 * Spindle & Laser control
 *
 * Add the M3, M4, and M5 commands to turn the spindle/laser on and off, and
 * to set spindle speed, spindle direction, and laser power.
 *
 * SuperPid is a router/spindle speed controller used in the CNC milling community.
 * Marlin can be used to turn the spindle on and off. It can also be used to set
 * the spindle speed from 5,000 to 30,000 RPM.
 *
 * You'll need to select a pin for the ON/OFF function and optionally choose a 0-5V
 * hardware PWM pin for the speed control and a pin for the rotation direction.
 *
 * See http://marlinfw.org/docs/configuration/laser_spindle.html for more config details.
 */
//#define SPINDLE_FEATURE
//#define LASER_FEATURE
#if EITHER(SPINDLE_FEATURE, LASER_FEATURE)
  #define SPINDLE_LASER_ACTIVE_HIGH     false  // Set to "true" if the on/off function is active HIGH
  #define SPINDLE_LASER_PWM             true   // Set to "true" if your controller supports setting the speed/power
  #define SPINDLE_LASER_PWM_INVERT      true   // Set to "true" if the speed/power goes up when you want it to go slower
  #define SPINDLE_LASER_POWERUP_DELAY   5000   // (ms) Delay to allow the spindle/laser to come up to speed/power
  #define SPINDLE_LASER_POWERDOWN_DELAY 5000   // (ms) Delay to allow the spindle to stop

  #if ENABLED(SPINDLE_FEATURE)
    //#define SPINDLE_CHANGE_DIR               // Enable if your spindle controller can change spindle direction
    #define SPINDLE_CHANGE_DIR_STOP            // Enable if the spindle should stop before changing spin direction
    #define SPINDLE_INVERT_DIR          false  // Set to "true" if the spin direction is reversed

    /**
     *  The M3 & M4 commands use the following equation to convert PWM duty cycle to speed/power
     *
     *  SPEED/POWER = PWM duty cycle * SPEED_POWER_SLOPE + SPEED_POWER_INTERCEPT
     *    where PWM duty cycle varies from 0 to 255
     *
     *  set the following for your controller (ALL MUST BE SET)
     */
    #define SPEED_POWER_SLOPE    118.4
    #define SPEED_POWER_INTERCEPT  0
    #define SPEED_POWER_MIN     5000
    #define SPEED_POWER_MAX    30000    // SuperPID router controller 0 - 30,000 RPM
  #else
    #define SPEED_POWER_SLOPE      0.3922
    #define SPEED_POWER_INTERCEPT  0
    #define SPEED_POWER_MIN       10
    #define SPEED_POWER_MAX      100    // 0-100%
  #endif
#endif

/**
 * Coolant Control
 *
 * Add the M7, M8, and M9 commands to turn mist or flood coolant on and off.
 *
 * Note: COOLANT_MIST_PIN and/or COOLANT_FLOOD_PIN must also be defined.
 */
//#define COOLANT_CONTROL
#if ENABLED(COOLANT_CONTROL)
  #define COOLANT_MIST                // Enable if mist coolant is present
  #define COOLANT_FLOOD               // Enable if flood coolant is present
  #define COOLANT_MIST_INVERT  false  // Set "true" if the on/off function is reversed
  #define COOLANT_FLOOD_INVERT false  // Set "true" if the on/off function is reversed
#endif

/**
 * Filament Width Sensor
 *
 * Measures the filament width in real-time and adjusts
 * flow rate to compensate for any irregularities.
 *
 * Also allows the measured filament diameter to set the
 * extrusion rate, so the slicer only has to specify the
 * volume.
 *
 * Only a single extruder is supported at this time.
 *
 *  34 RAMPS_14    : Analog input 5 on the AUX2 connector
 *  81 PRINTRBOARD : Analog input 2 on the Exp1 connector (version B,C,D,E)
 * 301 RAMBO       : Analog input 3
 *
 * Note: May require analog pins to be defined for other boards.
 */
//#define FILAMENT_WIDTH_SENSOR

#if ENABLED(FILAMENT_WIDTH_SENSOR)
  #define FILAMENT_SENSOR_EXTRUDER_NUM 0    // Index of the extruder that has the filament sensor. :[0,1,2,3,4]
  #define MEASUREMENT_DELAY_CM        14    // (cm) The distance from the filament sensor to the melting chamber

  #define FILWIDTH_ERROR_MARGIN        1.0  // (mm) If a measurement differs too much from nominal width ignore it
  #define MAX_MEASUREMENT_DELAY       20    // (bytes) Buffer size for stored measurements (1 byte per cm). Must be larger than MEASUREMENT_DELAY_CM.

  #define DEFAULT_MEASURED_FILAMENT_DIA DEFAULT_NOMINAL_FILAMENT_DIA // Set measured to nominal initially

  // Display filament width on the LCD status line. Status messages will expire after 5 seconds.
  //#define FILAMENT_LCD_DISPLAY
#endif

/**
 * CNC Coordinate Systems
 *
 * Enables G53 and G54-G59.3 commands to select coordinate systems
 * and G92.1 to reset the workspace to native machine space.
 */
//#define CNC_COORDINATE_SYSTEMS

/**
 * Auto-report temperatures with M155 S<seconds>
 */
#define AUTO_REPORT_TEMPERATURES

/**
 * Include capabilities in M115 output
 */
#define EXTENDED_CAPABILITIES_REPORT

/**
 * Expected Printer Check
 * Add the M16 G-code to compare a string to the MACHINE_NAME.
 * M16 with a non-matching string causes the printer to halt.
 */
//#define EXPECTED_PRINTER_CHECK

/**
 * Disable all Volumetric extrusion options
 */
//#define NO_VOLUMETRICS

#if DISABLED(NO_VOLUMETRICS)
  /**
   * Volumetric extrusion default state
   * Activate to make volumetric extrusion the default method,
   * with DEFAULT_NOMINAL_FILAMENT_DIA as the default diameter.
   *
   * M200 D0 to disable, M200 Dn to set a new diameter.
   */
  //#define VOLUMETRIC_DEFAULT_ON
#endif

/**
 * Enable this option for a leaner build of Marlin that removes all
 * workspace offsets, simplifying coordinate transformations, leveling, etc.
 *
 *  - M206 and M428 are disabled.
 *  - G92 will revert to its behavior from Marlin 1.0.
 */
//#define NO_WORKSPACE_OFFSETS

/**
 * Set the number of proportional font spaces required to fill up a typical character space.
 * This can help to better align the output of commands like `G29 O` Mesh Output.
 *
 * For clients that use a fixed-width font (like OctoPrint), leave this set to 1.0.
 * Otherwise, adjust according to your client and font.
 */
#define PROPORTIONAL_FONT_RATIO 1.0

/**
 * Spend 28 bytes of SRAM to optimize the GCode parser
 */
#define FASTER_GCODE_PARSER

/**
 * CNC G-code options
 * Support CNC-style G-code dialects used by laser cutters, drawing machine cams, etc.
 * Note that G0 feedrates should be used with care for 3D printing (if used at all).
 * High feedrates may cause ringing and harm print quality.
 */
//#define PAREN_COMMENTS      // Support for parentheses-delimited comments
//#define GCODE_MOTION_MODES  // Remember the motion mode (G0 G1 G2 G3 G5 G38.X) and apply for X Y Z E F, etc.

// Enable and set a (default) feedrate for all G0 moves
//#define G0_FEEDRATE 3000 // (mm/m)
#ifdef G0_FEEDRATE
  //#define VARIABLE_G0_FEEDRATE // The G0 feedrate is set by F in G0 motion mode
#endif

/**
 * Startup commands
 *
 * Execute certain G-code commands immediately after power-on.
 */
//#define STARTUP_COMMANDS "M17 Z"

/**
 * G-code Macros
 *
 * Add G-codes M810-M819 to define and run G-code macros.
 * Macros are not saved to EEPROM.
 */
//#define GCODE_MACROS
#if ENABLED(GCODE_MACROS)
  #define GCODE_MACROS_SLOTS       5  // Up to 10 may be used
  #define GCODE_MACROS_SLOT_SIZE  50  // Maximum length of a single macro
#endif

/**
 * User-defined menu items that execute custom GCode
 */
//#define CUSTOM_USER_MENUS
#if ENABLED(CUSTOM_USER_MENUS)
  //#define CUSTOM_USER_MENU_TITLE "Custom Commands"
  #define USER_SCRIPT_DONE "M117 User Script Done"
  #define USER_SCRIPT_AUDIBLE_FEEDBACK
  //#define USER_SCRIPT_RETURN  // Return to status screen after a script

  #define USER_DESC_1 "Home & UBL Info"
  #define USER_GCODE_1 "G28\nG29 W"

  #define USER_DESC_2 "Preheat for " PREHEAT_1_LABEL
  #define USER_GCODE_2 "M140 S" STRINGIFY(PREHEAT_1_TEMP_BED) "\nM104 S" STRINGIFY(PREHEAT_1_TEMP_HOTEND)

  #define USER_DESC_3 "Preheat for " PREHEAT_2_LABEL
  #define USER_GCODE_3 "M140 S" STRINGIFY(PREHEAT_2_TEMP_BED) "\nM104 S" STRINGIFY(PREHEAT_2_TEMP_HOTEND)

  #define USER_DESC_4 "Heat Bed/Home/Level"
  #define USER_GCODE_4 "M140 S" STRINGIFY(PREHEAT_2_TEMP_BED) "\nG28\nG29"

  //#define USER_DESC_5 "Home & Info"
  //#define USER_GCODE_5 "G28\nM503"
#endif

/**
 * Host Action Commands
 *
 * Define host streamer action commands in compliance with the standard.
 *
 * See https://reprap.org/wiki/G-code#Action_commands
 * Common commands ........ poweroff, pause, paused, resume, resumed, cancel
 * G29_RETRY_AND_RECOVER .. probe_rewipe, probe_failed
 *
 * Some features add reason codes to extend these commands.
 *
 * Host Prompt Support enables Marlin to use the host for user prompts so
 * filament runout and other processes can be managed from the host side.
 */
//#define HOST_ACTION_COMMANDS
#if ENABLED(HOST_ACTION_COMMANDS)
  //#define HOST_PROMPT_SUPPORT
#endif

//===========================================================================
//====================== I2C Position Encoder Settings ======================
//===========================================================================

/**
 * I2C position encoders for closed loop control.
 * Developed by Chris Barr at Aus3D.
 *
 * Wiki: http://wiki.aus3d.com.au/Magnetic_Encoder
 * Github: https://github.com/Aus3D/MagneticEncoder
 *
 * Supplier: http://aus3d.com.au/magnetic-encoder-module
 * Alternative Supplier: http://reliabuild3d.com/
 *
 * Reliabuild encoders have been modified to improve reliability.
 */

//#define I2C_POSITION_ENCODERS
#if ENABLED(I2C_POSITION_ENCODERS)

  #define I2CPE_ENCODER_CNT         1                       // The number of encoders installed; max of 5
                                                            // encoders supported currently.

  #define I2CPE_ENC_1_ADDR          I2CPE_PRESET_ADDR_X     // I2C address of the encoder. 30-200.
  #define I2CPE_ENC_1_AXIS          X_AXIS                  // Axis the encoder module is installed on.  <X|Y|Z|E>_AXIS.
  #define I2CPE_ENC_1_TYPE          I2CPE_ENC_TYPE_LINEAR   // Type of encoder:  I2CPE_ENC_TYPE_LINEAR -or-
                                                            // I2CPE_ENC_TYPE_ROTARY.
  #define I2CPE_ENC_1_TICKS_UNIT    2048                    // 1024 for magnetic strips with 2mm poles; 2048 for
                                                            // 1mm poles. For linear encoders this is ticks / mm,
                                                            // for rotary encoders this is ticks / revolution.
  //#define I2CPE_ENC_1_TICKS_REV     (16 * 200)            // Only needed for rotary encoders; number of stepper
                                                            // steps per full revolution (motor steps/rev * microstepping)
  //#define I2CPE_ENC_1_INVERT                              // Invert the direction of axis travel.
  #define I2CPE_ENC_1_EC_METHOD     I2CPE_ECM_MICROSTEP     // Type of error error correction.
  #define I2CPE_ENC_1_EC_THRESH     0.10                    // Threshold size for error (in mm) above which the
                                                            // printer will attempt to correct the error; errors
                                                            // smaller than this are ignored to minimize effects of
                                                            // measurement noise / latency (filter).

  #define I2CPE_ENC_2_ADDR          I2CPE_PRESET_ADDR_Y     // Same as above, but for encoder 2.
  #define I2CPE_ENC_2_AXIS          Y_AXIS
  #define I2CPE_ENC_2_TYPE          I2CPE_ENC_TYPE_LINEAR
  #define I2CPE_ENC_2_TICKS_UNIT    2048
  //#define I2CPE_ENC_2_TICKS_REV   (16 * 200)
  //#define I2CPE_ENC_2_INVERT
  #define I2CPE_ENC_2_EC_METHOD     I2CPE_ECM_MICROSTEP
  #define I2CPE_ENC_2_EC_THRESH     0.10

  #define I2CPE_ENC_3_ADDR          I2CPE_PRESET_ADDR_Z     // Encoder 3.  Add additional configuration options
  #define I2CPE_ENC_3_AXIS          Z_AXIS                  // as above, or use defaults below.

  #define I2CPE_ENC_4_ADDR          I2CPE_PRESET_ADDR_E     // Encoder 4.
  #define I2CPE_ENC_4_AXIS          E_AXIS

  #define I2CPE_ENC_5_ADDR          34                      // Encoder 5.
  #define I2CPE_ENC_5_AXIS          E_AXIS

  // Default settings for encoders which are enabled, but without settings configured above.
  #define I2CPE_DEF_TYPE            I2CPE_ENC_TYPE_LINEAR
  #define I2CPE_DEF_ENC_TICKS_UNIT  2048
  #define I2CPE_DEF_TICKS_REV       (16 * 200)
  #define I2CPE_DEF_EC_METHOD       I2CPE_ECM_NONE
  #define I2CPE_DEF_EC_THRESH       0.1

  //#define I2CPE_ERR_THRESH_ABORT  100.0                   // Threshold size for error (in mm) error on any given
                                                            // axis after which the printer will abort. Comment out to
                                                            // disable abort behavior.

  #define I2CPE_TIME_TRUSTED        10000                   // After an encoder fault, there must be no further fault
                                                            // for this amount of time (in ms) before the encoder
                                                            // is trusted again.

  /**
   * Position is checked every time a new command is executed from the buffer but during long moves,
   * this setting determines the minimum update time between checks. A value of 100 works well with
   * error rolling average when attempting to correct only for skips and not for vibration.
   */
  #define I2CPE_MIN_UPD_TIME_MS     4                       // (ms) Minimum time between encoder checks.

  // Use a rolling average to identify persistant errors that indicate skips, as opposed to vibration and noise.
  #define I2CPE_ERR_ROLLING_AVERAGE

#endif // I2C_POSITION_ENCODERS

/**
 * MAX7219 Debug Matrix
 *
 * Add support for a low-cost 8x8 LED Matrix based on the Max7219 chip as a realtime status display.
 * Requires 3 signal wires. Some useful debug options are included to demonstrate its usage.
 */
//#define MAX7219_DEBUG
#if ENABLED(MAX7219_DEBUG)
  #define MAX7219_CLK_PIN   64
  #define MAX7219_DIN_PIN   57
  #define MAX7219_LOAD_PIN  44

  //#define MAX7219_GCODE          // Add the M7219 G-code to control the LED matrix
  #define MAX7219_INIT_TEST    2   // Do a test pattern at initialization (Set to 2 for spiral)
  #define MAX7219_NUMBER_UNITS 1   // Number of Max7219 units in chain.
  #define MAX7219_ROTATE       0   // Rotate the display clockwise (in multiples of +/- 90°)
                                   // connector at:  right=0   bottom=-90  top=90  left=180
  //#define MAX7219_REVERSE_ORDER  // The individual LED matrix units may be in reversed order
  //#define MAX7219_SIDE_BY_SIDE   // Big chip+matrix boards can be chained side-by-side

  /**
   * Sample debug features
   * If you add more debug displays, be careful to avoid conflicts!
   */
  #define MAX7219_DEBUG_PRINTER_ALIVE    // Blink corner LED of 8x8 matrix to show that the firmware is functioning
  #define MAX7219_DEBUG_PLANNER_HEAD  3  // Show the planner queue head position on this and the next LED matrix row
  #define MAX7219_DEBUG_PLANNER_TAIL  5  // Show the planner queue tail position on this and the next LED matrix row

  #define MAX7219_DEBUG_PLANNER_QUEUE 0  // Show the current planner queue depth on this and the next LED matrix row
                                         // If you experience stuttering, reboots, etc. this option can reveal how
                                         // tweaks made to the configuration are affecting the printer in real-time.
#endif

/**
 * NanoDLP Sync support
 *
 * Add support for Synchronized Z moves when using with NanoDLP. G0/G1 axis moves will output "Z_move_comp"
 * string to enable synchronization with DLP projector exposure. This change will allow to use
 * [[WaitForDoneMessage]] instead of populating your gcode with M400 commands
 */
//#define NANODLP_Z_SYNC
#if ENABLED(NANODLP_Z_SYNC)
  //#define NANODLP_ALL_AXIS  // Enables "Z_move_comp" output on any axis move.
                              // Default behavior is limited to Z axis only.
#endif

/**
 * WiFi Support (Espressif ESP32 WiFi)
 */
//#define WIFISUPPORT
#if ENABLED(WIFISUPPORT)
  #define WIFI_SSID "Wifi SSID"
  #define WIFI_PWD  "Wifi Password"
  //#define WEBSUPPORT        // Start a webserver with auto-discovery
  //#define OTASUPPORT        // Support over-the-air firmware updates
#endif

/**
 * Prusa Multi-Material Unit v2
 * Enable in Configuration.h
 */
#if ENABLED(PRUSA_MMU2)

  // Serial port used for communication with MMU2.
  // For AVR enable the UART port used for the MMU. (e.g., internalSerial)
  // For 32-bit boards check your HAL for available serial ports. (e.g., Serial2)
  #define INTERNAL_SERIAL_PORT 2
  #define MMU2_SERIAL internalSerial

  // Use hardware reset for MMU if a pin is defined for it
  //#define MMU2_RST_PIN 23

  // Enable if the MMU2 has 12V stepper motors (MMU2 Firmware 1.0.2 and up)
  //#define MMU2_MODE_12V

  // G-code to execute when MMU2 F.I.N.D.A. probe detects filament runout
  #define MMU2_FILAMENT_RUNOUT_SCRIPT "M600"

  // Add an LCD menu for MMU2
  //#define MMU2_MENUS
  #if ENABLED(MMU2_MENUS)
    // Settings for filament load / unload from the LCD menu.
    // This is for Prusa MK3-style extruders. Customize for your hardware.
    #define MMU2_FILAMENTCHANGE_EJECT_FEED 80.0
    #define MMU2_LOAD_TO_NOZZLE_SEQUENCE \
      {  7.2,  562 }, \
      { 14.4,  871 }, \
      { 36.0, 1393 }, \
      { 14.4,  871 }, \
      { 50.0,  198 }

    #define MMU2_RAMMING_SEQUENCE \
      {   1.0, 1000 }, \
      {   1.0, 1500 }, \
      {   2.0, 2000 }, \
      {   1.5, 3000 }, \
      {   2.5, 4000 }, \
      { -15.0, 5000 }, \
      { -14.0, 1200 }, \
      {  -6.0,  600 }, \
      {  10.0,  700 }, \
      { -10.0,  400 }, \
      { -50.0, 2000 }

  #endif

  //#define MMU2_DEBUG  // Write debug info to serial output

#endif // PRUSA_MMU2

/**
 * Advanced Print Counter settings
 */
#if ENABLED(PRINTCOUNTER)
  #define SERVICE_WARNING_BUZZES  3
  // Activate up to 3 service interval watchdogs
  //#define SERVICE_NAME_1      "Service S"
  //#define SERVICE_INTERVAL_1  100 // print hours
  //#define SERVICE_NAME_2      "Service L"
  //#define SERVICE_INTERVAL_2  200 // print hours
  //#define SERVICE_NAME_3      "Service 3"
  //#define SERVICE_INTERVAL_3    1 // print hours
#endif

// @section develop

/**
 * M43 - display pin status, watch pins for changes, watch endstops & toggle LED, Z servo probe test, toggle pins
 */
#define PINS_DEBUGGING

// Enable Marlin dev mode which adds some special commands
//#define MARLIN_DEV_MODE<|MERGE_RESOLUTION|>--- conflicted
+++ resolved
@@ -646,22 +646,6 @@
 
 //#define HOME_AFTER_DEACTIVATE  // Require rehoming after steppers are deactivated
 
-<<<<<<< HEAD
-// @section lcd
-
-#if EITHER(ULTIPANEL, EXTENSIBLE_UI)
-  #define MANUAL_FEEDRATE { 50*60, 50*60, 50*60, 60 } // Feedrates for manual moves along X, Y, Z, E from panel
-  #define SHORT_MANUAL_Z_MOVE 0.025 // (mm) Smallest manual Z move (< 0.1mm)
-  #if ENABLED(ULTIPANEL)
-    #define MANUAL_E_MOVES_RELATIVE // Display extruder move distance rather than "position"
-    #define ULTIPANEL_FEEDMULTIPLY  // Encoder sets the feedrate multiplier on the Status Screen
-  #endif
-#endif
-
-// @section motion
-
-=======
->>>>>>> ec3f29a3
 // Minimum time that a segment needs to take if the buffer is emptied
 #define DEFAULT_MINSEGMENTTIME        20000   // (ms)
 
@@ -1524,35 +1508,19 @@
  */
 #define FWRETRACT
 #if ENABLED(FWRETRACT)
-<<<<<<< HEAD
-  //#define FWRETRACT_AUTORETRACT           // costs ~500 bytes of PROGMEM
-  #if ENABLED(FWRETRACT_AUTORETRACT)
-    #define MIN_AUTORETRACT 0.1           // When auto-retract is on, convert E moves of this length and over
-    #define MAX_AUTORETRACT 10.0          // Upper limit for auto-retract conversion
-  #endif
-  #define RETRACT_LENGTH 2.0              // Default retract length (positive mm)
-  #define RETRACT_LENGTH_SWAP 13          // Default swap retract length (positive mm), for extruder change
-  #define RETRACT_FEEDRATE 60             // Default feedrate for retracting (mm/s)
-  #define RETRACT_ZRAISE 0                // Default retract Z-raise (mm)
-  #define RETRACT_RECOVER_LENGTH 0        // Default additional recover length (mm, added to retract length when recovering)
-  #define RETRACT_RECOVER_LENGTH_SWAP 0   // Default additional swap recover length (mm, added to retract length when recovering from extruder change)
-  #define RETRACT_RECOVER_FEEDRATE 40     // Default feedrate for recovering from retraction (mm/s)
-  #define RETRACT_RECOVER_FEEDRATE_SWAP 8 // Default feedrate for recovering from swap retraction (mm/s)
-=======
-  #define FWRETRACT_AUTORETRACT           // Override slicer retractions
+  //#define FWRETRACT_AUTORETRACT           // Override slicer retractions
   #if ENABLED(FWRETRACT_AUTORETRACT)
     #define MIN_AUTORETRACT 0.1           // (mm) Don't convert E moves under this length
     #define MAX_AUTORETRACT 10.0          // (mm) Don't convert E moves over this length
   #endif
-  #define RETRACT_LENGTH 3                // (mm) Default retract length (positive value)
+  #define RETRACT_LENGTH 2                // (mm) Default retract length (positive value)
   #define RETRACT_LENGTH_SWAP 13          // (mm) Default swap retract length (positive value)
-  #define RETRACT_FEEDRATE 45             // (mm/s) Default feedrate for retracting
+  #define RETRACT_FEEDRATE 60             // (mm/s) Default feedrate for retracting
   #define RETRACT_ZRAISE 0                // (mm) Default retract Z-raise
   #define RETRACT_RECOVER_LENGTH 0        // (mm) Default additional recover length (added to retract length on recover)
   #define RETRACT_RECOVER_LENGTH_SWAP 0   // (mm) Default additional swap recover length (added to retract length on recover from toolchange)
-  #define RETRACT_RECOVER_FEEDRATE 8      // (mm/s) Default feedrate for recovering from retraction
+  #define RETRACT_RECOVER_FEEDRATE 40      // (mm/s) Default feedrate for recovering from retraction
   #define RETRACT_RECOVER_FEEDRATE_SWAP 8 // (mm/s) Default feedrate for recovering from swap retraction
->>>>>>> ec3f29a3
   #if ENABLED(MIXING_EXTRUDER)
     //#define RETRACT_SYNC_MIXING         // Retract and restore all mixing steppers simultaneously
   #endif
