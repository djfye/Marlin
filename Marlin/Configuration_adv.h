/**
 * Marlin 3D Printer Firmware
 * Copyright (c) 2019 MarlinFirmware [https://github.com/MarlinFirmware/Marlin]
 *
 * Based on Sprinter and grbl.
 * Copyright (c) 2011 Camiel Gubbels / Erik van der Zalm
 *
 * This program is free software: you can redistribute it and/or modify
 * it under the terms of the GNU General Public License as published by
 * the Free Software Foundation, either version 3 of the License, or
 * (at your option) any later version.
 *
 * This program is distributed in the hope that it will be useful,
 * but WITHOUT ANY WARRANTY; without even the implied warranty of
 * MERCHANTABILITY or FITNESS FOR A PARTICULAR PURPOSE.  See the
 * GNU General Public License for more details.
 *
 * You should have received a copy of the GNU General Public License
 * along with this program.  If not, see <http://www.gnu.org/licenses/>.
 *
 */
#pragma once

/**
 * Configuration_adv.h
 *
 * Advanced settings.
 * Only change these if you know exactly what you're doing.
 * Some of these settings can damage your printer if improperly set!
 *
 * Basic settings can be found in Configuration.h
 *
 */
#define CONFIGURATION_ADV_H_VERSION 020000

// @section temperature

//===========================================================================
//=============================Thermal Settings  ============================
//===========================================================================

//
// Custom Thermistor 1000 parameters
//
#if TEMP_SENSOR_0 == 1000
  #define HOTEND0_PULLUP_RESISTOR_OHMS 4700    // Pullup resistor
  #define HOTEND0_RESISTANCE_25C_OHMS  100000  // Resistance at 25C
  #define HOTEND0_BETA                 3950    // Beta value
#endif

#if TEMP_SENSOR_1 == 1000
  #define HOTEND1_PULLUP_RESISTOR_OHMS 4700    // Pullup resistor
  #define HOTEND1_RESISTANCE_25C_OHMS  100000  // Resistance at 25C
  #define HOTEND1_BETA                 3950    // Beta value
#endif

#if TEMP_SENSOR_2 == 1000
  #define HOTEND2_PULLUP_RESISTOR_OHMS 4700    // Pullup resistor
  #define HOTEND2_RESISTANCE_25C_OHMS  100000  // Resistance at 25C
  #define HOTEND2_BETA                 3950    // Beta value
#endif

#if TEMP_SENSOR_3 == 1000
  #define HOTEND3_PULLUP_RESISTOR_OHMS 4700    // Pullup resistor
  #define HOTEND3_RESISTANCE_25C_OHMS  100000  // Resistance at 25C
  #define HOTEND3_BETA                 3950    // Beta value
#endif

#if TEMP_SENSOR_4 == 1000
  #define HOTEND4_PULLUP_RESISTOR_OHMS 4700    // Pullup resistor
  #define HOTEND4_RESISTANCE_25C_OHMS  100000  // Resistance at 25C
  #define HOTEND4_BETA                 3950    // Beta value
#endif

#if TEMP_SENSOR_5 == 1000
  #define HOTEND5_PULLUP_RESISTOR_OHMS 4700    // Pullup resistor
  #define HOTEND5_RESISTANCE_25C_OHMS  100000  // Resistance at 25C
  #define HOTEND5_BETA                 3950    // Beta value
#endif

#if TEMP_SENSOR_BED == 1000
  #define BED_PULLUP_RESISTOR_OHMS     4700    // Pullup resistor
  #define BED_RESISTANCE_25C_OHMS      100000  // Resistance at 25C
  #define BED_BETA                     3950    // Beta value
#endif

#if TEMP_SENSOR_CHAMBER == 1000
  #define CHAMBER_PULLUP_RESISTOR_OHMS 4700    // Pullup resistor
  #define CHAMBER_RESISTANCE_25C_OHMS  100000  // Resistance at 25C
  #define CHAMBER_BETA                 3950    // Beta value
#endif

//
// Hephestos 2 24V heated bed upgrade kit.
// https://store.bq.com/en/heated-bed-kit-hephestos2
//
//#define HEPHESTOS2_HEATED_BED_KIT
#if ENABLED(HEPHESTOS2_HEATED_BED_KIT)
  #undef TEMP_SENSOR_BED
  #define TEMP_SENSOR_BED 70
  #define HEATER_BED_INVERTING true
#endif

/**
 * Heated Chamber settings
 */
#if TEMP_SENSOR_CHAMBER
  #define CHAMBER_MINTEMP             5
  #define CHAMBER_MAXTEMP            60
  #define TEMP_CHAMBER_HYSTERESIS     1   // (°C) Temperature proximity considered "close enough" to the target
  //#define CHAMBER_LIMIT_SWITCHING
  //#define HEATER_CHAMBER_PIN       44   // Chamber heater on/off pin
  //#define HEATER_CHAMBER_INVERTING false
#endif

#if DISABLED(PIDTEMPBED)
  #define BED_CHECK_INTERVAL 5000 // ms between checks in bang-bang control
  #if ENABLED(BED_LIMIT_SWITCHING)
    #define BED_HYSTERESIS 2 // Only disable heating if T>target+BED_HYSTERESIS and enable heating if T>target-BED_HYSTERESIS
  #endif
#endif

/**
 * Thermal Protection provides additional protection to your printer from damage
 * and fire. Marlin always includes safe min and max temperature ranges which
 * protect against a broken or disconnected thermistor wire.
 *
 * The issue: If a thermistor falls out, it will report the much lower
 * temperature of the air in the room, and the the firmware will keep
 * the heater on.
 *
 * The solution: Once the temperature reaches the target, start observing.
 * If the temperature stays too far below the target (hysteresis) for too
 * long (period), the firmware will halt the machine as a safety precaution.
 *
 * If you get false positives for "Thermal Runaway", increase
 * THERMAL_PROTECTION_HYSTERESIS and/or THERMAL_PROTECTION_PERIOD
 */
#if ENABLED(THERMAL_PROTECTION_HOTENDS)
  #define THERMAL_PROTECTION_PERIOD 40        // Seconds
  #define THERMAL_PROTECTION_HYSTERESIS 4     // Degrees Celsius

  //#define ADAPTIVE_FAN_SLOWING              // Slow part cooling fan if temperature drops
  #if BOTH(ADAPTIVE_FAN_SLOWING, PIDTEMP)
    //#define NO_FAN_SLOWING_IN_PID_TUNING    // Don't slow fan speed during M303
  #endif

  /**
   * Whenever an M104, M109, or M303 increases the target temperature, the
   * firmware will wait for the WATCH_TEMP_PERIOD to expire. If the temperature
   * hasn't increased by WATCH_TEMP_INCREASE degrees, the machine is halted and
   * requires a hard reset. This test restarts with any M104/M109/M303, but only
   * if the current temperature is far enough below the target for a reliable
   * test.
   *
   * If you get false positives for "Heating failed", increase WATCH_TEMP_PERIOD
   * and/or decrease WATCH_TEMP_INCREASE. WATCH_TEMP_INCREASE should not be set
   * below 2.
   */
  #define WATCH_TEMP_PERIOD 20                // Seconds
  #define WATCH_TEMP_INCREASE 2               // Degrees Celsius
#endif

/**
 * Thermal Protection parameters for the bed are just as above for hotends.
 */
#if ENABLED(THERMAL_PROTECTION_BED)
  #define THERMAL_PROTECTION_BED_PERIOD 20    // Seconds
  #define THERMAL_PROTECTION_BED_HYSTERESIS 2 // Degrees Celsius

  /**
   * As described above, except for the bed (M140/M190/M303).
   */
  #define WATCH_BED_TEMP_PERIOD 60                // Seconds
  #define WATCH_BED_TEMP_INCREASE 2               // Degrees Celsius
#endif

/**
 * Thermal Protection parameters for the heated chamber.
 */
#if ENABLED(THERMAL_PROTECTION_CHAMBER)
  #define THERMAL_PROTECTION_CHAMBER_PERIOD 20    // Seconds
  #define THERMAL_PROTECTION_CHAMBER_HYSTERESIS 2 // Degrees Celsius

  /**
   * Heated chamber watch settings (M141/M191).
   */
  #define WATCH_CHAMBER_TEMP_PERIOD 60            // Seconds
  #define WATCH_CHAMBER_TEMP_INCREASE 2           // Degrees Celsius
#endif

#if ENABLED(PIDTEMP)
  // Add an experimental additional term to the heater power, proportional to the extrusion speed.
  // A well-chosen Kc value should add just enough power to melt the increased material volume.
  //#define PID_EXTRUSION_SCALING
  #if ENABLED(PID_EXTRUSION_SCALING)
    #define DEFAULT_Kc (100) //heating power=Kc*(e_speed)
    #define LPQ_MAX_LEN 50
  #endif
#endif

/**
 * Automatic Temperature:
 * The hotend target temperature is calculated by all the buffered lines of gcode.
 * The maximum buffered steps/sec of the extruder motor is called "se".
 * Start autotemp mode with M109 S<mintemp> B<maxtemp> F<factor>
 * The target temperature is set to mintemp+factor*se[steps/sec] and is limited by
 * mintemp and maxtemp. Turn this off by executing M109 without F*
 * Also, if the temperature is set to a value below mintemp, it will not be changed by autotemp.
 * On an Ultimaker, some initial testing worked with M109 S215 B260 F1 in the start.gcode
 */
#define AUTOTEMP
#if ENABLED(AUTOTEMP)
  #define AUTOTEMP_OLDWEIGHT 0.98
#endif

// Show extra position information in M114
//#define M114_DETAIL

// Show Temperature ADC value
// Enable for M105 to include ADC values read from temperature sensors.
//#define SHOW_TEMP_ADC_VALUES

/**
 * High Temperature Thermistor Support
 *
 * Thermistors able to support high temperature tend to have a hard time getting
 * good readings at room and lower temperatures. This means HEATER_X_RAW_LO_TEMP
 * will probably be caught when the heating element first turns on during the
 * preheating process, which will trigger a min_temp_error as a safety measure
 * and force stop everything.
 * To circumvent this limitation, we allow for a preheat time (during which,
 * min_temp_error won't be triggered) and add a min_temp buffer to handle
 * aberrant readings.
 *
 * If you want to enable this feature for your hotend thermistor(s)
 * uncomment and set values > 0 in the constants below
 */

// The number of consecutive low temperature errors that can occur
// before a min_temp_error is triggered. (Shouldn't be more than 10.)
//#define MAX_CONSECUTIVE_LOW_TEMPERATURE_ERROR_ALLOWED 0

// The number of milliseconds a hotend will preheat before starting to check
// the temperature. This value should NOT be set to the time it takes the
// hot end to reach the target temperature, but the time it takes to reach
// the minimum temperature your thermistor can read. The lower the better/safer.
// This shouldn't need to be more than 30 seconds (30000)
//#define MILLISECONDS_PREHEAT_TIME 0

// @section extruder

// Extruder runout prevention.
// If the machine is idle and the temperature over MINTEMP
// then extrude some filament every couple of SECONDS.
//#define EXTRUDER_RUNOUT_PREVENT
#if ENABLED(EXTRUDER_RUNOUT_PREVENT)
  #define EXTRUDER_RUNOUT_MINTEMP 190
  #define EXTRUDER_RUNOUT_SECONDS 30
  #define EXTRUDER_RUNOUT_SPEED 1500  // (mm/m)
  #define EXTRUDER_RUNOUT_EXTRUDE 5   // (mm)
#endif

// @section temperature

// Calibration for AD595 / AD8495 sensor to adjust temperature measurements.
// The final temperature is calculated as (measuredTemp * GAIN) + OFFSET.
#define TEMP_SENSOR_AD595_OFFSET  0.0
#define TEMP_SENSOR_AD595_GAIN    1.0
#define TEMP_SENSOR_AD8495_OFFSET 0.0
#define TEMP_SENSOR_AD8495_GAIN   1.0

/**
 * Controller Fan
 * To cool down the stepper drivers and MOSFETs.
 *
 * The fan will turn on automatically whenever any stepper is enabled
 * and turn off after a set period after all steppers are turned off.
 */
#define USE_CONTROLLER_FAN
#if ENABLED(USE_CONTROLLER_FAN)
  //#define CONTROLLER_FAN_PIN -1        // Set a custom pin for the controller fan
  #define CONTROLLERFAN_SECS 180         // Duration in seconds for the fan to run after all motors are disabled
  #define CONTROLLERFAN_SPEED 255        // 255 == full speed
#endif

// When first starting the main fan, run it at full speed for the
// given number of milliseconds.  This gets the fan spinning reliably
// before setting a PWM value. (Does not work with software PWM for fan on Sanguinololu)
#define FAN_KICKSTART_TIME 120

/**
 * PWM Fan Scaling
 *
 * Define the min/max speeds for PWM fans (as set with M106).
 *
 * With these options the M106 0-255 value range is scaled to a subset
 * to ensure that the fan has enough power to spin, or to run lower
 * current fans with higher current. (e.g., 5V/12V fans with 12V/24V)
 * Value 0 always turns off the fan.
 *
 * Define one or both of these to override the default 0-255 range.
 */
//#define FAN_MIN_PWM 50
//#define FAN_MAX_PWM 128

/**
 * FAST PWM FAN Settings
 *
 * Use to change the FAST FAN PWM frequency (if enabled in Configuration.h)
 * Combinations of PWM Modes, prescale values and TOP resolutions are used internally to produce a
 * frequency as close as possible to the desired frequency.
 *
 * FAST_PWM_FAN_FREQUENCY [undefined by default]
 *   Set this to your desired frequency.
 *   If left undefined this defaults to F = F_CPU/(2*255*1)
 *   ie F = 31.4 Khz on 16 MHz microcontrollers or F = 39.2 KHz on 20 MHz microcontrollers
 *   These defaults are the same as with the old FAST_PWM_FAN implementation - no migration is required
 *   NOTE: Setting very low frequencies (< 10 Hz) may result in unexpected timer behavior.
 *
 * USE_OCR2A_AS_TOP [undefined by default]
 *   Boards that use TIMER2 for PWM have limitations resulting in only a few possible frequencies on TIMER2:
 *   16MHz MCUs: [62.5KHz, 31.4KHz (default), 7.8KHz, 3.92KHz, 1.95KHz, 977Hz, 488Hz, 244Hz, 60Hz, 122Hz, 30Hz]
 *   20MHz MCUs: [78.1KHz, 39.2KHz (default), 9.77KHz, 4.9KHz, 2.44KHz, 1.22KHz, 610Hz, 305Hz, 153Hz, 76Hz, 38Hz]
 *   A greater range can be achieved by enabling USE_OCR2A_AS_TOP. But note that this option blocks the use of
 *   PWM on pin OC2A. Only use this option if you don't need PWM on 0C2A. (Check your schematic.)
 *   USE_OCR2A_AS_TOP sacrifices duty cycle control resolution to achieve this broader range of frequencies.
 */
#if ENABLED(FAST_PWM_FAN)
  //#define FAST_PWM_FAN_FREQUENCY 31400
  //#define USE_OCR2A_AS_TOP
#endif

// @section extruder

/**
 * Extruder cooling fans
 *
 * Extruder auto fans automatically turn on when their extruders'
 * temperatures go above EXTRUDER_AUTO_FAN_TEMPERATURE.
 *
 * Your board's pins file specifies the recommended pins. Override those here
 * or set to -1 to disable completely.
 *
 * Multiple extruders can be assigned to the same pin in which case
 * the fan will turn on when any selected extruder is above the threshold.
 */
//#define E0_AUTO_FAN_PIN 6   // BED H2
#define E1_AUTO_FAN_PIN -1
#define E2_AUTO_FAN_PIN -1
#define E3_AUTO_FAN_PIN -1
#define E4_AUTO_FAN_PIN -1
#define E5_AUTO_FAN_PIN -1
#define CHAMBER_AUTO_FAN_PIN -1
#define EXTRUDER_AUTO_FAN_TEMPERATURE 60
#define EXTRUDER_AUTO_FAN_SPEED 255   // 255 == full speed
#define CHAMBER_AUTO_FAN_TEMPERATURE 30
#define CHAMBER_AUTO_FAN_SPEED 255

/**
 * Part-Cooling Fan Multiplexer
 *
 * This feature allows you to digitally multiplex the fan output.
 * The multiplexer is automatically switched at tool-change.
 * Set FANMUX[012]_PINs below for up to 2, 4, or 8 multiplexed fans.
 */
#define FANMUX0_PIN -1
#define FANMUX1_PIN -1
#define FANMUX2_PIN -1

/**
 * M355 Case Light on-off / brightness
 */
//#define CASE_LIGHT_ENABLE
#if ENABLED(CASE_LIGHT_ENABLE)
  //#define CASE_LIGHT_PIN 4                  // Override the default pin if needed
  #define INVERT_CASE_LIGHT false             // Set true if Case Light is ON when pin is LOW
  #define CASE_LIGHT_DEFAULT_ON true          // Set default power-up state on
  #define CASE_LIGHT_DEFAULT_BRIGHTNESS 105   // Set default power-up brightness (0-255, requires PWM pin)
  //#define CASE_LIGHT_MENU                   // Add Case Light options to the LCD menu
  //#define CASE_LIGHT_NO_BRIGHTNESS          // Disable brightness control. Enable for non-PWM lighting.
  //#define CASE_LIGHT_USE_NEOPIXEL           // Use Neopixel LED as case light, requires NEOPIXEL_LED.
  #if ENABLED(CASE_LIGHT_USE_NEOPIXEL)
    #define CASE_LIGHT_NEOPIXEL_COLOR { 255, 255, 255, 255 } // { Red, Green, Blue, White }
  #endif
#endif

// @section homing

// If you want endstops to stay on (by default) even when not homing
// enable this option. Override at any time with M120, M121.
//#define ENDSTOPS_ALWAYS_ON_DEFAULT

// @section extras

//#define Z_LATE_ENABLE // Enable Z the last moment. Needed if your Z driver overheats.

// Employ an external closed loop controller. Override pins here if needed.
//#define EXTERNAL_CLOSED_LOOP_CONTROLLER
#if ENABLED(EXTERNAL_CLOSED_LOOP_CONTROLLER)
  //#define CLOSED_LOOP_ENABLE_PIN        -1
  //#define CLOSED_LOOP_MOVE_COMPLETE_PIN -1
#endif

/**
 * Dual Steppers / Dual Endstops
 *
 * This section will allow you to use extra E drivers to drive a second motor for X, Y, or Z axes.
 *
 * For example, set X_DUAL_STEPPER_DRIVERS setting to use a second motor. If the motors need to
 * spin in opposite directions set INVERT_X2_VS_X_DIR. If the second motor needs its own endstop
 * set X_DUAL_ENDSTOPS. This can adjust for "racking." Use X2_USE_ENDSTOP to set the endstop plug
 * that should be used for the second endstop. Extra endstops will appear in the output of 'M119'.
 *
 * Use X_DUAL_ENDSTOP_ADJUSTMENT to adjust for mechanical imperfection. After homing both motors
 * this offset is applied to the X2 motor. To find the offset home the X axis, and measure the error
 * in X2. Dual endstop offsets can be set at runtime with 'M666 X<offset> Y<offset> Z<offset>'.
 */

//#define X_DUAL_STEPPER_DRIVERS
#if ENABLED(X_DUAL_STEPPER_DRIVERS)
  #define INVERT_X2_VS_X_DIR true   // Set 'true' if X motors should rotate in opposite directions
  //#define X_DUAL_ENDSTOPS
  #if ENABLED(X_DUAL_ENDSTOPS)
    #define X2_USE_ENDSTOP _XMAX_
    #define X_DUAL_ENDSTOPS_ADJUSTMENT  0
  #endif
#endif

//#define Y_DUAL_STEPPER_DRIVERS
#if ENABLED(Y_DUAL_STEPPER_DRIVERS)
  #define INVERT_Y2_VS_Y_DIR true   // Set 'true' if Y motors should rotate in opposite directions
  //#define Y_DUAL_ENDSTOPS
  #if ENABLED(Y_DUAL_ENDSTOPS)
    #define Y2_USE_ENDSTOP _YMAX_
    #define Y_DUAL_ENDSTOPS_ADJUSTMENT  0
  #endif
#endif

//#define Z_DUAL_STEPPER_DRIVERS
#if ENABLED(Z_DUAL_STEPPER_DRIVERS)
  //#define Z_DUAL_ENDSTOPS
  #if ENABLED(Z_DUAL_ENDSTOPS)
    #define Z2_USE_ENDSTOP _XMAX_
    #define Z_DUAL_ENDSTOPS_ADJUSTMENT  0
  #endif
#endif

//#define Z_TRIPLE_STEPPER_DRIVERS
#if ENABLED(Z_TRIPLE_STEPPER_DRIVERS)
  //#define Z_TRIPLE_ENDSTOPS
  #if ENABLED(Z_TRIPLE_ENDSTOPS)
    #define Z2_USE_ENDSTOP _XMAX_
    #define Z3_USE_ENDSTOP _YMAX_
    #define Z_TRIPLE_ENDSTOPS_ADJUSTMENT2  0
    #define Z_TRIPLE_ENDSTOPS_ADJUSTMENT3  0
  #endif
#endif

/**
 * Dual X Carriage
 *
 * This setup has two X carriages that can move independently, each with its own hotend.
 * The carriages can be used to print an object with two colors or materials, or in
 * "duplication mode" it can print two identical or X-mirrored objects simultaneously.
 * The inactive carriage is parked automatically to prevent oozing.
 * X1 is the left carriage, X2 the right. They park and home at opposite ends of the X axis.
 * By default the X2 stepper is assigned to the first unused E plug on the board.
 *
 * The following Dual X Carriage modes can be selected with M605 S<mode>:
 *
 *   0 : (FULL_CONTROL) The slicer has full control over both X-carriages and can achieve optimal travel
 *       results as long as it supports dual X-carriages. (M605 S0)
 *
 *   1 : (AUTO_PARK) The firmware automatically parks and unparks the X-carriages on tool-change so
 *       that additional slicer support is not required. (M605 S1)
 *
 *   2 : (DUPLICATION) The firmware moves the second X-carriage and extruder in synchronization with
 *       the first X-carriage and extruder, to print 2 copies of the same object at the same time.
 *       Set the constant X-offset and temperature differential with M605 S2 X[offs] R[deg] and
 *       follow with M605 S2 to initiate duplicated movement.
 *
 *   3 : (MIRRORED) Formbot/Vivedino-inspired mirrored mode in which the second extruder duplicates
 *       the movement of the first except the second extruder is reversed in the X axis.
 *       Set the initial X offset and temperature differential with M605 S2 X[offs] R[deg] and
 *       follow with M605 S3 to initiate mirrored movement.
 */
//#define DUAL_X_CARRIAGE
#if ENABLED(DUAL_X_CARRIAGE)
  #define X1_MIN_POS X_MIN_POS   // Set to X_MIN_POS
  #define X1_MAX_POS X_BED_SIZE  // Set a maximum so the first X-carriage can't hit the parked second X-carriage
  #define X2_MIN_POS    80       // Set a minimum to ensure the  second X-carriage can't hit the parked first X-carriage
  #define X2_MAX_POS   353       // Set this to the distance between toolheads when both heads are homed
  #define X2_HOME_DIR    1       // Set to 1. The second X-carriage always homes to the maximum endstop position
  #define X2_HOME_POS X2_MAX_POS // Default X2 home position. Set to X2_MAX_POS.
                      // However: In this mode the HOTEND_OFFSET_X value for the second extruder provides a software
                      // override for X2_HOME_POS. This also allow recalibration of the distance between the two endstops
                      // without modifying the firmware (through the "M218 T1 X???" command).
                      // Remember: you should set the second extruder x-offset to 0 in your slicer.

  // This is the default power-up mode which can be later using M605.
  #define DEFAULT_DUAL_X_CARRIAGE_MODE DXC_AUTO_PARK_MODE

  // Default x offset in duplication mode (typically set to half print bed width)
  #define DEFAULT_DUPLICATION_X_OFFSET 100

#endif // DUAL_X_CARRIAGE

// Activate a solenoid on the active extruder with M380. Disable all with M381.
// Define SOL0_PIN, SOL1_PIN, etc., for each extruder that has a solenoid.
//#define EXT_SOLENOID

// @section homing

// Homing hits each endstop, retracts by these distances, then does a slower bump.
#define X_HOME_BUMP_MM 5
#define Y_HOME_BUMP_MM 5
#define Z_HOME_BUMP_MM 5 // deltas need the same for all three axes
#define HOMING_BUMP_DIVISOR { 10, 10, 10 }  // Re-Bump Speed Divisor (Divides the Homing Feedrate)
//#define QUICK_HOME                     // If homing includes X and Y, do a diagonal move initially
//#define HOMING_BACKOFF_MM { 2, 2, 2 }  // (mm) Move away from the endstops after homing

// When G28 is called, this option will make Y home before X
//#define HOME_Y_BEFORE_X

// Enable this if X or Y can't home without homing the other axis first.
//#define CODEPENDENT_XY_HOMING

#if ENABLED(BLTOUCH)
  /**
   * Either: Use the defaults (recommended) or: For special purposes, use the following DEFINES
   * Do not activate settings that the probe might not understand. Clones might misunderstand
   * advanced commands.
   *
   * Note: If the probe is not deploying, check a "Cmd: Reset" and "Cmd: Self-Test" and then
   *       check the wiring of the BROWN, RED and ORANGE wires.
   *
   * Note: If the trigger signal of your probe is not being recognized, it has been very often
   *       because the BLACK and WHITE wires needed to be swapped. They are not "interchangeable"
   *       like they would be with a real switch. So please check the wiring first.
   *
   * Settings for all BLTouch and clone probes:
   */

  // Safety: The probe needs time to recognize the command.
  //         Minimum command delay (ms). Enable and increase if needed.
  //#define BLTOUCH_DELAY 500

  /**
   * Settings for BLTOUCH Classic 1.2, 1.3 or BLTouch Smart 1.0, 2.0, 2.2, 3.0, 3.1, and most clones:
   */

  // Feature: Switch into SW mode after a deploy. It makes the output pulse longer. Can be useful
  //          in special cases, like noisy or filtered input configurations.
  //#define BLTOUCH_FORCE_SW_MODE

  /**
   * Settings for BLTouch Smart 3.0 and 3.1
   * Summary:
   *   - Voltage modes: 5V and OD (open drain - "logic voltage free") output modes
   *   - High-Speed mode
   *   - Disable LCD voltage options
   */

  /**
   * Danger: Don't activate 5V mode unless attached to a 5V-tolerant controller!
   * V3.0 or 3.1: Set default mode to 5V mode at Marlin startup.
   * If disabled, OD mode is the hard-coded default on 3.0
   * On startup, Marlin will compare its eeprom to this vale. If the selected mode
   * differs, a mode set eeprom write will be completed at initialization.
   * Use the option below to force an eeprom write to a V3.1 probe regardless.
   */
  //#define BLTOUCH_SET_5V_MODE

  /**
   * Safety: Activate if connecting a probe with an unknown voltage mode.
   * V3.0: Set a probe into mode selected above at Marlin startup. Required for 5V mode on 3.0
   * V3.1: Force a probe with unknown mode into selected mode at Marlin startup ( = Probe EEPROM write )
   * To preserve the life of the probe, use this once then turn it off and re-flash.
   */
  //#define BLTOUCH_FORCE_MODE_SET

  /**
   * Use "HIGH SPEED" mode for probing.
   * Danger: Disable if your probe sometimes fails. Only suitable for stable well-adjusted systems.
   * This feature was designed for Delta's with very fast Z moves however higher speed cartesians may function
   * If the machine cannot raise the probe fast enough after a trigger, it may enter a fault state.
   */
  //#define BLTOUCH_HS_MODE

  // Safety: Enable voltage mode settings in the LCD menu.
  //#define BLTOUCH_LCD_VOLTAGE_MENU

#endif // BLTOUCH

/**
 * Z Steppers Auto-Alignment
 * Add the G34 command to align multiple Z steppers using a bed probe.
 */
//#define Z_STEPPER_AUTO_ALIGN
#if ENABLED(Z_STEPPER_AUTO_ALIGN)
  // Define probe X and Y positions for Z1, Z2 [, Z3]
  #define Z_STEPPER_ALIGN_X { 10, 150, 290 }
  #define Z_STEPPER_ALIGN_Y { 290, 10, 290 }
  // Set number of iterations to align
  #define Z_STEPPER_ALIGN_ITERATIONS 3
  // Enable to restore leveling setup after operation
  #define RESTORE_LEVELING_AFTER_G34

  // On a 300mm bed a 5% grade would give a misalignment of ~1.5cm
  #define G34_MAX_GRADE  5  // (%) Maximum incline G34 will handle

  // Use the amplification factor to de-/increase correction step.
  // In case the stepper (spindle) position is further out than the test point
  // Use a value > 1. NOTE: This may cause instability
  #define Z_STEPPER_ALIGN_AMP 1.0
  // Stop criterion. If the accuracy is better than this stop iterating early
  #define Z_STEPPER_ALIGN_ACC 0.02
#endif

// @section machine

#define AXIS_RELATIVE_MODES { false, false, false, false }

// Add a Duplicate option for well-separated conjoined nozzles
//#define MULTI_NOZZLE_DUPLICATION

// By default pololu step drivers require an active high signal. However, some high power drivers require an active low signal as step.
#define INVERT_X_STEP_PIN false
#define INVERT_Y_STEP_PIN false
#define INVERT_Z_STEP_PIN false
#define INVERT_E_STEP_PIN false

// Default stepper release if idle. Set to 0 to deactivate.
// Steppers will shut down DEFAULT_STEPPER_DEACTIVE_TIME seconds after the last move when DISABLE_INACTIVE_? is true.
// Time can be set by M18 and M84.
#define DEFAULT_STEPPER_DEACTIVE_TIME 0
#define DISABLE_INACTIVE_X false
#define DISABLE_INACTIVE_Y false
#define DISABLE_INACTIVE_Z false  // set to false if the nozzle will fall down on your printed part when print has finished.
#define DISABLE_INACTIVE_E false

#define DEFAULT_MINIMUMFEEDRATE       0.0     // minimum feedrate
#define DEFAULT_MINTRAVELFEEDRATE     0.0

//#define HOME_AFTER_DEACTIVATE  // Require rehoming after steppers are deactivated

// @section lcd

#if EITHER(ULTIPANEL, EXTENSIBLE_UI)
<<<<<<< HEAD
  #define MANUAL_FEEDRATE { 50*60, 50*60, 50*60, 60 } // Feedrates for manual moves along X, Y, Z, E from panel
=======
  #define MANUAL_FEEDRATE { 50*60, 50*60, 4*60, 60 } // Feedrates for manual moves along X, Y, Z, E from panel
  #define SHORT_MANUAL_Z_MOVE 0.025 // (mm) Smallest manual Z move (< 0.1mm)
>>>>>>> e3660bca
  #if ENABLED(ULTIPANEL)
    #define MANUAL_E_MOVES_RELATIVE // Display extruder move distance rather than "position"
    #define ULTIPANEL_FEEDMULTIPLY  // Encoder sets the feedrate multiplier on the Status Screen
  #endif
#endif

// @section extras

// minimum time in microseconds that a movement needs to take if the buffer is emptied.
#define DEFAULT_MINSEGMENTTIME        20000

// If defined the movements slow down when the look ahead buffer is only half full
// (don't use SLOWDOWN with DELTA because DELTA generates hundreds of segments per second)
//#define SLOWDOWN

// Frequency limit
// See nophead's blog for more info
// Not working O
//#define XY_FREQUENCY_LIMIT  15

// Minimum planner junction speed. Sets the default minimum speed the planner plans for at the end
// of the buffer and all stops. This should not be much greater than zero and should only be changed
// if unwanted behavior is observed on a user's machine when running at very slow speeds.
#define MINIMUM_PLANNER_SPEED 0.05 // (mm/s)

//
// Backlash Compensation
// Adds extra movement to axes on direction-changes to account for backlash.
//
//#define BACKLASH_COMPENSATION
#if ENABLED(BACKLASH_COMPENSATION)
  // Define values for backlash distance and correction.
  // If BACKLASH_GCODE is enabled these values are the defaults.
  #define BACKLASH_DISTANCE_MM { 0, 0, 0 } // (mm)
  #define BACKLASH_CORRECTION    0.0       // 0.0 = no correction; 1.0 = full correction

  // Set BACKLASH_SMOOTHING_MM to spread backlash correction over multiple segments
  // to reduce print artifacts. (Enabling this is costly in memory and computation!)
  //#define BACKLASH_SMOOTHING_MM 3 // (mm)

  // Add runtime configuration and tuning of backlash values (M425)
  //#define BACKLASH_GCODE

  #if ENABLED(BACKLASH_GCODE)
    // Measure the Z backlash when probing (G29) and set with "M425 Z"
    #define MEASURE_BACKLASH_WHEN_PROBING

    #if ENABLED(MEASURE_BACKLASH_WHEN_PROBING)
      // When measuring, the probe will move up to BACKLASH_MEASUREMENT_LIMIT
      // mm away from point of contact in BACKLASH_MEASUREMENT_RESOLUTION
      // increments while checking for the contact to be broken.
      #define BACKLASH_MEASUREMENT_LIMIT       0.5   // (mm)
      #define BACKLASH_MEASUREMENT_RESOLUTION  0.005 // (mm)
      #define BACKLASH_MEASUREMENT_FEEDRATE    Z_PROBE_SPEED_SLOW // (mm/m)
    #endif
  #endif
#endif

/**
 * Automatic backlash, position and hotend offset calibration
 *
 * Enable G425 to run automatic calibration using an electrically-
 * conductive cube, bolt, or washer mounted on the bed.
 *
 * G425 uses the probe to touch the top and sides of the calibration object
 * on the bed and measures and/or correct positional offsets, axis backlash
 * and hotend offsets.
 *
 * Note: HOTEND_OFFSET and CALIBRATION_OBJECT_CENTER must be set to within
 *       ±5mm of true values for G425 to succeed.
 */
//#define CALIBRATION_GCODE
#if ENABLED(CALIBRATION_GCODE)

  #define CALIBRATION_MEASUREMENT_RESOLUTION     0.01 // mm

  #define CALIBRATION_FEEDRATE_SLOW             60    // mm/m
  #define CALIBRATION_FEEDRATE_FAST           1200    // mm/m
  #define CALIBRATION_FEEDRATE_TRAVEL         3000    // mm/m

  // The following parameters refer to the conical section of the nozzle tip.
  #define CALIBRATION_NOZZLE_TIP_HEIGHT          1.0  // mm
  #define CALIBRATION_NOZZLE_OUTER_DIAMETER      2.0  // mm

  // Uncomment to enable reporting (required for "G425 V", but consumes PROGMEM).
  //#define CALIBRATION_REPORTING

  // The true location and dimension the cube/bolt/washer on the bed.
  #define CALIBRATION_OBJECT_CENTER     { 264.0, -22.0,  -2.0} // mm
  #define CALIBRATION_OBJECT_DIMENSIONS {  10.0,  10.0,  10.0} // mm

  // Comment out any sides which are unreachable by the probe. For best
  // auto-calibration results, all sides must be reachable.
  #define CALIBRATION_MEASURE_RIGHT
  #define CALIBRATION_MEASURE_FRONT
  #define CALIBRATION_MEASURE_LEFT
  #define CALIBRATION_MEASURE_BACK

  // Probing at the exact top center only works if the center is flat. If
  // probing on a screwhead or hollow washer, probe near the edges.
  //#define CALIBRATION_MEASURE_AT_TOP_EDGES

  // Define pin which is read during calibration
  #ifndef CALIBRATION_PIN
    #define CALIBRATION_PIN -1 // Override in pins.h or set to -1 to use your Z endstop
    #define CALIBRATION_PIN_INVERTING false // Set to true to invert the pin
    //#define CALIBRATION_PIN_PULLDOWN
    #define CALIBRATION_PIN_PULLUP
  #endif
#endif

/**
 * Adaptive Step Smoothing increases the resolution of multi-axis moves, particularly at step frequencies
 * below 1kHz (for AVR) or 10kHz (for ARM), where aliasing between axes in multi-axis moves causes audible
 * vibration and surface artifacts. The algorithm adapts to provide the best possible step smoothing at the
 * lowest stepping frequencies.
 */
#define ADAPTIVE_STEP_SMOOTHING

/**
 * Custom Microstepping
 * Override as-needed for your setup. Up to 3 MS pins are supported.
 */
//#define MICROSTEP1 LOW,LOW,LOW
//#define MICROSTEP2 HIGH,LOW,LOW
//#define MICROSTEP4 LOW,HIGH,LOW
//#define MICROSTEP8 HIGH,HIGH,LOW
//#define MICROSTEP16 LOW,LOW,HIGH
//#define MICROSTEP32 HIGH,LOW,HIGH

// Microstep setting (Only functional when stepper driver microstep pins are connected to MCU.
#define MICROSTEP_MODES { 16, 16, 16, 16, 16, 16 } // [1,2,4,8,16]

/**
 *  @section  stepper motor current
 *
 *  Some boards have a means of setting the stepper motor current via firmware.
 *
 *  The power on motor currents are set by:
 *    PWM_MOTOR_CURRENT - used by MINIRAMBO & ULTIMAIN_2
 *                         known compatible chips: A4982
 *    DIGIPOT_MOTOR_CURRENT - used by BQ_ZUM_MEGA_3D, RAMBO & SCOOVO_X9H
 *                         known compatible chips: AD5206
 *    DAC_MOTOR_CURRENT_DEFAULT - used by PRINTRBOARD_REVF & RIGIDBOARD_V2
 *                         known compatible chips: MCP4728
 *    DIGIPOT_I2C_MOTOR_CURRENTS - used by 5DPRINT, AZTEEG_X3_PRO, AZTEEG_X5_MINI_WIFI, MIGHTYBOARD_REVE
 *                         known compatible chips: MCP4451, MCP4018
 *
 *  Motor currents can also be set by M907 - M910 and by the LCD.
 *    M907 - applies to all.
 *    M908 - BQ_ZUM_MEGA_3D, RAMBO, PRINTRBOARD_REVF, RIGIDBOARD_V2 & SCOOVO_X9H
 *    M909, M910 & LCD - only PRINTRBOARD_REVF & RIGIDBOARD_V2
 */
//#define PWM_MOTOR_CURRENT { 1300, 1300, 1250 }          // Values in milliamps
//#define DIGIPOT_MOTOR_CURRENT { 135,135,135,135,135 }   // Values 0-255 (RAMBO 135 = ~0.75A, 185 = ~1A)
//#define DAC_MOTOR_CURRENT_DEFAULT { 70, 80, 90, 80 }    // Default drive percent - X, Y, Z, E axis

// Use an I2C based DIGIPOT (e.g., Azteeg X3 Pro)
//#define DIGIPOT_I2C
#if ENABLED(DIGIPOT_I2C) && !defined(DIGIPOT_I2C_ADDRESS_A)
  /**
   * Common slave addresses:
   *
   *                        A   (A shifted)   B   (B shifted)  IC
   * Smoothie              0x2C (0x58)       0x2D (0x5A)       MCP4451
   * AZTEEG_X3_PRO         0x2C (0x58)       0x2E (0x5C)       MCP4451
   * AZTEEG_X5_MINI        0x2C (0x58)       0x2E (0x5C)       MCP4451
   * AZTEEG_X5_MINI_WIFI         0x58              0x5C        MCP4451
   * MIGHTYBOARD_REVE      0x2F (0x5E)                         MCP4018
   */
  #define DIGIPOT_I2C_ADDRESS_A 0x2C  // unshifted slave address for first DIGIPOT
  #define DIGIPOT_I2C_ADDRESS_B 0x2D  // unshifted slave address for second DIGIPOT
#endif

//#define DIGIPOT_MCP4018          // Requires library from https://github.com/stawel/SlowSoftI2CMaster
#define DIGIPOT_I2C_NUM_CHANNELS 8 // 5DPRINT: 4     AZTEEG_X3_PRO: 8     MKS SBASE: 5
// Actual motor currents in Amps. The number of entries must match DIGIPOT_I2C_NUM_CHANNELS.
// These correspond to the physical drivers, so be mindful if the order is changed.
#define DIGIPOT_I2C_MOTOR_CURRENTS { 1.0, 1.0, 1.0, 1.0, 1.0, 1.0, 1.0, 1.0 }  //  AZTEEG_X3_PRO

//===========================================================================
//=============================Additional Features===========================
//===========================================================================

// @section lcd

// Change values more rapidly when the encoder is rotated faster
#define ENCODER_RATE_MULTIPLIER
#if ENABLED(ENCODER_RATE_MULTIPLIER)
  #define ENCODER_10X_STEPS_PER_SEC   30  // (steps/s) Encoder rate for 10x speed
  #define ENCODER_100X_STEPS_PER_SEC  80  // (steps/s) Encoder rate for 100x speed
#endif

// Play a beep when the feedrate is changed from the Status Screen
//#define BEEP_ON_FEEDRATE_CHANGE
#if ENABLED(BEEP_ON_FEEDRATE_CHANGE)
  #define FEEDRATE_CHANGE_BEEP_DURATION   10
  #define FEEDRATE_CHANGE_BEEP_FREQUENCY 440
#endif

// Include a page of printer information in the LCD Main Menu
//#define LCD_INFO_MENU
#if ENABLED(LCD_INFO_MENU)
  //#define LCD_PRINTER_INFO_IS_BOOTSCREEN // Show bootscreen(s) instead of Printer Info pages
#endif

// Scroll a longer status message into view
//#define STATUS_MESSAGE_SCROLLING

// On the Info Screen, display XY with one decimal place when possible
//#define LCD_DECIMAL_SMALL_XY

// The timeout (in ms) to return to the status screen from sub-menus
//#define LCD_TIMEOUT_TO_STATUS 15000

// Add an 'M73' G-code to set the current percentage
//#define LCD_SET_PROGRESS_MANUALLY

#if HAS_CHARACTER_LCD && HAS_PRINT_PROGRESS
  //#define LCD_PROGRESS_BAR              // Show a progress bar on HD44780 LCDs for SD printing
  #if ENABLED(LCD_PROGRESS_BAR)
    #define PROGRESS_BAR_BAR_TIME 2000    // (ms) Amount of time to show the bar
    #define PROGRESS_BAR_MSG_TIME 3000    // (ms) Amount of time to show the status message
    #define PROGRESS_MSG_EXPIRE   0       // (ms) Amount of time to retain the status message (0=forever)
    //#define PROGRESS_MSG_ONCE           // Show the message for MSG_TIME then clear it
    //#define LCD_PROGRESS_BAR_TEST       // Add a menu item to test the progress bar
  #endif
#endif

/**
 * LED Control Menu
 * Enable this feature to add LED Control to the LCD menu
 */
//#define LED_CONTROL_MENU
#if ENABLED(LED_CONTROL_MENU)
  #define LED_COLOR_PRESETS                 // Enable the Preset Color menu option
  #if ENABLED(LED_COLOR_PRESETS)
    #define LED_USER_PRESET_RED        255  // User defined RED value
    #define LED_USER_PRESET_GREEN      128  // User defined GREEN value
    #define LED_USER_PRESET_BLUE         0  // User defined BLUE value
    #define LED_USER_PRESET_WHITE      255  // User defined WHITE value
    #define LED_USER_PRESET_BRIGHTNESS 255  // User defined intensity
    //#define LED_USER_PRESET_STARTUP       // Have the printer display the user preset color on startup
  #endif
#endif // LED_CONTROL_MENU

#if ENABLED(SDSUPPORT)

  // Some RAMPS and other boards don't detect when an SD card is inserted. You can work
  // around this by connecting a push button or single throw switch to the pin defined
  // as SD_DETECT_PIN in your board's pins definitions.
  // This setting should be disabled unless you are using a push button, pulling the pin to ground.
  // Note: This is always disabled for ULTIPANEL (except ELB_FULL_GRAPHIC_CONTROLLER).
  #define SD_DETECT_INVERTED

  #define SD_FINISHED_STEPPERRELEASE true          // Disable steppers when SD Print is finished
  #define SD_FINISHED_RELEASECOMMAND "M84 X Y Z E" // You might want to keep the Z enabled so your bed stays in place.

  // Reverse SD sort to show "more recent" files first, according to the card's FAT.
  // Since the FAT gets out of order with usage, SDCARD_SORT_ALPHA is recommended.
  #define SDCARD_RATHERRECENTFIRST

  #define SD_MENU_CONFIRM_START             // Confirm the selected SD file before printing

  //#define MENU_ADDAUTOSTART               // Add a menu option to run auto#.g files

  #define EVENT_GCODE_SD_STOP "G28XY"       // G-code to run on Stop Print (e.g., "G28XY" or "G27")

  /**
   * Continue after Power-Loss (Creality3D)
   *
   * Store the current state to the SD Card at the start of each layer
   * during SD printing. If the recovery file is found at boot time, present
   * an option on the LCD screen to continue the print from the last-known
   * point in the file.
   */
  //#define POWER_LOSS_RECOVERY
  #if ENABLED(POWER_LOSS_RECOVERY)
    //#define POWER_LOSS_PIN         44 // Pin to detect power loss
    //#define POWER_LOSS_STATE     HIGH // State of pin indicating power loss
    //#define POWER_LOSS_PURGE_LEN   20 // (mm) Length of filament to purge on resume
    //#define POWER_LOSS_RETRACT_LEN 10 // (mm) Length of filament to retract on fail. Requires backup power.

    // Without a POWER_LOSS_PIN the following option helps reduce wear on the SD card,
    // especially with "vase mode" printing. Set too high and vases cannot be continued.
    #define POWER_LOSS_MIN_Z_CHANGE 0.05 // (mm) Minimum Z change before saving power-loss data
  #endif

  /**
   * Sort SD file listings in alphabetical order.
   *
   * With this option enabled, items on SD cards will be sorted
   * by name for easier navigation.
   *
   * By default...
   *
   *  - Use the slowest -but safest- method for sorting.
   *  - Folders are sorted to the top.
   *  - The sort key is statically allocated.
   *  - No added G-code (M34) support.
   *  - 40 item sorting limit. (Items after the first 40 are unsorted.)
   *
   * SD sorting uses static allocation (as set by SDSORT_LIMIT), allowing the
   * compiler to calculate the worst-case usage and throw an error if the SRAM
   * limit is exceeded.
   *
   *  - SDSORT_USES_RAM provides faster sorting via a static directory buffer.
   *  - SDSORT_USES_STACK does the same, but uses a local stack-based buffer.
   *  - SDSORT_CACHE_NAMES will retain the sorted file listing in RAM. (Expensive!)
   *  - SDSORT_DYNAMIC_RAM only uses RAM when the SD menu is visible. (Use with caution!)
   */
  //#define SDCARD_SORT_ALPHA

  // SD Card Sorting options
  #if ENABLED(SDCARD_SORT_ALPHA)
    #define SDSORT_LIMIT       40     // Maximum number of sorted items (10-256). Costs 27 bytes each.
    #define FOLDER_SORTING     -1     // -1=above  0=none  1=below
    #define SDSORT_GCODE       false  // Allow turning sorting on/off with LCD and M34 g-code.
    #define SDSORT_USES_RAM    false  // Pre-allocate a static array for faster pre-sorting.
    #define SDSORT_USES_STACK  false  // Prefer the stack for pre-sorting to give back some SRAM. (Negated by next 2 options.)
    #define SDSORT_CACHE_NAMES false  // Keep sorted items in RAM longer for speedy performance. Most expensive option.
    #define SDSORT_DYNAMIC_RAM false  // Use dynamic allocation (within SD menus). Least expensive option. Set SDSORT_LIMIT before use!
    #define SDSORT_CACHE_VFATS 2      // Maximum number of 13-byte VFAT entries to use for sorting.
                                      // Note: Only affects SCROLL_LONG_FILENAMES with SDSORT_CACHE_NAMES but not SDSORT_DYNAMIC_RAM.
  #endif

  // This allows hosts to request long names for files and folders with M33
  //#define LONG_FILENAME_HOST_SUPPORT

  // Enable this option to scroll long filenames in the SD card menu
  //#define SCROLL_LONG_FILENAMES

  // Leave the heaters on after Stop Print (not recommended!)
  //#define SD_ABORT_NO_COOLDOWN

  /**
   * This option allows you to abort SD printing when any endstop is triggered.
   * This feature must be enabled with "M540 S1" or from the LCD menu.
   * To have any effect, endstops must be enabled during SD printing.
   */
  //#define SD_ABORT_ON_ENDSTOP_HIT

  /**
   * This option makes it easier to print the same SD Card file again.
   * On print completion the LCD Menu will open with the file selected.
   * You can just click to start the print, or navigate elsewhere.
   */
  //#define SD_REPRINT_LAST_SELECTED_FILE

  /**
   * Auto-report SdCard status with M27 S<seconds>
   */
  //#define AUTO_REPORT_SD_STATUS

  /**
   * Support for USB thumb drives using an Arduino USB Host Shield or
   * equivalent MAX3421E breakout board. The USB thumb drive will appear
   * to Marlin as an SD card.
   *
   * The MAX3421E must be assigned the same pins as the SD card reader, with
   * the following pin mapping:
   *
   *    SCLK, MOSI, MISO --> SCLK, MOSI, MISO
   *    INT              --> SD_DETECT_PIN
   *    SS               --> SDSS
   */
  //#define USB_FLASH_DRIVE_SUPPORT
  #if ENABLED(USB_FLASH_DRIVE_SUPPORT)
    #define USB_CS_PIN         SDSS
    #define USB_INTR_PIN       SD_DETECT_PIN
  #endif

  /**
   * When using a bootloader that supports SD-Firmware-Flashing,
   * add a menu item to activate SD-FW-Update on the next reboot.
   *
   * Requires ATMEGA2560 (Arduino Mega)
   *
   * Tested with this bootloader:
   *   https://github.com/FleetProbe/MicroBridge-Arduino-ATMega2560
   */
  //#define SD_FIRMWARE_UPDATE
  #if ENABLED(SD_FIRMWARE_UPDATE)
    #define SD_FIRMWARE_UPDATE_EEPROM_ADDR    0x1FF
    #define SD_FIRMWARE_UPDATE_ACTIVE_VALUE   0xF0
    #define SD_FIRMWARE_UPDATE_INACTIVE_VALUE 0xFF
  #endif

  // Add an optimized binary file transfer mode, initiated with 'M28 B1'
  //#define BINARY_FILE_TRANSFER

  #if HAS_SDCARD_CONNECTION
    /**
     * Set this option to one of the following (or the board's defaults apply):
     *
     *           LCD - Use the SD drive in the external LCD controller.
     *       ONBOARD - Use the SD drive on the control board. (No SD_DETECT_PIN. M21 to init.)
     *  CUSTOM_CABLE - Use a custom cable to access the SD (as defined in a pins file).
     *
     * :[ 'LCD', 'ONBOARD', 'CUSTOM_CABLE' ]
     */
    //#define SDCARD_CONNECTION LCD
  #endif

#endif // SDSUPPORT

/**
 * By default an onboard SD card reader may be shared as a USB mass-
 * storage device. This option hides the SD card from the host PC.
 */
//#define NO_SD_HOST_DRIVE   // Disable SD Card access over USB (for security).

/**
 * Additional options for Graphical Displays
 *
 * Use the optimizations here to improve printing performance,
 * which can be adversely affected by graphical display drawing,
 * especially when doing several short moves, and when printing
 * on DELTA and SCARA machines.
 *
 * Some of these options may result in the display lagging behind
 * controller events, as there is a trade-off between reliable
 * printing performance versus fast display updates.
 */
#if HAS_GRAPHICAL_LCD
  // Show SD percentage next to the progress bar
  //#define DOGM_SD_PERCENT

  // Enable to save many cycles by drawing a hollow frame on the Info Screen
  #define XYZ_HOLLOW_FRAME

  // Enable to save many cycles by drawing a hollow frame on Menu Screens
  #define MENU_HOLLOW_FRAME

  // A bigger font is available for edit items. Costs 3120 bytes of PROGMEM.
  // Western only. Not available for Cyrillic, Kana, Turkish, Greek, or Chinese.
  //#define USE_BIG_EDIT_FONT

  // A smaller font may be used on the Info Screen. Costs 2300 bytes of PROGMEM.
  // Western only. Not available for Cyrillic, Kana, Turkish, Greek, or Chinese.
  //#define USE_SMALL_INFOFONT

  // Enable this option and reduce the value to optimize screen updates.
  // The normal delay is 10µs. Use the lowest value that still gives a reliable display.
  //#define DOGM_SPI_DELAY_US 5

  // Swap the CW/CCW indicators in the graphics overlay
  //#define OVERLAY_GFX_REVERSE

  /**
   * ST7920-based LCDs can emulate a 16 x 4 character display using
   * the ST7920 character-generator for very fast screen updates.
   * Enable LIGHTWEIGHT_UI to use this special display mode.
   *
   * Since LIGHTWEIGHT_UI has limited space, the position and status
   * message occupy the same line. Set STATUS_EXPIRE_SECONDS to the
   * length of time to display the status message before clearing.
   *
   * Set STATUS_EXPIRE_SECONDS to zero to never clear the status.
   * This will prevent position updates from being displayed.
   */
  #if ENABLED(U8GLIB_ST7920)
    //#define LIGHTWEIGHT_UI
    #if ENABLED(LIGHTWEIGHT_UI)
      #define STATUS_EXPIRE_SECONDS 20
    #endif
  #endif

  /**
   * Status (Info) Screen customizations
   * These options may affect code size and screen render time.
   * Custom status screens can forcibly override these settings.
   */
  //#define STATUS_COMBINE_HEATERS    // Use combined heater images instead of separate ones
  //#define STATUS_HOTEND_NUMBERLESS  // Use plain hotend icons instead of numbered ones (with 2+ hotends)
  #define STATUS_HOTEND_INVERTED      // Show solid nozzle bitmaps when heating (Requires STATUS_HOTEND_ANIM)
  #define STATUS_HOTEND_ANIM          // Use a second bitmap to indicate hotend heating
  #define STATUS_BED_ANIM             // Use a second bitmap to indicate bed heating
  #define STATUS_CHAMBER_ANIM         // Use a second bitmap to indicate chamber heating
  //#define STATUS_ALT_BED_BITMAP     // Use the alternative bed bitmap
  //#define STATUS_ALT_FAN_BITMAP     // Use the alternative fan bitmap
  //#define STATUS_FAN_FRAMES 3       // :[0,1,2,3,4] Number of fan animation frames
  #define STATUS_HEAT_PERCENT       // Show heating in a progress bar
  //#define BOOT_MARLIN_LOGO_SMALL    // Show a smaller Marlin logo on the Boot Screen (saving 399 bytes of flash)

  // Frivolous Game Options
  //#define MARLIN_BRICKOUT
  //#define MARLIN_INVADERS
  //#define MARLIN_SNAKE
  //#define GAMES_EASTER_EGG          // Add extra blank lines above the "Games" sub-menu

#endif // HAS_GRAPHICAL_LCD

// @section safety

/**
 * The watchdog hardware timer will do a reset and disable all outputs
 * if the firmware gets too overloaded to read the temperature sensors.
 *
 * If you find that watchdog reboot causes your AVR board to hang forever,
 * enable WATCHDOG_RESET_MANUAL to use a custom timer instead of WDTO.
 * NOTE: This method is less reliable as it can only catch hangups while
 * interrupts are enabled.
 */
#define USE_WATCHDOG
#if ENABLED(USE_WATCHDOG)
  //#define WATCHDOG_RESET_MANUAL
#endif

// @section lcd

/**
 * Babystepping enables movement of the axes by tiny increments without changing
 * the current position values. This feature is used primarily to adjust the Z
 * axis in the first layer of a print in real-time.
 *
 * Warning: Does not respect endstops!
 */
#define BABYSTEPPING
#if ENABLED(BABYSTEPPING)
  //#define BABYSTEP_WITHOUT_HOMING
  //#define BABYSTEP_XY                     // Also enable X/Y Babystepping. Not supported on DELTA!
  #define BABYSTEP_INVERT_Z false           // Change if Z babysteps should go the other way
  #define BABYSTEP_MULTIPLICATOR  1         // Babysteps are very small. Increase for faster motion.

  #define DOUBLECLICK_FOR_Z_BABYSTEPPING  // Double-click on the Status Screen for Z Babystepping.
  #if ENABLED(DOUBLECLICK_FOR_Z_BABYSTEPPING)
    #define DOUBLECLICK_MAX_INTERVAL 1250   // Maximum interval between clicks, in milliseconds.
                                            // Note: Extra time may be added to mitigate controller latency.
    //#define BABYSTEP_ALWAYS_AVAILABLE     // Allow babystepping at all times (not just during movement).
    //#define MOVE_Z_WHEN_IDLE              // Jump to the move Z menu on doubleclick when printer is idle.
    #if ENABLED(MOVE_Z_WHEN_IDLE)
      #define MOVE_Z_IDLE_MULTIPLICATOR 1   // Multiply 1mm by this factor for the move step size.
    #endif
  #endif

  //#define BABYSTEP_DISPLAY_TOTAL          // Display total babysteps since last G28

  //#define BABYSTEP_ZPROBE_OFFSET          // Combine M851 Z and Babystepping
  #if ENABLED(BABYSTEP_ZPROBE_OFFSET)
    //#define BABYSTEP_HOTEND_Z_OFFSET      // For multiple hotends, babystep relative Z offsets
    #define BABYSTEP_ZPROBE_GFX_OVERLAY   // Enable graphical overlay on Z-offset editor
  #endif
#endif

// @section extruder

/**
 * Linear Pressure Control v1.5
 *
 * Assumption: advance [steps] = k * (delta velocity [steps/s])
 * K=0 means advance disabled.
 *
 * NOTE: K values for LIN_ADVANCE 1.5 differ from earlier versions!
 *
 * Set K around 0.22 for 3mm PLA Direct Drive with ~6.5cm between the drive gear and heatbreak.
 * Larger K values will be needed for flexible filament and greater distances.
 * If this algorithm produces a higher speed offset than the extruder can handle (compared to E jerk)
 * print acceleration will be reduced during the affected moves to keep within the limit.
 *
 * See http://marlinfw.org/docs/features/lin_advance.html for full instructions.
 * Mention @Sebastianv650 on GitHub to alert the author of any issues.
 */
#define LIN_ADVANCE
#if ENABLED(LIN_ADVANCE)
  //#define EXTRA_LIN_ADVANCE_K // Enable for second linear advance constants
  #define LIN_ADVANCE_K 0.00  // Unit: mm compression per 1mm/s extruder speed
  //#define LA_DEBUG          // If enabled, this will generate debug information output over USB.
#endif

// @section leveling

#if EITHER(MESH_BED_LEVELING, AUTO_BED_LEVELING_UBL)
  // Override the mesh area if the automatic (max) area is too large
  //#define MESH_MIN_X MESH_INSET
  //#define MESH_MIN_Y MESH_INSET
  //#define MESH_MAX_X X_BED_SIZE - (MESH_INSET)
  //#define MESH_MAX_Y Y_BED_SIZE - (MESH_INSET)
#endif

/**
 * Repeatedly attempt G29 leveling until it succeeds.
 * Stop after G29_MAX_RETRIES attempts.
 */
//#define G29_RETRY_AND_RECOVER
#if ENABLED(G29_RETRY_AND_RECOVER)
  #define G29_MAX_RETRIES 3
  #define G29_HALT_ON_FAILURE
  /**
   * Specify the GCODE commands that will be executed when leveling succeeds,
   * between attempts, and after the maximum number of retries have been tried.
   */
  #define G29_SUCCESS_COMMANDS "M117 Bed leveling done."
  #define G29_RECOVER_COMMANDS "M117 Probe failed. Rewiping.\nG28\nG12 P0 S12 T0"
  #define G29_FAILURE_COMMANDS "M117 Bed leveling failed.\nG0 Z10\nM300 P25 S880\nM300 P50 S0\nM300 P25 S880\nM300 P50 S0\nM300 P25 S880\nM300 P50 S0\nG4 S1"

#endif

// @section extras

//
// G2/G3 Arc Support
//
#define ARC_SUPPORT               // Disable this feature to save ~3226 bytes
#if ENABLED(ARC_SUPPORT)
  #define MM_PER_ARC_SEGMENT  1   // Length of each arc segment
  #define MIN_ARC_SEGMENTS   24   // Minimum number of segments in a complete circle
  #define N_ARC_CORRECTION   25   // Number of interpolated segments between corrections
  //#define ARC_P_CIRCLES         // Enable the 'P' parameter to specify complete circles
  //#define CNC_WORKSPACE_PLANES  // Allow G2/G3 to operate in XY, ZX, or YZ planes
#endif

// Support for G5 with XYZE destination and IJPQ offsets. Requires ~2666 bytes.
//#define BEZIER_CURVE_SUPPORT

/**
 * G38 Probe Target
 *
 * This option adds G38.2 and G38.3 (probe towards target)
 * and optionally G38.4 and G38.5 (probe away from target).
 * Set MULTIPLE_PROBING for G38 to probe more than once.
 */
//#define G38_PROBE_TARGET
#if ENABLED(G38_PROBE_TARGET)
  //#define G38_PROBE_AWAY        // Include G38.4 and G38.5 to probe away from target
  #define G38_MINIMUM_MOVE 0.0275 // (mm) Minimum distance that will produce a move.
#endif

// Moves (or segments) with fewer steps than this will be joined with the next move
#define MIN_STEPS_PER_SEGMENT 6

/**
 * Minimum delay after setting the stepper DIR (in ns)
 *     0 : No delay (Expect at least 10µS since one Stepper ISR must transpire)
 *    20 : Minimum for TMC2xxx drivers
 *   200 : Minimum for A4988 drivers
 *   400 : Minimum for A5984 drivers
 *   500 : Minimum for LV8729 drivers (guess, no info in datasheet)
 *   650 : Minimum for DRV8825 drivers
 *  1500 : Minimum for TB6600 drivers (guess, no info in datasheet)
 * 15000 : Minimum for TB6560 drivers (guess, no info in datasheet)
 *
 * Override the default value based on the driver type set in Configuration.h.
 */
#define MINIMUM_STEPPER_DIR_DELAY 50

/**
 * Minimum stepper driver pulse width (in µs)
 *   0 : Smallest possible width the MCU can produce, compatible with TMC2xxx drivers
 *   0 : Minimum 500ns for LV8729, adjusted in stepper.h
 *   1 : Minimum for A4988 and A5984 stepper drivers
 *   2 : Minimum for DRV8825 stepper drivers
 *   3 : Minimum for TB6600 stepper drivers
 *  30 : Minimum for TB6560 stepper drivers
 *
 * Override the default value based on the driver type set in Configuration.h.
 */
#define MINIMUM_STEPPER_PULSE 1

/**
 * Maximum stepping rate (in Hz) the stepper driver allows
 *  If undefined, defaults to 1MHz / (2 * MINIMUM_STEPPER_PULSE)
 *  500000 : Maximum for A4988 stepper driver
 *  400000 : Maximum for TMC2xxx stepper drivers
 *  250000 : Maximum for DRV8825 stepper driver
 *  200000 : Maximum for LV8729 stepper driver
 *  150000 : Maximum for TB6600 stepper driver
 *   15000 : Maximum for TB6560 stepper driver
 *
 * Override the default value based on the driver type set in Configuration.h.
 */
#define MAXIMUM_STEPPER_RATE 400000

// @section temperature

// Control heater 0 and heater 1 in parallel.
//#define HEATERS_PARALLEL

//===========================================================================
//================================= Buffers =================================
//===========================================================================

// @section hidden

// The number of linear motions that can be in the plan at any give time.
// THE BLOCK_BUFFER_SIZE NEEDS TO BE A POWER OF 2 (e.g. 8, 16, 32) because shifts and ors are used to do the ring-buffering.
#if ENABLED(SDSUPPORT)
  #define BLOCK_BUFFER_SIZE 16 // SD,LCD,Buttons take more memory, block buffer needs to be smaller
#else
  #define BLOCK_BUFFER_SIZE 16 // maximize block buffer
#endif

// @section serial

// The ASCII buffer for serial input
#define MAX_CMD_SIZE 96
#define BUFSIZE 4

// Transmission to Host Buffer Size
// To save 386 bytes of PROGMEM (and TX_BUFFER_SIZE+3 bytes of RAM) set to 0.
// To buffer a simple "ok" you need 4 bytes.
// For ADVANCED_OK (M105) you need 32 bytes.
// For debug-echo: 128 bytes for the optimal speed.
// Other output doesn't need to be that speedy.
// :[0, 2, 4, 8, 16, 32, 64, 128, 256]
#define TX_BUFFER_SIZE 0

// Host Receive Buffer Size
// Without XON/XOFF flow control (see SERIAL_XON_XOFF below) 32 bytes should be enough.
// To use flow control, set this buffer size to at least 1024 bytes.
// :[0, 2, 4, 8, 16, 32, 64, 128, 256, 512, 1024, 2048]
//#define RX_BUFFER_SIZE 1024

#if RX_BUFFER_SIZE >= 1024
  // Enable to have the controller send XON/XOFF control characters to
  // the host to signal the RX buffer is becoming full.
  //#define SERIAL_XON_XOFF
#endif

// Add M575 G-code to change the baud rate
//#define BAUD_RATE_GCODE

#if ENABLED(SDSUPPORT)
  // Enable this option to collect and display the maximum
  // RX queue usage after transferring a file to SD.
  //#define SERIAL_STATS_MAX_RX_QUEUED

  // Enable this option to collect and display the number
  // of dropped bytes after a file transfer to SD.
  //#define SERIAL_STATS_DROPPED_RX
#endif

// Enable an emergency-command parser to intercept certain commands as they
// enter the serial receive buffer, so they cannot be blocked.
// Currently handles M108, M112, M410
// Does not work on boards using AT90USB (USBCON) processors!
//#define EMERGENCY_PARSER

// Bad Serial-connections can miss a received command by sending an 'ok'
// Therefore some clients abort after 30 seconds in a timeout.
// Some other clients start sending commands while receiving a 'wait'.
// This "wait" is only sent when the buffer is empty. 1 second is a good value here.
//#define NO_TIMEOUTS 1000 // Milliseconds

// Some clients will have this feature soon. This could make the NO_TIMEOUTS unnecessary.
//#define ADVANCED_OK

// Printrun may have trouble receiving long strings all at once.
// This option inserts short delays between lines of serial output.
#define SERIAL_OVERRUN_PROTECTION

// @section extras

/**
 * Extra Fan Speed
 * Adds a secondary fan speed for each print-cooling fan.
 *   'M106 P<fan> T3-255' : Set a secondary speed for <fan>
 *   'M106 P<fan> T2'     : Use the set secondary speed
 *   'M106 P<fan> T1'     : Restore the previous fan speed
 */
//#define EXTRA_FAN_SPEED

/**
 * Firmware-based and LCD-controlled retract
 *
 * Add G10 / G11 commands for automatic firmware-based retract / recover.
 * Use M207 and M208 to define parameters for retract / recover.
 *
 * Use M209 to enable or disable auto-retract.
 * With auto-retract enabled, all G1 E moves within the set range
 * will be converted to firmware-based retract/recover moves.
 *
 * Be sure to turn off auto-retract during filament change.
 *
 * Note that M207 / M208 / M209 settings are saved to EEPROM.
 *
 */
#define FWRETRACT
#if ENABLED(FWRETRACT)
  //#define FWRETRACT_AUTORETRACT           // costs ~500 bytes of PROGMEM
  #if ENABLED(FWRETRACT_AUTORETRACT)
    #define MIN_AUTORETRACT 0.1           // When auto-retract is on, convert E moves of this length and over
    #define MAX_AUTORETRACT 10.0          // Upper limit for auto-retract conversion
  #endif
  #define RETRACT_LENGTH 2.0              // Default retract length (positive mm)
  #define RETRACT_LENGTH_SWAP 13          // Default swap retract length (positive mm), for extruder change
  #define RETRACT_FEEDRATE 60             // Default feedrate for retracting (mm/s)
  #define RETRACT_ZRAISE 0                // Default retract Z-raise (mm)
  #define RETRACT_RECOVER_LENGTH 0        // Default additional recover length (mm, added to retract length when recovering)
  #define RETRACT_RECOVER_LENGTH_SWAP 0   // Default additional swap recover length (mm, added to retract length when recovering from extruder change)
  #define RETRACT_RECOVER_FEEDRATE 40     // Default feedrate for recovering from retraction (mm/s)
  #define RETRACT_RECOVER_FEEDRATE_SWAP 8 // Default feedrate for recovering from swap retraction (mm/s)
  #if ENABLED(MIXING_EXTRUDER)
    //#define RETRACT_SYNC_MIXING         // Retract and restore all mixing steppers simultaneously
  #endif
#endif

/**
 * Universal tool change settings.
 * Applies to all types of extruders except where explicitly noted.
 */
#if EXTRUDERS > 1
  // Z raise distance for tool-change, as needed for some extruders
  #define TOOLCHANGE_ZRAISE     2  // (mm)
  //#define TOOLCHANGE_NO_RETURN   // Never return to the previous position on tool-change

  // Retract and prime filament on tool-change
  //#define TOOLCHANGE_FILAMENT_SWAP
  #if ENABLED(TOOLCHANGE_FILAMENT_SWAP)
    #define TOOLCHANGE_FIL_SWAP_LENGTH          12  // (mm)
    #define TOOLCHANGE_FIL_EXTRA_PRIME           2  // (mm)
    #define TOOLCHANGE_FIL_SWAP_RETRACT_SPEED 3600  // (mm/m)
    #define TOOLCHANGE_FIL_SWAP_PRIME_SPEED   3600  // (mm/m)
  #endif

  /**
   * Position to park head during tool change.
   * Doesn't apply to SWITCHING_TOOLHEAD, DUAL_X_CARRIAGE, or PARKING_EXTRUDER
   */
  //#define TOOLCHANGE_PARK
  #if ENABLED(TOOLCHANGE_PARK)
    #define TOOLCHANGE_PARK_XY    { X_MIN_POS + 10, Y_MIN_POS + 10 }
    #define TOOLCHANGE_PARK_XY_FEEDRATE 6000  // (mm/m)
  #endif
#endif

/**
 * Advanced Pause
 * Experimental feature for filament change support and for parking the nozzle when paused.
 * Adds the GCode M600 for initiating filament change.
 * If PARK_HEAD_ON_PAUSE enabled, adds the GCode M125 to pause printing and park the nozzle.
 *
 * Requires an LCD display.
 * Requires NOZZLE_PARK_FEATURE.
 * This feature is required for the default FILAMENT_RUNOUT_SCRIPT.
 */
//#define ADVANCED_PAUSE_FEATURE
#if ENABLED(ADVANCED_PAUSE_FEATURE)
  #define PAUSE_PARK_RETRACT_FEEDRATE         60  // (mm/s) Initial retract feedrate.
  #define PAUSE_PARK_RETRACT_LENGTH            2  // (mm) Initial retract.
                                                  // This short retract is done immediately, before parking the nozzle.
  #define FILAMENT_CHANGE_UNLOAD_FEEDRATE     10  // (mm/s) Unload filament feedrate. This can be pretty fast.
  #define FILAMENT_CHANGE_UNLOAD_ACCEL        25  // (mm/s^2) Lower acceleration may allow a faster feedrate.
  #define FILAMENT_CHANGE_UNLOAD_LENGTH      100  // (mm) The length of filament for a complete unload.
                                                  //   For Bowden, the full length of the tube and nozzle.
                                                  //   For direct drive, the full length of the nozzle.
                                                  //   Set to 0 for manual unloading.
  #define FILAMENT_CHANGE_SLOW_LOAD_FEEDRATE   6  // (mm/s) Slow move when starting load.
  #define FILAMENT_CHANGE_SLOW_LOAD_LENGTH     0  // (mm) Slow length, to allow time to insert material.
                                                  // 0 to disable start loading and skip to fast load only
  #define FILAMENT_CHANGE_FAST_LOAD_FEEDRATE   6  // (mm/s) Load filament feedrate. This can be pretty fast.
  #define FILAMENT_CHANGE_FAST_LOAD_ACCEL     25  // (mm/s^2) Lower acceleration may allow a faster feedrate.
  #define FILAMENT_CHANGE_FAST_LOAD_LENGTH     0  // (mm) Load length of filament, from extruder gear to nozzle.
                                                  //   For Bowden, the full length of the tube and nozzle.
                                                  //   For direct drive, the full length of the nozzle.
  //#define ADVANCED_PAUSE_CONTINUOUS_PURGE       // Purge continuously up to the purge length until interrupted.
  #define ADVANCED_PAUSE_PURGE_FEEDRATE        3  // (mm/s) Extrude feedrate (after loading). Should be slower than load feedrate.
  #define ADVANCED_PAUSE_PURGE_LENGTH         50  // (mm) Length to extrude after loading.
                                                  //   Set to 0 for manual extrusion.
                                                  //   Filament can be extruded repeatedly from the Filament Change menu
                                                  //   until extrusion is consistent, and to purge old filament.
  #define ADVANCED_PAUSE_RESUME_PRIME          0  // (mm) Extra distance to prime nozzle after returning from park.
  //#define ADVANCED_PAUSE_FANS_PAUSE             // Turn off print-cooling fans while the machine is paused.

                                                  // Filament Unload does a Retract, Delay, and Purge first:
  #define FILAMENT_UNLOAD_RETRACT_LENGTH      13  // (mm) Unload initial retract length.
  #define FILAMENT_UNLOAD_DELAY             5000  // (ms) Delay for the filament to cool after retract.
  #define FILAMENT_UNLOAD_PURGE_LENGTH         8  // (mm) An unretract is done, then this length is purged.

  #define PAUSE_PARK_NOZZLE_TIMEOUT           45  // (seconds) Time limit before the nozzle is turned off for safety.
  #define FILAMENT_CHANGE_ALERT_BEEPS         10  // Number of alert beeps to play when a response is needed.
  #define PAUSE_PARK_NO_STEPPER_TIMEOUT           // Enable for XYZ steppers to stay powered on during filament change.

  //#define PARK_HEAD_ON_PAUSE                    // Park the nozzle during pause and filament change.
  //#define HOME_BEFORE_FILAMENT_CHANGE           // Ensure homing has been completed prior to parking for filament change

  //#define FILAMENT_LOAD_UNLOAD_GCODES           // Add M701/M702 Load/Unload G-codes, plus Load/Unload in the LCD Prepare menu.
  //#define FILAMENT_UNLOAD_ALL_EXTRUDERS         // Allow M702 to unload all extruders above a minimum target temp (as set by M302)
#endif

// @section tmc

/**
 * TMC26X Stepper Driver options
 *
 * The TMC26XStepper library is required for this stepper driver.
 * https://github.com/trinamic/TMC26XStepper
 */
#if HAS_DRIVER(TMC26X)

  #if AXIS_DRIVER_TYPE_X(TMC26X)
    #define X_MAX_CURRENT     1000  // (mA)
    #define X_SENSE_RESISTOR    91  // (mOhms)
    #define X_MICROSTEPS        16  // Number of microsteps
  #endif

  #if AXIS_DRIVER_TYPE_X2(TMC26X)
    #define X2_MAX_CURRENT    1000
    #define X2_SENSE_RESISTOR   91
    #define X2_MICROSTEPS       16
  #endif

  #if AXIS_DRIVER_TYPE_Y(TMC26X)
    #define Y_MAX_CURRENT     1000
    #define Y_SENSE_RESISTOR    91
    #define Y_MICROSTEPS        16
  #endif

  #if AXIS_DRIVER_TYPE_Y2(TMC26X)
    #define Y2_MAX_CURRENT    1000
    #define Y2_SENSE_RESISTOR   91
    #define Y2_MICROSTEPS       16
  #endif

  #if AXIS_DRIVER_TYPE_Z(TMC26X)
    #define Z_MAX_CURRENT     1000
    #define Z_SENSE_RESISTOR    91
    #define Z_MICROSTEPS        16
  #endif

  #if AXIS_DRIVER_TYPE_Z2(TMC26X)
    #define Z2_MAX_CURRENT    1000
    #define Z2_SENSE_RESISTOR   91
    #define Z2_MICROSTEPS       16
  #endif

  #if AXIS_DRIVER_TYPE_Z3(TMC26X)
    #define Z3_MAX_CURRENT    1000
    #define Z3_SENSE_RESISTOR   91
    #define Z3_MICROSTEPS       16
  #endif

  #if AXIS_DRIVER_TYPE_E0(TMC26X)
    #define E0_MAX_CURRENT    1000
    #define E0_SENSE_RESISTOR   91
    #define E0_MICROSTEPS       16
  #endif

  #if AXIS_DRIVER_TYPE_E1(TMC26X)
    #define E1_MAX_CURRENT    1000
    #define E1_SENSE_RESISTOR   91
    #define E1_MICROSTEPS       16
  #endif

  #if AXIS_DRIVER_TYPE_E2(TMC26X)
    #define E2_MAX_CURRENT    1000
    #define E2_SENSE_RESISTOR   91
    #define E2_MICROSTEPS       16
  #endif

  #if AXIS_DRIVER_TYPE_E3(TMC26X)
    #define E3_MAX_CURRENT    1000
    #define E3_SENSE_RESISTOR   91
    #define E3_MICROSTEPS       16
  #endif

  #if AXIS_DRIVER_TYPE_E4(TMC26X)
    #define E4_MAX_CURRENT    1000
    #define E4_SENSE_RESISTOR   91
    #define E4_MICROSTEPS       16
  #endif

  #if AXIS_DRIVER_TYPE_E5(TMC26X)
    #define E5_MAX_CURRENT    1000
    #define E5_SENSE_RESISTOR   91
    #define E5_MICROSTEPS       16
  #endif

#endif // TMC26X

// @section tmc_smart

/**
 * To use TMC2130, TMC2160, TMC2660, TMC5130, TMC5160 stepper drivers in SPI mode
 * connect your SPI pins to the hardware SPI interface on your board and define
 * the required CS pins in your `pins_MYBOARD.h` file. (e.g., RAMPS 1.4 uses AUX3
 * pins `X_CS_PIN 53`, `Y_CS_PIN 49`, etc.).
 * You may also use software SPI if you wish to use general purpose IO pins.
 *
 * To use TMC2208 stepper UART-configurable stepper drivers connect #_SERIAL_TX_PIN
 * to the driver side PDN_UART pin with a 1K resistor.
 * To use the reading capabilities, also connect #_SERIAL_RX_PIN to PDN_UART without
 * a resistor.
 * The drivers can also be used with hardware serial.
 *
 * TMCStepper library is required to use TMC stepper drivers.
 * https://github.com/teemuatlut/TMCStepper
 */
#if HAS_TRINAMIC

  #define HOLD_MULTIPLIER    0.5  // Scales down the holding current from run current
  #define INTERPOLATE      false  // Interpolate X/Y/Z_MICROSTEPS to 256

  #if AXIS_IS_TMC(X)
    #define X_CURRENT     700  // (mA) RMS current. Multiply by 1.414 for peak current.
    #define X_MICROSTEPS  256  // 0..256
    #define X_RSENSE     0.11
  #endif

  #if AXIS_IS_TMC(X2)
    #define X2_CURRENT    700
    #define X2_MICROSTEPS 256
    #define X2_RSENSE    0.11
  #endif

  #if AXIS_IS_TMC(Y)
    #define Y_CURRENT     700
    #define Y_MICROSTEPS  256
    #define Y_RSENSE     0.11
  #endif

  #if AXIS_IS_TMC(Y2)
    #define Y2_CURRENT    700
    #define Y2_MICROSTEPS 256
    #define Y2_RSENSE    0.11
  #endif

  #if AXIS_IS_TMC(Z)
    #define Z_CURRENT     700
    #define Z_MICROSTEPS  256
    #define Z_RSENSE     0.11
  #endif

  #if AXIS_IS_TMC(Z2)
    #define Z2_CURRENT    700
    #define Z2_MICROSTEPS 256
    #define Z2_RSENSE    0.11
  #endif

  #if AXIS_IS_TMC(Z3)
    #define Z3_CURRENT    700
    #define Z3_MICROSTEPS 256
    #define Z3_RSENSE    0.11
  #endif

  #if AXIS_IS_TMC(E0)
    #define E0_CURRENT    600
    #define E0_MICROSTEPS 256
    #define E0_RSENSE    0.11
  #endif

  #if AXIS_IS_TMC(E1)
    #define E1_CURRENT    600
    #define E1_MICROSTEPS 256
    #define E1_RSENSE    0.11
  #endif

  #if AXIS_IS_TMC(E2)
    #define E2_CURRENT    600
    #define E2_MICROSTEPS 256
    #define E2_RSENSE    0.11
  #endif

  #if AXIS_IS_TMC(E3)
    #define E3_CURRENT    600
    #define E3_MICROSTEPS 256
    #define E3_RSENSE    0.11
  #endif

  #if AXIS_IS_TMC(E4)
    #define E4_CURRENT    600
    #define E4_MICROSTEPS 256
    #define E4_RSENSE    0.11
  #endif

  #if AXIS_IS_TMC(E5)
    #define E5_CURRENT    600
    #define E5_MICROSTEPS 256
    #define E5_RSENSE    0.11
  #endif

  /**
   * Override default SPI pins for TMC2130, TMC2160, TMC2660, TMC5130 and TMC5160 drivers here.
   * The default pins can be found in your board's pins file.
   */
  //#define X_CS_PIN          -1
  //#define Y_CS_PIN          -1
  //#define Z_CS_PIN          -1
  //#define X2_CS_PIN         -1
  //#define Y2_CS_PIN         -1
  //#define Z2_CS_PIN         -1
  //#define Z3_CS_PIN         -1
  //#define E0_CS_PIN         -1
  //#define E1_CS_PIN         -1
  //#define E2_CS_PIN         -1
  //#define E3_CS_PIN         -1
  //#define E4_CS_PIN         -1
  //#define E5_CS_PIN         -1

  /**
   * Software option for SPI driven drivers (TMC2130, TMC2160, TMC2660, TMC5130 and TMC5160).
   * The default SW SPI pins are defined the respective pins files,
   * but you can override or define them here.
   */
  //#define TMC_USE_SW_SPI
  //#define TMC_SW_MOSI       -1
  //#define TMC_SW_MISO       -1
  //#define TMC_SW_SCK        -1

  /**
   * Four TMC2209 drivers can use the same HW/SW serial port with hardware configured addresses.
   * Set the address using jumpers on pins MS1 and MS2.
   * Address | MS1  | MS2
   *       0 | LOW  | LOW
   *       1 | HIGH | LOW
   *       2 | LOW  | HIGH
   *       3 | HIGH | HIGH
   *
   * Set *_SERIAL_TX_PIN and *_SERIAL_RX_PIN to match for all drivers
   * on the same serial port, either here or in your board's pins file.
   */
  #define  X_SLAVE_ADDRESS 0
  #define  Y_SLAVE_ADDRESS 0
  #define  Z_SLAVE_ADDRESS 0
  #define X2_SLAVE_ADDRESS 0
  #define Y2_SLAVE_ADDRESS 0
  #define Z2_SLAVE_ADDRESS 0
  #define Z3_SLAVE_ADDRESS 0
  #define E0_SLAVE_ADDRESS 0
  #define E1_SLAVE_ADDRESS 0
  #define E2_SLAVE_ADDRESS 0
  #define E3_SLAVE_ADDRESS 0
  #define E4_SLAVE_ADDRESS 0
  #define E5_SLAVE_ADDRESS 0

  /**
   * Software enable
   *
   * Use for drivers that do not use a dedicated enable pin, but rather handle the same
   * function through a communication line such as SPI or UART.
   */
  //#define SOFTWARE_DRIVER_ENABLE

  /**
   * TMC2130, TMC2160, TMC2208, TMC2209, TMC5130 and TMC5160 only
   * Use Trinamic's ultra quiet stepping mode.
   * When disabled, Marlin will use spreadCycle stepping mode.
   */
  #define STEALTHCHOP_XY
  #define STEALTHCHOP_Z
  #define STEALTHCHOP_E

  /**
   * Optimize spreadCycle chopper parameters by using predefined parameter sets
   * or with the help of an example included in the library.
   * Provided parameter sets are
   * CHOPPER_DEFAULT_12V
   * CHOPPER_DEFAULT_19V
   * CHOPPER_DEFAULT_24V
   * CHOPPER_DEFAULT_36V
   * CHOPPER_PRUSAMK3_24V // Imported parameters from the official Prusa firmware for MK3 (24V)
   * CHOPPER_MARLIN_119   // Old defaults from Marlin v1.1.9
   *
   * Define you own with
   * { <off_time[1..15]>, <hysteresis_end[-3..12]>, hysteresis_start[1..8] }
   */
  #define CHOPPER_TIMING CHOPPER_DEFAULT_24V

  /**
   * Monitor Trinamic drivers for error conditions,
   * like overtemperature and short to ground.
   * In the case of overtemperature Marlin can decrease the driver current until error condition clears.
   * Other detected conditions can be used to stop the current print.
   * Relevant g-codes:
   * M906 - Set or get motor current in milliamps using axis codes X, Y, Z, E. Report values if no axis codes given.
   * M911 - Report stepper driver overtemperature pre-warn condition.
   * M912 - Clear stepper driver overtemperature pre-warn condition flag.
   * M122 - Report driver parameters (Requires TMC_DEBUG)
   */
  #define MONITOR_DRIVER_STATUS

  #if ENABLED(MONITOR_DRIVER_STATUS)
    #define CURRENT_STEP_DOWN     25  // [mA]
    #define REPORT_CURRENT_CHANGE
    #define STOP_ON_ERROR
  #endif

  /**
   * TMC2130, TMC2160, TMC2208, TMC2209, TMC5130 and TMC5160 only
   * The driver will switch to spreadCycle when stepper speed is over HYBRID_THRESHOLD.
   * This mode allows for faster movements at the expense of higher noise levels.
   * STEALTHCHOP_(XY|Z|E) must be enabled to use HYBRID_THRESHOLD.
   * M913 X/Y/Z/E to live tune the setting
   */
  //#define HYBRID_THRESHOLD

  #define X_HYBRID_THRESHOLD      50  // [mm/s]
  #define X2_HYBRID_THRESHOLD     50
  #define Y_HYBRID_THRESHOLD      50
  #define Y2_HYBRID_THRESHOLD     50
  #define Z_HYBRID_THRESHOLD      50
  #define Z2_HYBRID_THRESHOLD     50
  #define Z3_HYBRID_THRESHOLD     50
  #define E0_HYBRID_THRESHOLD     10
  #define E1_HYBRID_THRESHOLD     10
  #define E2_HYBRID_THRESHOLD     10
  #define E3_HYBRID_THRESHOLD     10
  #define E4_HYBRID_THRESHOLD     10
  #define E5_HYBRID_THRESHOLD     10

  /**
   * TMC2130, TMC2160, TMC2209, TMC2660, TMC5130, and TMC5160 only
   * Use StallGuard2 to sense an obstacle and trigger an endstop.
   * Connect the stepper driver's DIAG1 pin to the X/Y endstop pin.
   * X, Y, and Z homing will always be done in spreadCycle mode.
   *
   * X/Y/Z_STALL_SENSITIVITY is used for tuning the trigger sensitivity.
   * Higher values make the system LESS sensitive.
   * Lower value make the system MORE sensitive.
   * Too low values can lead to false positives, while too high values will collide the axis without triggering.
   * It is advised to set X/Y/Z_HOME_BUMP_MM to 0.
   * M914 X/Y/Z to live tune the setting
   */
  //#define SENSORLESS_HOMING // StallGuard capable drivers only

  /**
   * Use StallGuard2 to probe the bed with the nozzle.
   *
   * CAUTION: This could cause damage to machines that use a lead screw or threaded rod
   *          to move the Z axis. Take extreme care when attempting to enable this feature.
   */
  //#define SENSORLESS_PROBING // StallGuard capable drivers only

  #if EITHER(SENSORLESS_HOMING, SENSORLESS_PROBING)
    // TMC2209: 0...255. TMC2130: -64...63
    #define X_STALL_SENSITIVITY  -2            // homing speed: 50 -2   25 3
    #define Y_STALL_SENSITIVITY  -2            // homing speed: 50 -2   25 3
    #define Z_STALL_SENSITIVITY  -2            // homing speed: 50 -2   25 3
  #endif

  /**
   * Beta feature!
   * Create a 50/50 square wave step pulse optimal for stepper drivers.
   */
  //#define SQUARE_WAVE_STEPPING

  /**
   * Enable M122 debugging command for TMC stepper drivers.
   * M122 S0/1 will enable continous reporting.
   */
  //#define TMC_DEBUG

  /**
   * You can set your own advanced settings by filling in predefined functions.
   * A list of available functions can be found on the library github page
   * https://github.com/teemuatlut/TMCStepper
   *
   * Example:
   * #define TMC_ADV() { \
   *   stepperX.diag0_temp_prewarn(1); \
   *   stepperY.interpolate(0); \
   * }
   */
  #define TMC_ADV() {  }

#endif // HAS_TRINAMIC

// @section L6470

/**
 * L6470 Stepper Driver options
 *
 * Arduino-L6470 library (0.7.0 or higher) is required for this stepper driver.
 * https://github.com/ameyer/Arduino-L6470
 *
 * Requires the following to be defined in your pins_YOUR_BOARD file
 *     L6470_CHAIN_SCK_PIN
 *     L6470_CHAIN_MISO_PIN
 *     L6470_CHAIN_MOSI_PIN
 *     L6470_CHAIN_SS_PIN
 *     L6470_RESET_CHAIN_PIN  (optional)
 */
#if HAS_DRIVER(L6470)

  //#define L6470_CHITCHAT        // Display additional status info

  #if AXIS_DRIVER_TYPE_X(L6470)
    #define X_MICROSTEPS     128  // Number of microsteps (VALID: 1, 2, 4, 8, 16, 32, 128)
    #define X_OVERCURRENT   2000  // (mA) Current where the driver detects an over current (VALID: 375 x (1 - 16) - 6A max - rounds down)
    #define X_STALLCURRENT  1500  // (mA) Current where the driver detects a stall (VALID: 31.25 * (1-128) -  4A max - rounds down)
    #define X_MAX_VOLTAGE    127  // 0-255, Maximum effective voltage seen by stepper
    #define X_CHAIN_POS        0  // Position in SPI chain, 0=Not in chain, 1=Nearest MOSI
  #endif

  #if AXIS_DRIVER_TYPE_X2(L6470)
    #define X2_MICROSTEPS      128
    #define X2_OVERCURRENT    2000
    #define X2_STALLCURRENT   1500
    #define X2_MAX_VOLTAGE     127
    #define X2_CHAIN_POS         0
  #endif

  #if AXIS_DRIVER_TYPE_Y(L6470)
    #define Y_MICROSTEPS       128
    #define Y_OVERCURRENT     2000
    #define Y_STALLCURRENT    1500
    #define Y_MAX_VOLTAGE      127
    #define Y_CHAIN_POS          0
  #endif

  #if AXIS_DRIVER_TYPE_Y2(L6470)
    #define Y2_MICROSTEPS      128
    #define Y2_OVERCURRENT    2000
    #define Y2_STALLCURRENT   1500
    #define Y2_MAX_VOLTAGE     127
    #define Y2_CHAIN_POS         0
  #endif

  #if AXIS_DRIVER_TYPE_Z(L6470)
    #define Z_MICROSTEPS       128
    #define Z_OVERCURRENT     2000
    #define Z_STALLCURRENT    1500
    #define Z_MAX_VOLTAGE      127
    #define Z_CHAIN_POS          0
  #endif

  #if AXIS_DRIVER_TYPE_Z2(L6470)
    #define Z2_MICROSTEPS      128
    #define Z2_OVERCURRENT    2000
    #define Z2_STALLCURRENT   1500
    #define Z2_MAX_VOLTAGE     127
    #define Z2_CHAIN_POS         0
  #endif

  #if AXIS_DRIVER_TYPE_Z3(L6470)
    #define Z3_MICROSTEPS      128
    #define Z3_OVERCURRENT    2000
    #define Z3_STALLCURRENT   1500
    #define Z3_MAX_VOLTAGE     127
    #define Z3_CHAIN_POS         0
  #endif

  #if AXIS_DRIVER_TYPE_E0(L6470)
    #define E0_MICROSTEPS      128
    #define E0_OVERCURRENT    2000
    #define E0_STALLCURRENT   1500
    #define E0_MAX_VOLTAGE     127
    #define E0_CHAIN_POS         0
  #endif

  #if AXIS_DRIVER_TYPE_E1(L6470)
    #define E1_MICROSTEPS      128
    #define E1_OVERCURRENT    2000
    #define E1_STALLCURRENT   1500
    #define E1_MAX_VOLTAGE     127
    #define E1_CHAIN_POS         0
  #endif

  #if AXIS_DRIVER_TYPE_E2(L6470)
    #define E2_MICROSTEPS      128
    #define E2_OVERCURRENT    2000
    #define E2_STALLCURRENT   1500
    #define E2_MAX_VOLTAGE     127
    #define E2_CHAIN_POS         0
  #endif

  #if AXIS_DRIVER_TYPE_E3(L6470)
    #define E3_MICROSTEPS      128
    #define E3_OVERCURRENT    2000
    #define E3_STALLCURRENT   1500
    #define E3_MAX_VOLTAGE     127
    #define E3_CHAIN_POS         0
  #endif

  #if AXIS_DRIVER_TYPE_E4(L6470)
    #define E4_MICROSTEPS      128
    #define E4_OVERCURRENT    2000
    #define E4_STALLCURRENT   1500
    #define E4_MAX_VOLTAGE     127
    #define E4_CHAIN_POS         0
  #endif

  #if AXIS_DRIVER_TYPE_E5(L6470)
    #define E5_MICROSTEPS      128
    #define E5_OVERCURRENT    2000
    #define E5_STALLCURRENT   1500
    #define E5_MAX_VOLTAGE     127
    #define E5_CHAIN_POS         0
  #endif

  /**
   * Monitor L6470 drivers for error conditions like over temperature and over current.
   * In the case of over temperature Marlin can decrease the drive until the error condition clears.
   * Other detected conditions can be used to stop the current print.
   * Relevant g-codes:
   * M906 - I1/2/3/4/5  Set or get motor drive level using axis codes X, Y, Z, E. Report values if no axis codes given.
   *         I not present or I0 or I1 - X, Y, Z or E0
   *         I2 - X2, Y2, Z2 or E1
   *         I3 - Z3 or E3
   *         I4 - E4
   *         I5 - E5
   * M916 - Increase drive level until get thermal warning
   * M917 - Find minimum current thresholds
   * M918 - Increase speed until max or error
   * M122 S0/1 - Report driver parameters
   */
  //#define MONITOR_L6470_DRIVER_STATUS

  #if ENABLED(MONITOR_L6470_DRIVER_STATUS)
    #define KVAL_HOLD_STEP_DOWN     1
    //#define L6470_STOP_ON_ERROR
  #endif

#endif // L6470

/**
 * TWI/I2C BUS
 *
 * This feature is an EXPERIMENTAL feature so it shall not be used on production
 * machines. Enabling this will allow you to send and receive I2C data from slave
 * devices on the bus.
 *
 * ; Example #1
 * ; This macro send the string "Marlin" to the slave device with address 0x63 (99)
 * ; It uses multiple M260 commands with one B<base 10> arg
 * M260 A99  ; Target slave address
 * M260 B77  ; M
 * M260 B97  ; a
 * M260 B114 ; r
 * M260 B108 ; l
 * M260 B105 ; i
 * M260 B110 ; n
 * M260 S1   ; Send the current buffer
 *
 * ; Example #2
 * ; Request 6 bytes from slave device with address 0x63 (99)
 * M261 A99 B5
 *
 * ; Example #3
 * ; Example serial output of a M261 request
 * echo:i2c-reply: from:99 bytes:5 data:hello
 */

// @section i2cbus

//#define EXPERIMENTAL_I2CBUS
#define I2C_SLAVE_ADDRESS  0 // Set a value from 8 to 127 to act as a slave

// @section extras

/**
 * Photo G-code
 * Add the M240 G-code to take a photo.
 * The photo can be triggered by a digital pin or a physical movement.
 */
//#define PHOTO_GCODE
#if ENABLED(PHOTO_GCODE)
  // A position to move to (and raise Z) before taking the photo
  //#define PHOTO_POSITION { X_MAX_POS - 5, Y_MAX_POS, 0 }  // { xpos, ypos, zraise } (M240 X Y Z)
  //#define PHOTO_DELAY_MS   100                            // (ms) Duration to pause before moving back (M240 P)
  //#define PHOTO_RETRACT_MM   6.5                          // (mm) E retract/recover for the photo move (M240 R S)

  // Canon RC-1 or homebrew digital camera trigger
  // Data from: http://www.doc-diy.net/photo/rc-1_hacked/
  //#define PHOTOGRAPH_PIN 23

  // Canon Hack Development Kit
  // http://captain-slow.dk/2014/03/09/3d-printing-timelapses/
  //#define CHDK_PIN        4

  // Optional second move with delay to trigger the camera shutter
  //#define PHOTO_SWITCH_POSITION { X_MAX_POS, Y_MAX_POS }  // { xpos, ypos } (M240 I J)

  // Duration to hold the switch or keep CHDK_PIN high
  //#define PHOTO_SWITCH_MS   50 // (ms) (M240 D)
#endif

/**
 * Spindle & Laser control
 *
 * Add the M3, M4, and M5 commands to turn the spindle/laser on and off, and
 * to set spindle speed, spindle direction, and laser power.
 *
 * SuperPid is a router/spindle speed controller used in the CNC milling community.
 * Marlin can be used to turn the spindle on and off. It can also be used to set
 * the spindle speed from 5,000 to 30,000 RPM.
 *
 * You'll need to select a pin for the ON/OFF function and optionally choose a 0-5V
 * hardware PWM pin for the speed control and a pin for the rotation direction.
 *
 * See http://marlinfw.org/docs/configuration/laser_spindle.html for more config details.
 */
//#define SPINDLE_FEATURE
//#define LASER_FEATURE
#if EITHER(SPINDLE_FEATURE, LASER_FEATURE)
  #define SPINDLE_LASER_ACTIVE_HIGH     false  // Set to "true" if the on/off function is active HIGH
  #define SPINDLE_LASER_PWM             true   // Set to "true" if your controller supports setting the speed/power
  #define SPINDLE_LASER_PWM_INVERT      true   // Set to "true" if the speed/power goes up when you want it to go slower
  #define SPINDLE_LASER_POWERUP_DELAY   5000   // (ms) Delay to allow the spindle/laser to come up to speed/power
  #define SPINDLE_LASER_POWERDOWN_DELAY 5000   // (ms) Delay to allow the spindle to stop

  #if ENABLED(SPINDLE_FEATURE)
    //#define SPINDLE_CHANGE_DIR               // Enable if your spindle controller can change spindle direction
    #define SPINDLE_CHANGE_DIR_STOP            // Enable if the spindle should stop before changing spin direction
    #define SPINDLE_INVERT_DIR          false  // Set to "true" if the spin direction is reversed

    /**
     *  The M3 & M4 commands use the following equation to convert PWM duty cycle to speed/power
     *
     *  SPEED/POWER = PWM duty cycle * SPEED_POWER_SLOPE + SPEED_POWER_INTERCEPT
     *    where PWM duty cycle varies from 0 to 255
     *
     *  set the following for your controller (ALL MUST BE SET)
     */
    #define SPEED_POWER_SLOPE    118.4
    #define SPEED_POWER_INTERCEPT  0
    #define SPEED_POWER_MIN     5000
    #define SPEED_POWER_MAX    30000    // SuperPID router controller 0 - 30,000 RPM
  #else
    #define SPEED_POWER_SLOPE      0.3922
    #define SPEED_POWER_INTERCEPT  0
    #define SPEED_POWER_MIN       10
    #define SPEED_POWER_MAX      100    // 0-100%
  #endif
#endif

/**
 * Coolant Control
 *
 * Add the M7, M8, and M9 commands to turn mist or flood coolant on and off.
 *
 * Note: COOLANT_MIST_PIN and/or COOLANT_FLOOD_PIN must also be defined.
 */
//#define COOLANT_CONTROL
#if ENABLED(COOLANT_CONTROL)
  #define COOLANT_MIST                // Enable if mist coolant is present
  #define COOLANT_FLOOD               // Enable if flood coolant is present
  #define COOLANT_MIST_INVERT  false  // Set "true" if the on/off function is reversed
  #define COOLANT_FLOOD_INVERT false  // Set "true" if the on/off function is reversed
#endif

/**
 * Filament Width Sensor
 *
 * Measures the filament width in real-time and adjusts
 * flow rate to compensate for any irregularities.
 *
 * Also allows the measured filament diameter to set the
 * extrusion rate, so the slicer only has to specify the
 * volume.
 *
 * Only a single extruder is supported at this time.
 *
 *  34 RAMPS_14    : Analog input 5 on the AUX2 connector
 *  81 PRINTRBOARD : Analog input 2 on the Exp1 connector (version B,C,D,E)
 * 301 RAMBO       : Analog input 3
 *
 * Note: May require analog pins to be defined for other boards.
 */
//#define FILAMENT_WIDTH_SENSOR

#if ENABLED(FILAMENT_WIDTH_SENSOR)
  #define FILAMENT_SENSOR_EXTRUDER_NUM 0    // Index of the extruder that has the filament sensor. :[0,1,2,3,4]
  #define MEASUREMENT_DELAY_CM        14    // (cm) The distance from the filament sensor to the melting chamber

  #define FILWIDTH_ERROR_MARGIN        1.0  // (mm) If a measurement differs too much from nominal width ignore it
  #define MAX_MEASUREMENT_DELAY       20    // (bytes) Buffer size for stored measurements (1 byte per cm). Must be larger than MEASUREMENT_DELAY_CM.

  #define DEFAULT_MEASURED_FILAMENT_DIA DEFAULT_NOMINAL_FILAMENT_DIA // Set measured to nominal initially

  // Display filament width on the LCD status line. Status messages will expire after 5 seconds.
  //#define FILAMENT_LCD_DISPLAY
#endif

/**
 * CNC Coordinate Systems
 *
 * Enables G53 and G54-G59.3 commands to select coordinate systems
 * and G92.1 to reset the workspace to native machine space.
 */
//#define CNC_COORDINATE_SYSTEMS

/**
 * Auto-report temperatures with M155 S<seconds>
 */
#define AUTO_REPORT_TEMPERATURES

/**
 * Include capabilities in M115 output
 */
#define EXTENDED_CAPABILITIES_REPORT

/**
 * Disable all Volumetric extrusion options
 */
//#define NO_VOLUMETRICS

#if DISABLED(NO_VOLUMETRICS)
  /**
   * Volumetric extrusion default state
   * Activate to make volumetric extrusion the default method,
   * with DEFAULT_NOMINAL_FILAMENT_DIA as the default diameter.
   *
   * M200 D0 to disable, M200 Dn to set a new diameter.
   */
  //#define VOLUMETRIC_DEFAULT_ON
#endif

/**
 * Enable this option for a leaner build of Marlin that removes all
 * workspace offsets, simplifying coordinate transformations, leveling, etc.
 *
 *  - M206 and M428 are disabled.
 *  - G92 will revert to its behavior from Marlin 1.0.
 */
//#define NO_WORKSPACE_OFFSETS

/**
 * Set the number of proportional font spaces required to fill up a typical character space.
 * This can help to better align the output of commands like `G29 O` Mesh Output.
 *
 * For clients that use a fixed-width font (like OctoPrint), leave this set to 1.0.
 * Otherwise, adjust according to your client and font.
 */
#define PROPORTIONAL_FONT_RATIO 1.0

/**
 * Spend 28 bytes of SRAM to optimize the GCode parser
 */
#define FASTER_GCODE_PARSER

/**
 * CNC G-code options
 * Support CNC-style G-code dialects used by laser cutters, drawing machine cams, etc.
 * Note that G0 feedrates should be used with care for 3D printing (if used at all).
 * High feedrates may cause ringing and harm print quality.
 */
//#define PAREN_COMMENTS      // Support for parentheses-delimited comments
//#define GCODE_MOTION_MODES  // Remember the motion mode (G0 G1 G2 G3 G5 G38.X) and apply for X Y Z E F, etc.

// Enable and set a (default) feedrate for all G0 moves
//#define G0_FEEDRATE 3000 // (mm/m)
#ifdef G0_FEEDRATE
  //#define VARIABLE_G0_FEEDRATE // The G0 feedrate is set by F in G0 motion mode
#endif

/**
 * G-code Macros
 *
 * Add G-codes M810-M819 to define and run G-code macros.
 * Macros are not saved to EEPROM.
 */
//#define GCODE_MACROS
#if ENABLED(GCODE_MACROS)
  #define GCODE_MACROS_SLOTS       5  // Up to 10 may be used
  #define GCODE_MACROS_SLOT_SIZE  50  // Maximum length of a single macro
#endif

/**
 * User-defined menu items that execute custom GCode
 */
//#define CUSTOM_USER_MENUS
#if ENABLED(CUSTOM_USER_MENUS)
  //#define CUSTOM_USER_MENU_TITLE "Custom Commands"
  #define USER_SCRIPT_DONE "M117 User Script Done"
  #define USER_SCRIPT_AUDIBLE_FEEDBACK
  //#define USER_SCRIPT_RETURN  // Return to status screen after a script

  #define USER_DESC_1 "Home & UBL Info"
  #define USER_GCODE_1 "G28\nG29 W"

  #define USER_DESC_2 "Preheat for " PREHEAT_1_LABEL
  #define USER_GCODE_2 "M140 S" STRINGIFY(PREHEAT_1_TEMP_BED) "\nM104 S" STRINGIFY(PREHEAT_1_TEMP_HOTEND)

  #define USER_DESC_3 "Preheat for " PREHEAT_2_LABEL
  #define USER_GCODE_3 "M140 S" STRINGIFY(PREHEAT_2_TEMP_BED) "\nM104 S" STRINGIFY(PREHEAT_2_TEMP_HOTEND)

  #define USER_DESC_4 "Heat Bed/Home/Level"
  #define USER_GCODE_4 "M140 S" STRINGIFY(PREHEAT_2_TEMP_BED) "\nG28\nG29"

  //#define USER_DESC_5 "Home & Info"
  //#define USER_GCODE_5 "G28\nM503"
#endif

/**
 * Host Action Commands
 *
 * Define host streamer action commands in compliance with the standard.
 *
 * See https://reprap.org/wiki/G-code#Action_commands
 * Common commands ........ poweroff, pause, paused, resume, resumed, cancel
 * G29_RETRY_AND_RECOVER .. probe_rewipe, probe_failed
 *
 * Some features add reason codes to extend these commands.
 *
 * Host Prompt Support enables Marlin to use the host for user prompts so
 * filament runout and other processes can be managed from the host side.
 */
//#define HOST_ACTION_COMMANDS
#if ENABLED(HOST_ACTION_COMMANDS)
  //#define HOST_PROMPT_SUPPORT
#endif

//===========================================================================
//====================== I2C Position Encoder Settings ======================
//===========================================================================

/**
 * I2C position encoders for closed loop control.
 * Developed by Chris Barr at Aus3D.
 *
 * Wiki: http://wiki.aus3d.com.au/Magnetic_Encoder
 * Github: https://github.com/Aus3D/MagneticEncoder
 *
 * Supplier: http://aus3d.com.au/magnetic-encoder-module
 * Alternative Supplier: http://reliabuild3d.com/
 *
 * Reliabuild encoders have been modified to improve reliability.
 */

//#define I2C_POSITION_ENCODERS
#if ENABLED(I2C_POSITION_ENCODERS)

  #define I2CPE_ENCODER_CNT         1                       // The number of encoders installed; max of 5
                                                            // encoders supported currently.

  #define I2CPE_ENC_1_ADDR          I2CPE_PRESET_ADDR_X     // I2C address of the encoder. 30-200.
  #define I2CPE_ENC_1_AXIS          X_AXIS                  // Axis the encoder module is installed on.  <X|Y|Z|E>_AXIS.
  #define I2CPE_ENC_1_TYPE          I2CPE_ENC_TYPE_LINEAR   // Type of encoder:  I2CPE_ENC_TYPE_LINEAR -or-
                                                            // I2CPE_ENC_TYPE_ROTARY.
  #define I2CPE_ENC_1_TICKS_UNIT    2048                    // 1024 for magnetic strips with 2mm poles; 2048 for
                                                            // 1mm poles. For linear encoders this is ticks / mm,
                                                            // for rotary encoders this is ticks / revolution.
  //#define I2CPE_ENC_1_TICKS_REV     (16 * 200)            // Only needed for rotary encoders; number of stepper
                                                            // steps per full revolution (motor steps/rev * microstepping)
  //#define I2CPE_ENC_1_INVERT                              // Invert the direction of axis travel.
  #define I2CPE_ENC_1_EC_METHOD     I2CPE_ECM_MICROSTEP     // Type of error error correction.
  #define I2CPE_ENC_1_EC_THRESH     0.10                    // Threshold size for error (in mm) above which the
                                                            // printer will attempt to correct the error; errors
                                                            // smaller than this are ignored to minimize effects of
                                                            // measurement noise / latency (filter).

  #define I2CPE_ENC_2_ADDR          I2CPE_PRESET_ADDR_Y     // Same as above, but for encoder 2.
  #define I2CPE_ENC_2_AXIS          Y_AXIS
  #define I2CPE_ENC_2_TYPE          I2CPE_ENC_TYPE_LINEAR
  #define I2CPE_ENC_2_TICKS_UNIT    2048
  //#define I2CPE_ENC_2_TICKS_REV   (16 * 200)
  //#define I2CPE_ENC_2_INVERT
  #define I2CPE_ENC_2_EC_METHOD     I2CPE_ECM_MICROSTEP
  #define I2CPE_ENC_2_EC_THRESH     0.10

  #define I2CPE_ENC_3_ADDR          I2CPE_PRESET_ADDR_Z     // Encoder 3.  Add additional configuration options
  #define I2CPE_ENC_3_AXIS          Z_AXIS                  // as above, or use defaults below.

  #define I2CPE_ENC_4_ADDR          I2CPE_PRESET_ADDR_E     // Encoder 4.
  #define I2CPE_ENC_4_AXIS          E_AXIS

  #define I2CPE_ENC_5_ADDR          34                      // Encoder 5.
  #define I2CPE_ENC_5_AXIS          E_AXIS

  // Default settings for encoders which are enabled, but without settings configured above.
  #define I2CPE_DEF_TYPE            I2CPE_ENC_TYPE_LINEAR
  #define I2CPE_DEF_ENC_TICKS_UNIT  2048
  #define I2CPE_DEF_TICKS_REV       (16 * 200)
  #define I2CPE_DEF_EC_METHOD       I2CPE_ECM_NONE
  #define I2CPE_DEF_EC_THRESH       0.1

  //#define I2CPE_ERR_THRESH_ABORT  100.0                   // Threshold size for error (in mm) error on any given
                                                            // axis after which the printer will abort. Comment out to
                                                            // disable abort behavior.

  #define I2CPE_TIME_TRUSTED        10000                   // After an encoder fault, there must be no further fault
                                                            // for this amount of time (in ms) before the encoder
                                                            // is trusted again.

  /**
   * Position is checked every time a new command is executed from the buffer but during long moves,
   * this setting determines the minimum update time between checks. A value of 100 works well with
   * error rolling average when attempting to correct only for skips and not for vibration.
   */
  #define I2CPE_MIN_UPD_TIME_MS     4                       // (ms) Minimum time between encoder checks.

  // Use a rolling average to identify persistant errors that indicate skips, as opposed to vibration and noise.
  #define I2CPE_ERR_ROLLING_AVERAGE

#endif // I2C_POSITION_ENCODERS

/**
 * MAX7219 Debug Matrix
 *
 * Add support for a low-cost 8x8 LED Matrix based on the Max7219 chip as a realtime status display.
 * Requires 3 signal wires. Some useful debug options are included to demonstrate its usage.
 */
//#define MAX7219_DEBUG
#if ENABLED(MAX7219_DEBUG)
  #define MAX7219_CLK_PIN   64
  #define MAX7219_DIN_PIN   57
  #define MAX7219_LOAD_PIN  44

  //#define MAX7219_GCODE          // Add the M7219 G-code to control the LED matrix
  #define MAX7219_INIT_TEST    2   // Do a test pattern at initialization (Set to 2 for spiral)
  #define MAX7219_NUMBER_UNITS 1   // Number of Max7219 units in chain.
  #define MAX7219_ROTATE       0   // Rotate the display clockwise (in multiples of +/- 90°)
                                   // connector at:  right=0   bottom=-90  top=90  left=180
  //#define MAX7219_REVERSE_ORDER  // The individual LED matrix units may be in reversed order
  //#define MAX7219_SIDE_BY_SIDE   // Big chip+matrix boards can be chained side-by-side

  /**
   * Sample debug features
   * If you add more debug displays, be careful to avoid conflicts!
   */
  #define MAX7219_DEBUG_PRINTER_ALIVE    // Blink corner LED of 8x8 matrix to show that the firmware is functioning
  #define MAX7219_DEBUG_PLANNER_HEAD  3  // Show the planner queue head position on this and the next LED matrix row
  #define MAX7219_DEBUG_PLANNER_TAIL  5  // Show the planner queue tail position on this and the next LED matrix row

  #define MAX7219_DEBUG_PLANNER_QUEUE 0  // Show the current planner queue depth on this and the next LED matrix row
                                         // If you experience stuttering, reboots, etc. this option can reveal how
                                         // tweaks made to the configuration are affecting the printer in real-time.
#endif

/**
 * NanoDLP Sync support
 *
 * Add support for Synchronized Z moves when using with NanoDLP. G0/G1 axis moves will output "Z_move_comp"
 * string to enable synchronization with DLP projector exposure. This change will allow to use
 * [[WaitForDoneMessage]] instead of populating your gcode with M400 commands
 */
//#define NANODLP_Z_SYNC
#if ENABLED(NANODLP_Z_SYNC)
  //#define NANODLP_ALL_AXIS  // Enables "Z_move_comp" output on any axis move.
                              // Default behavior is limited to Z axis only.
#endif

/**
 * WiFi Support (Espressif ESP32 WiFi)
 */
//#define WIFISUPPORT
#if ENABLED(WIFISUPPORT)
  #define WIFI_SSID "Wifi SSID"
  #define WIFI_PWD  "Wifi Password"
  //#define WEBSUPPORT        // Start a webserver with auto-discovery
  //#define OTASUPPORT        // Support over-the-air firmware updates
#endif

/**
 * Prusa Multi-Material Unit v2
 * Enable in Configuration.h
 */
#if ENABLED(PRUSA_MMU2)

  // Serial port used for communication with MMU2.
  // For AVR enable the UART port used for the MMU. (e.g., internalSerial)
  // For 32-bit boards check your HAL for available serial ports. (e.g., Serial2)
  #define INTERNAL_SERIAL_PORT 2
  #define MMU2_SERIAL internalSerial

  // Use hardware reset for MMU if a pin is defined for it
  //#define MMU2_RST_PIN 23

  // Enable if the MMU2 has 12V stepper motors (MMU2 Firmware 1.0.2 and up)
  //#define MMU2_MODE_12V

  // G-code to execute when MMU2 F.I.N.D.A. probe detects filament runout
  #define MMU2_FILAMENT_RUNOUT_SCRIPT "M600"

  // Add an LCD menu for MMU2
  //#define MMU2_MENUS
  #if ENABLED(MMU2_MENUS)
    // Settings for filament load / unload from the LCD menu.
    // This is for Prusa MK3-style extruders. Customize for your hardware.
    #define MMU2_FILAMENTCHANGE_EJECT_FEED 80.0
    #define MMU2_LOAD_TO_NOZZLE_SEQUENCE \
      {  7.2,  562 }, \
      { 14.4,  871 }, \
      { 36.0, 1393 }, \
      { 14.4,  871 }, \
      { 50.0,  198 }

    #define MMU2_RAMMING_SEQUENCE \
      {   1.0, 1000 }, \
      {   1.0, 1500 }, \
      {   2.0, 2000 }, \
      {   1.5, 3000 }, \
      {   2.5, 4000 }, \
      { -15.0, 5000 }, \
      { -14.0, 1200 }, \
      {  -6.0,  600 }, \
      {  10.0,  700 }, \
      { -10.0,  400 }, \
      { -50.0, 2000 }

  #endif

  //#define MMU2_DEBUG  // Write debug info to serial output

#endif // PRUSA_MMU2

/**
 * Advanced Print Counter settings
 */
#if ENABLED(PRINTCOUNTER)
  #define SERVICE_WARNING_BUZZES  3
  // Activate up to 3 service interval watchdogs
  //#define SERVICE_NAME_1      "Service S"
  //#define SERVICE_INTERVAL_1  100 // print hours
  //#define SERVICE_NAME_2      "Service L"
  //#define SERVICE_INTERVAL_2  200 // print hours
  //#define SERVICE_NAME_3      "Service 3"
  //#define SERVICE_INTERVAL_3    1 // print hours
#endif

// @section develop

/**
 * M43 - display pin status, watch pins for changes, watch endstops & toggle LED, Z servo probe test, toggle pins
 */
#define PINS_DEBUGGING

// Enable Marlin dev mode which adds some special commands
//#define MARLIN_DEV_MODE<|MERGE_RESOLUTION|>--- conflicted
+++ resolved
@@ -518,7 +518,7 @@
 #define Z_HOME_BUMP_MM 5 // deltas need the same for all three axes
 #define HOMING_BUMP_DIVISOR { 10, 10, 10 }  // Re-Bump Speed Divisor (Divides the Homing Feedrate)
 //#define QUICK_HOME                     // If homing includes X and Y, do a diagonal move initially
-//#define HOMING_BACKOFF_MM { 2, 2, 2 }  // (mm) Move away from the endstops after homing
+#define HOMING_BACKOFF_MM { 20, 20, 20 }  // (mm) Move away from the endstops after homing
 
 // When G28 is called, this option will make Y home before X
 //#define HOME_Y_BEFORE_X
@@ -648,12 +648,8 @@
 // @section lcd
 
 #if EITHER(ULTIPANEL, EXTENSIBLE_UI)
-<<<<<<< HEAD
   #define MANUAL_FEEDRATE { 50*60, 50*60, 50*60, 60 } // Feedrates for manual moves along X, Y, Z, E from panel
-=======
-  #define MANUAL_FEEDRATE { 50*60, 50*60, 4*60, 60 } // Feedrates for manual moves along X, Y, Z, E from panel
   #define SHORT_MANUAL_Z_MOVE 0.025 // (mm) Smallest manual Z move (< 0.1mm)
->>>>>>> e3660bca
   #if ENABLED(ULTIPANEL)
     #define MANUAL_E_MOVES_RELATIVE // Display extruder move distance rather than "position"
     #define ULTIPANEL_FEEDMULTIPLY  // Encoder sets the feedrate multiplier on the Status Screen
