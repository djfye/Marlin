/**
 * Marlin 3D Printer Firmware
 * Copyright (C) 2016 MarlinFirmware [https://github.com/MarlinFirmware/Marlin]
 *
 * Based on Sprinter and grbl.
 * Copyright (C) 2011 Camiel Gubbels / Erik van der Zalm
 *
 * This program is free software: you can redistribute it and/or modify
 * it under the terms of the GNU General Public License as published by
 * the Free Software Foundation, either version 3 of the License, or
 * (at your option) any later version.
 *
 * This program is distributed in the hope that it will be useful,
 * but WITHOUT ANY WARRANTY; without even the implied warranty of
 * MERCHANTABILITY or FITNESS FOR A PARTICULAR PURPOSE.  See the
 * GNU General Public License for more details.
 *
 * You should have received a copy of the GNU General Public License
 * along with this program.  If not, see <http://www.gnu.org/licenses/>.
 *
 */

/**
 * Configuration_adv.h
 *
 * Advanced settings.
 * Only change these if you know exactly what you're doing.
 * Some of these settings can damage your printer if improperly set!
 *
 * Basic settings can be found in Configuration.h
 *
 */
#ifndef CONFIGURATION_ADV_H
#define CONFIGURATION_ADV_H
#define CONFIGURATION_ADV_H_VERSION 020000

// @section temperature

//===========================================================================
//=============================Thermal Settings  ============================
//===========================================================================

//
// Hephestos 2 24V heated bed upgrade kit.
// https://store.bq.com/en/heated-bed-kit-hephestos2
//
//#define HEPHESTOS2_HEATED_BED_KIT
#if ENABLED(HEPHESTOS2_HEATED_BED_KIT)
  #undef TEMP_SENSOR_BED
  #define TEMP_SENSOR_BED 70
  #define HEATER_BED_INVERTING true
#endif

#if DISABLED(PIDTEMPBED)
  #define BED_CHECK_INTERVAL 5000 // ms between checks in bang-bang control
  #if ENABLED(BED_LIMIT_SWITCHING)
    #define BED_HYSTERESIS 2 // Only disable heating if T>target+BED_HYSTERESIS and enable heating if T>target-BED_HYSTERESIS
  #endif
#endif

/**
 * Thermal Protection provides additional protection to your printer from damage
 * and fire. Marlin always includes safe min and max temperature ranges which
 * protect against a broken or disconnected thermistor wire.
 *
 * The issue: If a thermistor falls out, it will report the much lower
 * temperature of the air in the room, and the the firmware will keep
 * the heater on.
 *
 * The solution: Once the temperature reaches the target, start observing.
 * If the temperature stays too far below the target (hysteresis) for too
 * long (period), the firmware will halt the machine as a safety precaution.
 *
 * If you get false positives for "Thermal Runaway", increase
 * THERMAL_PROTECTION_HYSTERESIS and/or THERMAL_PROTECTION_PERIOD
 */
#if ENABLED(THERMAL_PROTECTION_HOTENDS)
  #define THERMAL_PROTECTION_PERIOD 50        // Seconds
  #define THERMAL_PROTECTION_HYSTERESIS 6     // Degrees Celsius

  /**
   * Whenever an M104, M109, or M303 increases the target temperature, the
   * firmware will wait for the WATCH_TEMP_PERIOD to expire. If the temperature
   * hasn't increased by WATCH_TEMP_INCREASE degrees, the machine is halted and
   * requires a hard reset. This test restarts with any M104/M109/M303, but only
   * if the current temperature is far enough below the target for a reliable
   * test.
   *
   * If you get false positives for "Heating failed", increase WATCH_TEMP_PERIOD
   * and/or decrease WATCH_TEMP_INCREASE. WATCH_TEMP_INCREASE should not be set
   * below 2.
   */
  #define WATCH_TEMP_PERIOD 40                // Seconds
  #define WATCH_TEMP_INCREASE 2               // Degrees Celsius
#endif

/**
 * Thermal Protection parameters for the bed are just as above for hotends.
 */
#if ENABLED(THERMAL_PROTECTION_BED)
  #define THERMAL_PROTECTION_BED_PERIOD 11    // Seconds
  #define THERMAL_PROTECTION_BED_HYSTERESIS 4 // Degrees Celsius

  /**
   * As described above, except for the bed (M140/M190/M303).
   */
  #define WATCH_BED_TEMP_PERIOD 100               // Seconds
  #define WATCH_BED_TEMP_INCREASE 2               // Degrees Celsius
#endif

#if ENABLED(PIDTEMP)
  // this adds an experimental additional term to the heating power, proportional to the extrusion speed.
  // if Kc is chosen well, the additional required power due to increased melting should be compensated.
  //#define PID_EXTRUSION_SCALING
  #if ENABLED(PID_EXTRUSION_SCALING)
    #define DEFAULT_Kc (100) //heating power=Kc*(e_speed)
    #define LPQ_MAX_LEN 50
  #endif
#endif

/**
 * Automatic Temperature:
 * The hotend target temperature is calculated by all the buffered lines of gcode.
 * The maximum buffered steps/sec of the extruder motor is called "se".
 * Start autotemp mode with M109 S<mintemp> B<maxtemp> F<factor>
 * The target temperature is set to mintemp+factor*se[steps/sec] and is limited by
 * mintemp and maxtemp. Turn this off by executing M109 without F*
 * Also, if the temperature is set to a value below mintemp, it will not be changed by autotemp.
 * On an Ultimaker, some initial testing worked with M109 S215 B260 F1 in the start.gcode
 */
#define AUTOTEMP
#if ENABLED(AUTOTEMP)
  #define AUTOTEMP_OLDWEIGHT 0.98
#endif

// Show extra position information in M114
//#define M114_DETAIL

// Show Temperature ADC value
// Enable for M105 to include ADC values read from temperature sensors.
//#define SHOW_TEMP_ADC_VALUES

/**
 * High Temperature Thermistor Support
 *
 * Thermistors able to support high temperature tend to have a hard time getting
 * good readings at room and lower temperatures. This means HEATER_X_RAW_LO_TEMP
 * will probably be caught when the heating element first turns on during the
 * preheating process, which will trigger a min_temp_error as a safety measure
 * and force stop everything.
 * To circumvent this limitation, we allow for a preheat time (during which,
 * min_temp_error won't be triggered) and add a min_temp buffer to handle
 * aberrant readings.
 *
 * If you want to enable this feature for your hotend thermistor(s)
 * uncomment and set values > 0 in the constants below
 */

// The number of consecutive low temperature errors that can occur
// before a min_temp_error is triggered. (Shouldn't be more than 10.)
//#define MAX_CONSECUTIVE_LOW_TEMPERATURE_ERROR_ALLOWED 0

// The number of milliseconds a hotend will preheat before starting to check
// the temperature. This value should NOT be set to the time it takes the
// hot end to reach the target temperature, but the time it takes to reach
// the minimum temperature your thermistor can read. The lower the better/safer.
// This shouldn't need to be more than 30 seconds (30000)
//#define MILLISECONDS_PREHEAT_TIME 0

// @section extruder

// Extruder runout prevention.
// If the machine is idle and the temperature over MINTEMP
// then extrude some filament every couple of SECONDS.
//#define EXTRUDER_RUNOUT_PREVENT
#if ENABLED(EXTRUDER_RUNOUT_PREVENT)
  #define EXTRUDER_RUNOUT_MINTEMP 190
  #define EXTRUDER_RUNOUT_SECONDS 30
  #define EXTRUDER_RUNOUT_SPEED 1500  // mm/m
  #define EXTRUDER_RUNOUT_EXTRUDE 5   // mm
#endif

// @section temperature

// Calibration for AD595 / AD8495 sensor to adjust temperature measurements.
// The final temperature is calculated as (measuredTemp * GAIN) + OFFSET.
#define TEMP_SENSOR_AD595_OFFSET  0.0
#define TEMP_SENSOR_AD595_GAIN    1.0
#define TEMP_SENSOR_AD8495_OFFSET 0.0
#define TEMP_SENSOR_AD8495_GAIN   1.0

/**
 * Controller Fan
 * To cool down the stepper drivers and MOSFETs.
 *
 * The fan will turn on automatically whenever any stepper is enabled
 * and turn off after a set period after all steppers are turned off.
 */
//#define USE_CONTROLLER_FAN
#if ENABLED(USE_CONTROLLER_FAN)
  //#define CONTROLLER_FAN_PIN -1        // Set a custom pin for the controller fan
  #define CONTROLLERFAN_SECS 60          // Duration in seconds for the fan to run after all motors are disabled
  #define CONTROLLERFAN_SPEED 255        // 255 == full speed
#endif

// When first starting the main fan, run it at full speed for the
// given number of milliseconds.  This gets the fan spinning reliably
// before setting a PWM value. (Does not work with software PWM for fan on Sanguinololu)
//#define FAN_KICKSTART_TIME 100

/**
 * PWM Fan Scaling
 *
 * Define the min/max speeds for PWM fans (as set with M106).
 *
 * With these options the M106 0-255 value range is scaled to a subset
 * to ensure that the fan has enough power to spin, or to run lower
 * current fans with higher current. (e.g., 5V/12V fans with 12V/24V)
 * Value 0 always turns off the fan.
 *
 * Define one or both of these to override the default 0-255 range.
 */
//#define FAN_MIN_PWM 50
//#define FAN_MAX_PWM 128

// @section extruder

/**
 * Extruder cooling fans
 *
 * Extruder auto fans automatically turn on when their extruders'
 * temperatures go above EXTRUDER_AUTO_FAN_TEMPERATURE.
 *
 * Your board's pins file specifies the recommended pins. Override those here
 * or set to -1 to disable completely.
 *
 * Multiple extruders can be assigned to the same pin in which case
 * the fan will turn on when any selected extruder is above the threshold.
 */
#define E0_AUTO_FAN_PIN -1
#define E1_AUTO_FAN_PIN -1
#define E2_AUTO_FAN_PIN -1
#define E3_AUTO_FAN_PIN -1
#define E4_AUTO_FAN_PIN -1
#define E5_AUTO_FAN_PIN -1
#define CHAMBER_AUTO_FAN_PIN -1
#define EXTRUDER_AUTO_FAN_TEMPERATURE 50
#define EXTRUDER_AUTO_FAN_SPEED   255  // == full speed

/**
 * Part-Cooling Fan Multiplexer
 *
 * This feature allows you to digitally multiplex the fan output.
 * The multiplexer is automatically switched at tool-change.
 * Set FANMUX[012]_PINs below for up to 2, 4, or 8 multiplexed fans.
 */
#define FANMUX0_PIN -1
#define FANMUX1_PIN -1
#define FANMUX2_PIN -1

/**
 * M355 Case Light on-off / brightness
 */
//#define CASE_LIGHT_ENABLE
#if ENABLED(CASE_LIGHT_ENABLE)
  //#define CASE_LIGHT_PIN 4                  // Override the default pin if needed
  #define INVERT_CASE_LIGHT false             // Set true if Case Light is ON when pin is LOW
  #define CASE_LIGHT_DEFAULT_ON true          // Set default power-up state on
  #define CASE_LIGHT_DEFAULT_BRIGHTNESS 105   // Set default power-up brightness (0-255, requires PWM pin)
  //#define MENU_ITEM_CASE_LIGHT              // Add a Case Light option to the LCD main menu
  //#define CASE_LIGHT_USE_NEOPIXEL           // Use Neopixel LED as case light, requires NEOPIXEL_LED.
  #if ENABLED(CASE_LIGHT_USE_NEOPIXEL)
    #define CASE_LIGHT_NEOPIXEL_COLOR { 255, 255, 255, 255 } // { Red, Green, Blue, White }
  #endif
#endif

//===========================================================================
//============================ Mechanical Settings ==========================
//===========================================================================

// @section homing

// If you want endstops to stay on (by default) even when not homing
// enable this option. Override at any time with M120, M121.
//#define ENDSTOPS_ALWAYS_ON_DEFAULT

// @section extras

//#define Z_LATE_ENABLE // Enable Z the last moment. Needed if your Z driver overheats.

// Employ an external closed loop controller. Override pins here if needed.
//#define EXTERNAL_CLOSED_LOOP_CONTROLLER
#if ENABLED(EXTERNAL_CLOSED_LOOP_CONTROLLER)
  //#define CLOSED_LOOP_ENABLE_PIN        -1
  //#define CLOSED_LOOP_MOVE_COMPLETE_PIN -1
#endif

/**
 * Dual Steppers / Dual Endstops
 *
 * This section will allow you to use extra E drivers to drive a second motor for X, Y, or Z axes.
 *
 * For example, set X_DUAL_STEPPER_DRIVERS setting to use a second motor. If the motors need to
 * spin in opposite directions set INVERT_X2_VS_X_DIR. If the second motor needs its own endstop
 * set X_DUAL_ENDSTOPS. This can adjust for "racking." Use X2_USE_ENDSTOP to set the endstop plug
 * that should be used for the second endstop. Extra endstops will appear in the output of 'M119'.
 *
 * Use X_DUAL_ENDSTOP_ADJUSTMENT to adjust for mechanical imperfection. After homing both motors
 * this offset is applied to the X2 motor. To find the offset home the X axis, and measure the error
 * in X2. Dual endstop offsets can be set at runtime with 'M666 X<offset> Y<offset> Z<offset>'.
 */

//#define X_DUAL_STEPPER_DRIVERS
#if ENABLED(X_DUAL_STEPPER_DRIVERS)
  #define INVERT_X2_VS_X_DIR true   // Set 'true' if X motors should rotate in opposite directions
  //#define X_DUAL_ENDSTOPS
  #if ENABLED(X_DUAL_ENDSTOPS)
    #define X2_USE_ENDSTOP _XMAX_
    #define X_DUAL_ENDSTOPS_ADJUSTMENT  0
  #endif
#endif

//#define Y_DUAL_STEPPER_DRIVERS
#if ENABLED(Y_DUAL_STEPPER_DRIVERS)
  #define INVERT_Y2_VS_Y_DIR true   // Set 'true' if Y motors should rotate in opposite directions
  //#define Y_DUAL_ENDSTOPS
  #if ENABLED(Y_DUAL_ENDSTOPS)
    #define Y2_USE_ENDSTOP _YMAX_
    #define Y_DUAL_ENDSTOPS_ADJUSTMENT  0
  #endif
#endif

//#define Z_DUAL_STEPPER_DRIVERS
#if ENABLED(Z_DUAL_STEPPER_DRIVERS)
  //#define Z_DUAL_ENDSTOPS
  #if ENABLED(Z_DUAL_ENDSTOPS)
    #define Z2_USE_ENDSTOP _XMAX_
    #define Z_DUAL_ENDSTOPS_ADJUSTMENT  0
  #endif
#endif

//#define Z_TRIPLE_STEPPER_DRIVERS
#if ENABLED(Z_TRIPLE_STEPPER_DRIVERS)
  //#define Z_TRIPLE_ENDSTOPS
  #if ENABLED(Z_TRIPLE_ENDSTOPS)
    #define Z2_USE_ENDSTOP _XMAX_
    #define Z3_USE_ENDSTOP _YMAX_
    #define Z_TRIPLE2_ENDSTOPS_ADJUSTMENT  0
    #define Z_TRIPLE3_ENDSTOPS_ADJUSTMENT  0
  #endif
#endif

/**
 * Dual X Carriage
 *
 * This setup has two X carriages that can move independently, each with its own hotend.
 * The carriages can be used to print an object with two colors or materials, or in
 * "duplication mode" it can print two identical or X-mirrored objects simultaneously.
 * The inactive carriage is parked automatically to prevent oozing.
 * X1 is the left carriage, X2 the right. They park and home at opposite ends of the X axis.
 * By default the X2 stepper is assigned to the first unused E plug on the board.
 */
//#define DUAL_X_CARRIAGE
#if ENABLED(DUAL_X_CARRIAGE)
  #define X1_MIN_POS X_MIN_POS  // set minimum to ensure first x-carriage doesn't hit the parked second X-carriage
  #define X1_MAX_POS X_BED_SIZE // set maximum to ensure first x-carriage doesn't hit the parked second X-carriage
  #define X2_MIN_POS 80     // set minimum to ensure second x-carriage doesn't hit the parked first X-carriage
  #define X2_MAX_POS 353    // set maximum to the distance between toolheads when both heads are homed
  #define X2_HOME_DIR 1     // the second X-carriage always homes to the maximum endstop position
  #define X2_HOME_POS X2_MAX_POS // default home position is the maximum carriage position
      // However: In this mode the HOTEND_OFFSET_X value for the second extruder provides a software
      // override for X2_HOME_POS. This also allow recalibration of the distance between the two endstops
      // without modifying the firmware (through the "M218 T1 X???" command).
      // Remember: you should set the second extruder x-offset to 0 in your slicer.

  // There are a few selectable movement modes for dual x-carriages using M605 S<mode>
  //    Mode 0 (DXC_FULL_CONTROL_MODE): Full control. The slicer has full control over both x-carriages and can achieve optimal travel results
  //                                    as long as it supports dual x-carriages. (M605 S0)
  //    Mode 1 (DXC_AUTO_PARK_MODE)   : Auto-park mode. The firmware will automatically park and unpark the x-carriages on tool changes so
  //                                    that additional slicer support is not required. (M605 S1)
  //    Mode 2 (DXC_DUPLICATION_MODE) : Duplication mode. The firmware will transparently make the second x-carriage and extruder copy all
  //                                    actions of the first x-carriage. This allows the printer to print 2 arbitrary items at
  //                                    once. (2nd extruder x offset and temp offset are set using: M605 S2 [Xnnn] [Rmmm])

  // This is the default power-up mode which can be later using M605.
  #define DEFAULT_DUAL_X_CARRIAGE_MODE DXC_FULL_CONTROL_MODE

  // Default settings in "Auto-park Mode"
  #define TOOLCHANGE_PARK_ZLIFT   0.2      // the distance to raise Z axis when parking an extruder
  #define TOOLCHANGE_UNPARK_ZLIFT 1        // the distance to raise Z axis when unparking an extruder

  // Default x offset in duplication mode (typically set to half print bed width)
  #define DEFAULT_DUPLICATION_X_OFFSET 100

#endif // DUAL_X_CARRIAGE

// Activate a solenoid on the active extruder with M380. Disable all with M381.
// Define SOL0_PIN, SOL1_PIN, etc., for each extruder that has a solenoid.
//#define EXT_SOLENOID

// @section homing

// Homing hits each endstop, retracts by these distances, then does a slower bump.
#define X_HOME_BUMP_MM 5
#define Y_HOME_BUMP_MM 5
#define Z_HOME_BUMP_MM 5 // deltas need the same for all three axes
#define HOMING_BUMP_DIVISOR { 2, 2, 4 }  // Re-Bump Speed Divisor (Divides the Homing Feedrate)
//#define QUICK_HOME                     // If homing includes X and Y, do a diagonal move initially

// When G28 is called, this option will make Y home before X
//#define HOME_Y_BEFORE_X

// Enable this if X or Y can't home without homing the other axis first.
//#define CODEPENDENT_XY_HOMING

// @section machine

#define AXIS_RELATIVE_MODES {false, false, false, false}

// Allow duplication mode with a basic dual-nozzle extruder
//#define DUAL_NOZZLE_DUPLICATION_MODE

// By default pololu step drivers require an active high signal. However, some high power drivers require an active low signal as step.
#define INVERT_X_STEP_PIN false
#define INVERT_Y_STEP_PIN false
#define INVERT_Z_STEP_PIN false
#define INVERT_E_STEP_PIN false

// Default stepper release if idle. Set to 0 to deactivate.
// Steppers will shut down DEFAULT_STEPPER_DEACTIVE_TIME seconds after the last move when DISABLE_INACTIVE_? is true.
// Time can be set by M18 and M84.
#define DEFAULT_STEPPER_DEACTIVE_TIME 120
#define DISABLE_INACTIVE_X false
#define DISABLE_INACTIVE_Y false
#define DISABLE_INACTIVE_Z false  // set to false if the nozzle will fall down on your printed part when print has finished.
#define DISABLE_INACTIVE_E false

#define DEFAULT_MINIMUMFEEDRATE       0.0     // minimum feedrate
#define DEFAULT_MINTRAVELFEEDRATE     0.0

//#define HOME_AFTER_DEACTIVATE  // Require rehoming after steppers are deactivated

// @section lcd

#if ENABLED(ULTIPANEL)
  #define MANUAL_FEEDRATE_XYZ 50*60
  #define MANUAL_FEEDRATE { MANUAL_FEEDRATE_XYZ, MANUAL_FEEDRATE_XYZ, MANUAL_FEEDRATE_XYZ, 60 } // Feedrates for manual moves along X, Y, Z, E from panel
  #define MANUAL_E_MOVES_RELATIVE // Show LCD extruder moves as relative rather than absolute positions
  #define ULTIPANEL_FEEDMULTIPLY  // Comment to disable setting feedrate multiplier via encoder
#endif

// @section extras

// minimum time in microseconds that a movement needs to take if the buffer is emptied.
#define DEFAULT_MINSEGMENTTIME        20000

// If defined the movements slow down when the look ahead buffer is only half full
// (don't use SLOWDOWN with DELTA because DELTA generates hundreds of segments per second)
//#define SLOWDOWN

// Frequency limit
// See nophead's blog for more info
// Not working O
//#define XY_FREQUENCY_LIMIT  15

// Minimum planner junction speed. Sets the default minimum speed the planner plans for at the end
// of the buffer and all stops. This should not be much greater than zero and should only be changed
// if unwanted behavior is observed on a user's machine when running at very slow speeds.
#define MINIMUM_PLANNER_SPEED 0.05 // (mm/sec)

//
// Use Junction Deviation instead of traditional Jerk Limiting
//
#define JUNCTION_DEVIATION
#if ENABLED(JUNCTION_DEVIATION)
  #define JUNCTION_DEVIATION_MM 0.1   // (mm) Distance from real junction edge
#endif

/**
 * Adaptive Step Smoothing increases the resolution of multi-axis moves, particularly at step frequencies
 * below 1kHz (for AVR) or 10kHz (for ARM), where aliasing between axes in multi-axis moves causes audible
 * vibration and surface artifacts. The algorithm adapts to provide the best possible step smoothing at the
 * lowest stepping frequencies.
 */
//#define ADAPTIVE_STEP_SMOOTHING

// Microstep setting (Only functional when stepper driver microstep pins are connected to MCU.
#define MICROSTEP_MODES { 16, 16, 16, 16, 16, 16 } // [1,2,4,8,16]

/**
 *  @section  stepper motor current
 *
 *  Some boards have a means of setting the stepper motor current via firmware.
 *
 *  The power on motor currents are set by:
 *    PWM_MOTOR_CURRENT - used by MINIRAMBO & ULTIMAIN_2
 *                         known compatible chips: A4982
 *    DIGIPOT_MOTOR_CURRENT - used by BQ_ZUM_MEGA_3D, RAMBO & SCOOVO_X9H
 *                         known compatible chips: AD5206
 *    DAC_MOTOR_CURRENT_DEFAULT - used by PRINTRBOARD_REVF & RIGIDBOARD_V2
 *                         known compatible chips: MCP4728
 *    DIGIPOT_I2C_MOTOR_CURRENTS - used by 5DPRINT, AZTEEG_X3_PRO, AZTEEG_X5_MINI_WIFI, MIGHTYBOARD_REVE
 *                         known compatible chips: MCP4451, MCP4018
 *
 *  Motor currents can also be set by M907 - M910 and by the LCD.
 *    M907 - applies to all.
 *    M908 - BQ_ZUM_MEGA_3D, RAMBO, PRINTRBOARD_REVF, RIGIDBOARD_V2 & SCOOVO_X9H
 *    M909, M910 & LCD - only PRINTRBOARD_REVF & RIGIDBOARD_V2
 */
//#define PWM_MOTOR_CURRENT { 1300, 1300, 1250 }          // Values in milliamps
//#define DIGIPOT_MOTOR_CURRENT { 135,135,135,135,135 }   // Values 0-255 (RAMBO 135 = ~0.75A, 185 = ~1A)
//#define DAC_MOTOR_CURRENT_DEFAULT { 70, 80, 90, 80 }    // Default drive percent - X, Y, Z, E axis

// Use an I2C based DIGIPOT (e.g., Azteeg X3 Pro)
//#define DIGIPOT_I2C
#if ENABLED(DIGIPOT_I2C) && !defined(DIGIPOT_I2C_ADDRESS_A)
  /**
   * Common slave addresses:
   *
   *                        A   (A shifted)   B   (B shifted)  IC
   * Smoothie              0x2C (0x58)       0x2D (0x5A)       MCP4451
   * AZTEEG_X3_PRO         0x2C (0x58)       0x2E (0x5C)       MCP4451
   * AZTEEG_X5_MINI_WIFI         0x58              0x5C        MCP4451
   * MIGHTYBOARD_REVE      0x2F (0x5E)                         MCP4018
   */
  #define DIGIPOT_I2C_ADDRESS_A 0x2C  // unshifted slave address for first DIGIPOT
  #define DIGIPOT_I2C_ADDRESS_B 0x2D  // unshifted slave address for second DIGIPOT
#endif

//#define DIGIPOT_MCP4018          // Requires library from https://github.com/stawel/SlowSoftI2CMaster
#define DIGIPOT_I2C_NUM_CHANNELS 5 // 5DPRINT: 4     AZTEEG_X3_PRO: 8     MKS SBASE: 5
// Actual motor currents in Amps. The number of entries must match DIGIPOT_I2C_NUM_CHANNELS.
// These correspond to the physical drivers, so be mindful if the order is changed.
#define DIGIPOT_I2C_MOTOR_CURRENTS { 1.68, 1.68, 1.68, 1.5, 1.5 }  //  MKS SBASE: 5

//===========================================================================
//=============================Additional Features===========================
//===========================================================================

#define ENCODER_RATE_MULTIPLIER         // If defined, certain menu edit operations automatically multiply the steps when the encoder is moved quickly
#define ENCODER_10X_STEPS_PER_SEC 75    // If the encoder steps per sec exceeds this value, multiply steps moved x10 to quickly advance the value
#define ENCODER_100X_STEPS_PER_SEC 160  // If the encoder steps per sec exceeds this value, multiply steps moved x100 to really quickly advance the value

//#define CHDK 4        //Pin for triggering CHDK to take a picture see how to use it here http://captain-slow.dk/2014/03/09/3d-printing-timelapses/
#define CHDK_DELAY 50 //How long in ms the pin should stay HIGH before going LOW again

// @section lcd

// Include a page of printer information in the LCD Main Menu
//#define LCD_INFO_MENU

// Scroll a longer status message into view
//#define STATUS_MESSAGE_SCROLLING

// On the Info Screen, display XY with one decimal place when possible
//#define LCD_DECIMAL_SMALL_XY

// The timeout (in ms) to return to the status screen from sub-menus
//#define LCD_TIMEOUT_TO_STATUS 15000

// Add an 'M73' G-code to set the current percentage
//#define LCD_SET_PROGRESS_MANUALLY

#if ENABLED(SDSUPPORT) || ENABLED(LCD_SET_PROGRESS_MANUALLY)
  //#define LCD_PROGRESS_BAR              // Show a progress bar on HD44780 LCDs for SD printing
  #if ENABLED(LCD_PROGRESS_BAR)
    #define PROGRESS_BAR_BAR_TIME 2000    // (ms) Amount of time to show the bar
    #define PROGRESS_BAR_MSG_TIME 3000    // (ms) Amount of time to show the status message
    #define PROGRESS_MSG_EXPIRE   0       // (ms) Amount of time to retain the status message (0=forever)
    //#define PROGRESS_MSG_ONCE           // Show the message for MSG_TIME then clear it
    //#define LCD_PROGRESS_BAR_TEST       // Add a menu item to test the progress bar
  #endif
#endif // SDSUPPORT || LCD_SET_PROGRESS_MANUALLY

/**
 * LED Control Menu
 * Enable this feature to add LED Control to the LCD menu
 */
//#define LED_CONTROL_MENU
#if ENABLED(LED_CONTROL_MENU)
  #define LED_COLOR_PRESETS                 // Enable the Preset Color menu option
  #if ENABLED(LED_COLOR_PRESETS)
    #define LED_USER_PRESET_RED        255  // User defined RED value
    #define LED_USER_PRESET_GREEN      128  // User defined GREEN value
    #define LED_USER_PRESET_BLUE         0  // User defined BLUE value
    #define LED_USER_PRESET_WHITE      255  // User defined WHITE value
    #define LED_USER_PRESET_BRIGHTNESS 255  // User defined intensity
    //#define LED_USER_PRESET_STARTUP       // Have the printer display the user preset color on startup
  #endif
#endif // LED_CONTROL_MENU

#if ENABLED(SDSUPPORT)

  // Some RAMPS and other boards don't detect when an SD card is inserted. You can work
  // around this by connecting a push button or single throw switch to the pin defined
  // as SD_DETECT_PIN in your board's pins definitions.
  // This setting should be disabled unless you are using a push button, pulling the pin to ground.
  // Note: This is always disabled for ULTIPANEL (except ELB_FULL_GRAPHIC_CONTROLLER).
  #define SD_DETECT_INVERTED

  #define SD_FINISHED_STEPPERRELEASE true          // Disable steppers when SD Print is finished
  #define SD_FINISHED_RELEASECOMMAND "M84 X Y Z E" // You might want to keep the z enabled so your bed stays in place.

  // Reverse SD sort to show "more recent" files first, according to the card's FAT.
  // Since the FAT gets out of order with usage, SDCARD_SORT_ALPHA is recommended.
  #define SDCARD_RATHERRECENTFIRST

  // Add an option in the menu to run all auto#.g files
  //#define MENU_ADDAUTOSTART

  /**
   * Continue after Power-Loss (Creality3D)
   *
   * Store the current state to the SD Card at the start of each layer
   * during SD printing. If the recovery file is found at boot time, present
   * an option on the LCD screen to continue the print from the last-known
   * point in the file.
   */
  //#define POWER_LOSS_RECOVERY
  #if ENABLED(POWER_LOSS_RECOVERY)
    //#define POWER_LOSS_PIN   44     // Pin to detect power loss
    //#define POWER_LOSS_STATE HIGH   // State of pin indicating power loss
  #endif

  /**
   * Sort SD file listings in alphabetical order.
   *
   * With this option enabled, items on SD cards will be sorted
   * by name for easier navigation.
   *
   * By default...
   *
   *  - Use the slowest -but safest- method for sorting.
   *  - Folders are sorted to the top.
   *  - The sort key is statically allocated.
   *  - No added G-code (M34) support.
   *  - 40 item sorting limit. (Items after the first 40 are unsorted.)
   *
   * SD sorting uses static allocation (as set by SDSORT_LIMIT), allowing the
   * compiler to calculate the worst-case usage and throw an error if the SRAM
   * limit is exceeded.
   *
   *  - SDSORT_USES_RAM provides faster sorting via a static directory buffer.
   *  - SDSORT_USES_STACK does the same, but uses a local stack-based buffer.
   *  - SDSORT_CACHE_NAMES will retain the sorted file listing in RAM. (Expensive!)
   *  - SDSORT_DYNAMIC_RAM only uses RAM when the SD menu is visible. (Use with caution!)
   */
  //#define SDCARD_SORT_ALPHA

  // SD Card Sorting options
  #if ENABLED(SDCARD_SORT_ALPHA)
    #define SDSORT_LIMIT       40     // Maximum number of sorted items (10-256). Costs 27 bytes each.
    #define FOLDER_SORTING     -1     // -1=above  0=none  1=below
    #define SDSORT_GCODE       false  // Allow turning sorting on/off with LCD and M34 g-code.
    #define SDSORT_USES_RAM    false  // Pre-allocate a static array for faster pre-sorting.
    #define SDSORT_USES_STACK  false  // Prefer the stack for pre-sorting to give back some SRAM. (Negated by next 2 options.)
    #define SDSORT_CACHE_NAMES false  // Keep sorted items in RAM longer for speedy performance. Most expensive option.
    #define SDSORT_DYNAMIC_RAM false  // Use dynamic allocation (within SD menus). Least expensive option. Set SDSORT_LIMIT before use!
    #define SDSORT_CACHE_VFATS 2      // Maximum number of 13-byte VFAT entries to use for sorting.
                                      // Note: Only affects SCROLL_LONG_FILENAMES with SDSORT_CACHE_NAMES but not SDSORT_DYNAMIC_RAM.
  #endif

  // This allows hosts to request long names for files and folders with M33
  //#define LONG_FILENAME_HOST_SUPPORT

  // Enable this option to scroll long filenames in the SD card menu
  //#define SCROLL_LONG_FILENAMES

  /**
   * This option allows you to abort SD printing when any endstop is triggered.
   * This feature must be enabled with "M540 S1" or from the LCD menu.
   * To have any effect, endstops must be enabled during SD printing.
   */
  //#define ABORT_ON_ENDSTOP_HIT_FEATURE_ENABLED

  /**
   * This option makes it easier to print the same SD Card file again.
   * On print completion the LCD Menu will open with the file selected.
   * You can just click to start the print, or navigate elsewhere.
   */
  //#define SD_REPRINT_LAST_SELECTED_FILE

  /**
   * Auto-report SdCard status with M27 S<seconds>
   */
  //#define AUTO_REPORT_SD_STATUS

#endif // SDSUPPORT

/**
 * Additional options for Graphical Displays
 *
 * Use the optimizations here to improve printing performance,
 * which can be adversely affected by graphical display drawing,
 * especially when doing several short moves, and when printing
 * on DELTA and SCARA machines.
 *
 * Some of these options may result in the display lagging behind
 * controller events, as there is a trade-off between reliable
 * printing performance versus fast display updates.
 */
#if ENABLED(DOGLCD)
  // Show SD percentage next to the progress bar
  //#define DOGM_SD_PERCENT

  // Enable to save many cycles by drawing a hollow frame on the Info Screen
  #define XYZ_HOLLOW_FRAME

  // Enable to save many cycles by drawing a hollow frame on Menu Screens
  #define MENU_HOLLOW_FRAME

  // A bigger font is available for edit items. Costs 3120 bytes of PROGMEM.
  // Western only. Not available for Cyrillic, Kana, Turkish, Greek, or Chinese.
  //#define USE_BIG_EDIT_FONT

  // A smaller font may be used on the Info Screen. Costs 2300 bytes of PROGMEM.
  // Western only. Not available for Cyrillic, Kana, Turkish, Greek, or Chinese.
  //#define USE_SMALL_INFOFONT

  // Enable this option and reduce the value to optimize screen updates.
  // The normal delay is 10µs. Use the lowest value that still gives a reliable display.
  //#define DOGM_SPI_DELAY_US 5

  // Swap the CW/CCW indicators in the graphics overlay
  //#define OVERLAY_GFX_REVERSE

  #if ENABLED(U8GLIB_ST7920)
  /**
   * ST7920-based LCDs can emulate a 16 x 4 character display using
   * the ST7920 character-generator for very fast screen updates.
   * Enable LIGHTWEIGHT_UI to use this special display mode.
   *
   * Since LIGHTWEIGHT_UI has limited space, the position and status
   * message occupy the same line. Set STATUS_EXPIRE_SECONDS to the
   * length of time to display the status message before clearing.
   *
   * Set STATUS_EXPIRE_SECONDS to zero to never clear the status.
   * This will prevent position updates from being displayed.
   */
    //#define LIGHTWEIGHT_UI
    #if ENABLED(LIGHTWEIGHT_UI)
      #define STATUS_EXPIRE_SECONDS 20
    #endif
  #endif

#endif // DOGLCD

// @section safety

// The hardware watchdog should reset the microcontroller disabling all outputs,
// in case the firmware gets stuck and doesn't do temperature regulation.
#define USE_WATCHDOG

#if ENABLED(USE_WATCHDOG)
  // If you have a watchdog reboot in an ArduinoMega2560 then the device will hang forever, as a watchdog reset will leave the watchdog on.
  // The "WATCHDOG_RESET_MANUAL" goes around this by not using the hardware reset.
  //  However, THIS FEATURE IS UNSAFE!, as it will only work if interrupts are disabled. And the code could hang in an interrupt routine with interrupts disabled.
  //#define WATCHDOG_RESET_MANUAL
#endif

// @section lcd

/**
 * Babystepping enables movement of the axes by tiny increments without changing
 * the current position values. This feature is used primarily to adjust the Z
 * axis in the first layer of a print in real-time.
 *
 * Warning: Does not respect endstops!
 */
#define BABYSTEPPING
#if ENABLED(BABYSTEPPING)
  //#define BABYSTEP_XY              // Also enable X/Y Babystepping. Not supported on DELTA!
  #define BABYSTEP_INVERT_Z false    // Change if Z babysteps should go the other way
  #define BABYSTEP_MULTIPLICATOR 1   // Babysteps are very small. Increase for faster motion.
  #define BABYSTEP_ZPROBE_OFFSET   // Enable to combine M851 and Babystepping
  #define DOUBLECLICK_FOR_Z_BABYSTEPPING // Double-click on the Status Screen for Z Babystepping.
  #define DOUBLECLICK_MAX_INTERVAL 1250 // Maximum interval between clicks, in milliseconds.
                                        // Note: Extra time may be added to mitigate controller latency.
  #define BABYSTEP_ZPROBE_GFX_OVERLAY // Enable graphical overlay on Z-offset editor
#endif

// @section extruder

/**
 * Linear Pressure Control v1.5
 *
 * Assumption: advance [steps] = k * (delta velocity [steps/s])
 * K=0 means advance disabled.
 *
 * NOTE: K values for LIN_ADVANCE 1.5 differ from earlier versions!
 *
 * Set K around 0.22 for 3mm PLA Direct Drive with ~6.5cm between the drive gear and heatbreak.
 * Larger K values will be needed for flexible filament and greater distances.
 * If this algorithm produces a higher speed offset than the extruder can handle (compared to E jerk)
 * print acceleration will be reduced during the affected moves to keep within the limit.
 *
 * See http://marlinfw.org/docs/features/lin_advance.html for full instructions.
 * Mention @Sebastianv650 on GitHub to alert the author of any issues.
 */
#define LIN_ADVANCE
#if ENABLED(LIN_ADVANCE)
  #define LIN_ADVANCE_K 0.00  // Unit: mm compression per 1mm/s extruder speed
  //#define LA_DEBUG          // If enabled, this will generate debug information output over USB.
#endif

// @section leveling

#if ENABLED(MESH_BED_LEVELING) || ENABLED(AUTO_BED_LEVELING_UBL)
  // Override the mesh area if the automatic (max) area is too large
  //#define MESH_MIN_X MESH_INSET
  //#define MESH_MIN_Y MESH_INSET
  //#define MESH_MAX_X X_BED_SIZE - (MESH_INSET)
  //#define MESH_MAX_Y Y_BED_SIZE - (MESH_INSET)
#endif

/**
 * Repeatedly attempt G29 leveling until it succeeds.
 * Stop after G29_MAX_RETRIES attempts.
 */
//#define G29_RETRY_AND_RECOVER
#if ENABLED(G29_RETRY_AND_RECOVER)
  #define G29_MAX_RETRIES 3
  #define G29_HALT_ON_FAILURE
  /**
   * Specify the GCODE commands that will be executed when leveling succeeds,
   * between attempts, and after the maximum number of retries have been tried.
   */
  #define G29_SUCCESS_COMMANDS "M117 Bed leveling done."
  #define G29_RECOVER_COMMANDS "M117 Probe failed. Rewiping.\nG28\nG12 P0 S12 T0"
  #define G29_FAILURE_COMMANDS "M117 Bed leveling failed.\nG0 Z10\nM300 P25 S880\nM300 P50 S0\nM300 P25 S880\nM300 P50 S0\nM300 P25 S880\nM300 P50 S0\nG4 S1"
  /**
   * Specify an action command to send to the host on a recovery attempt or failure.
   * Will be sent in the form '//action:ACTION_ON_G29_FAILURE', e.g. '//action:probe_failed'.
   * The host must be configured to handle the action command.
   */
  #define G29_ACTION_ON_RECOVER "probe_rewipe"
  #define G29_ACTION_ON_FAILURE "probe_failed"
#endif

// @section extras

//
// G2/G3 Arc Support
//
#define ARC_SUPPORT               // Disable this feature to save ~3226 bytes
#if ENABLED(ARC_SUPPORT)
  #define MM_PER_ARC_SEGMENT  1   // Length of each arc segment
  #define N_ARC_CORRECTION   25   // Number of intertpolated segments between corrections
  //#define ARC_P_CIRCLES         // Enable the 'P' parameter to specify complete circles
  //#define CNC_WORKSPACE_PLANES  // Allow G2/G3 to operate in XY, ZX, or YZ planes
#endif

// Support for G5 with XYZE destination and IJPQ offsets. Requires ~2666 bytes.
//#define BEZIER_CURVE_SUPPORT

// G38.2 and G38.3 Probe Target
// Set MULTIPLE_PROBING if you want G38 to double touch
//#define G38_PROBE_TARGET
#if ENABLED(G38_PROBE_TARGET)
  #define G38_MINIMUM_MOVE 0.0275 // minimum distance in mm that will produce a move (determined using the print statement in check_move)
#endif

// Moves (or segments) with fewer steps than this will be joined with the next move
#define MIN_STEPS_PER_SEGMENT 6

/**
 * Minimum delay after setting the stepper DIR (in ns)
 *     0 : No delay (Expect at least 10µS since one Stepper ISR must transpire)
 *    20 : Minimum for TMC2xxx drivers
 *   200 : Minimum for A4988 drivers
 *   400 : Minimum for A5984 drivers
 *   500 : Minimum for LV8729 drivers (guess, no info in datasheet)
 *   650 : Minimum for DRV8825 drivers
 *  1500 : Minimum for TB6600 drivers (guess, no info in datasheet)
 * 15000 : Minimum for TB6560 drivers (guess, no info in datasheet)
 *
 * Override the default value based on the driver type set in Configuration.h.
 */
//#define MINIMUM_STEPPER_DIR_DELAY 650

/**
 * Minimum stepper driver pulse width (in µs)
 *   0 : Smallest possible width the MCU can produce, compatible with TMC2xxx drivers
 *   1 : Minimum for A4988, A5984, and LV8729 stepper drivers
 *   2 : Minimum for DRV8825 stepper drivers
 *   3 : Minimum for TB6600 stepper drivers
 *  30 : Minimum for TB6560 stepper drivers
 *
 * Override the default value based on the driver type set in Configuration.h.
 */
//#define MINIMUM_STEPPER_PULSE 2

/**
 * Maximum stepping rate (in Hz) the stepper driver allows
 *  If undefined, defaults to 1MHz / (2 * MINIMUM_STEPPER_PULSE)
 *  500000 : Maximum for A4988 stepper driver
 *  400000 : Maximum for TMC2xxx stepper drivers
 *  250000 : Maximum for DRV8825 stepper driver
 *  150000 : Maximum for TB6600 stepper driver
 *  130000 : Maximum for LV8729 stepper driver
 *   15000 : Maximum for TB6560 stepper driver
 *
 * Override the default value based on the driver type set in Configuration.h.
 */
//#define MAXIMUM_STEPPER_RATE 250000

// @section temperature

// Control heater 0 and heater 1 in parallel.
//#define HEATERS_PARALLEL

//===========================================================================
//================================= Buffers =================================
//===========================================================================

// @section hidden

// The number of linear motions that can be in the plan at any give time.
// THE BLOCK_BUFFER_SIZE NEEDS TO BE A POWER OF 2 (e.g. 8, 16, 32) because shifts and ors are used to do the ring-buffering.
#if ENABLED(SDSUPPORT)
  #define BLOCK_BUFFER_SIZE 16 // SD,LCD,Buttons take more memory, block buffer needs to be smaller
#else
  #define BLOCK_BUFFER_SIZE 16 // maximize block buffer
#endif

// @section serial

// The ASCII buffer for serial input
#define MAX_CMD_SIZE 96
#define BUFSIZE 4

// Transmission to Host Buffer Size
// To save 386 bytes of PROGMEM (and TX_BUFFER_SIZE+3 bytes of RAM) set to 0.
// To buffer a simple "ok" you need 4 bytes.
// For ADVANCED_OK (M105) you need 32 bytes.
// For debug-echo: 128 bytes for the optimal speed.
// Other output doesn't need to be that speedy.
// :[0, 2, 4, 8, 16, 32, 64, 128, 256]
#define TX_BUFFER_SIZE 0

// Host Receive Buffer Size
// Without XON/XOFF flow control (see SERIAL_XON_XOFF below) 32 bytes should be enough.
// To use flow control, set this buffer size to at least 1024 bytes.
// :[0, 2, 4, 8, 16, 32, 64, 128, 256, 512, 1024, 2048]
//#define RX_BUFFER_SIZE 1024

#if RX_BUFFER_SIZE >= 1024
  // Enable to have the controller send XON/XOFF control characters to
  // the host to signal the RX buffer is becoming full.
  //#define SERIAL_XON_XOFF
#endif

#if ENABLED(SDSUPPORT)
  // Enable this option to collect and display the maximum
  // RX queue usage after transferring a file to SD.
  //#define SERIAL_STATS_MAX_RX_QUEUED

  // Enable this option to collect and display the number
  // of dropped bytes after a file transfer to SD.
  //#define SERIAL_STATS_DROPPED_RX
#endif

// Enable an emergency-command parser to intercept certain commands as they
// enter the serial receive buffer, so they cannot be blocked.
// Currently handles M108, M112, M410
// Does not work on boards using AT90USB (USBCON) processors!
//#define EMERGENCY_PARSER

// Bad Serial-connections can miss a received command by sending an 'ok'
// Therefore some clients abort after 30 seconds in a timeout.
// Some other clients start sending commands while receiving a 'wait'.
// This "wait" is only sent when the buffer is empty. 1 second is a good value here.
//#define NO_TIMEOUTS 1000 // Milliseconds

// Some clients will have this feature soon. This could make the NO_TIMEOUTS unnecessary.
//#define ADVANCED_OK

// @section extras

/**
 * Firmware-based and LCD-controlled retract
 *
 * Add G10 / G11 commands for automatic firmware-based retract / recover.
 * Use M207 and M208 to define parameters for retract / recover.
 *
 * Use M209 to enable or disable auto-retract.
 * With auto-retract enabled, all G1 E moves within the set range
 * will be converted to firmware-based retract/recover moves.
 *
 * Be sure to turn off auto-retract during filament change.
 *
 * Note that M207 / M208 / M209 settings are saved to EEPROM.
 *
 */
#define FWRETRACT  // ONLY PARTIALLY TESTED
#if ENABLED(FWRETRACT)
  #define MIN_AUTORETRACT 0.1             // When auto-retract is on, convert E moves of this length and over
  #define MAX_AUTORETRACT 10.0            // Upper limit for auto-retract conversion
  #define RETRACT_LENGTH 2.0              // Default retract length (positive mm)
  #define RETRACT_LENGTH_SWAP 13          // Default swap retract length (positive mm), for extruder change
  #define RETRACT_FEEDRATE 60             // Default feedrate for retracting (mm/s)
  #define RETRACT_ZLIFT 0                 // Default retract Z-lift
  #define RETRACT_RECOVER_LENGTH 0.0      // Default additional recover length (mm, added to retract length when recovering)
  #define RETRACT_RECOVER_LENGTH_SWAP 0   // Default additional swap recover length (mm, added to retract length when recovering from extruder change)
  #define RETRACT_RECOVER_FEEDRATE 40     // Default feedrate for recovering from retraction (mm/s)
  #define RETRACT_RECOVER_FEEDRATE_SWAP 8 // Default feedrate for recovering from swap retraction (mm/s)
#endif

/**
 * Extra Fan Speed
 * Adds a secondary fan speed for each print-cooling fan.
 *   'M106 P<fan> T3-255' : Set a secondary speed for <fan>
 *   'M106 P<fan> T2'     : Use the set secondary speed
 *   'M106 P<fan> T1'     : Restore the previous fan speed
 */
//#define EXTRA_FAN_SPEED

/**
 * Advanced Pause
 * Experimental feature for filament change support and for parking the nozzle when paused.
 * Adds the GCode M600 for initiating filament change.
 * If PARK_HEAD_ON_PAUSE enabled, adds the GCode M125 to pause printing and park the nozzle.
 *
 * Requires an LCD display.
 * Requires NOZZLE_PARK_FEATURE.
 * This feature is required for the default FILAMENT_RUNOUT_SCRIPT.
 */
//#define ADVANCED_PAUSE_FEATURE
#if ENABLED(ADVANCED_PAUSE_FEATURE)
  #define PAUSE_PARK_RETRACT_FEEDRATE         60  // (mm/s) Initial retract feedrate.
  #define PAUSE_PARK_RETRACT_LENGTH            2  // (mm) Initial retract.
                                                  // This short retract is done immediately, before parking the nozzle.
  #define FILAMENT_CHANGE_UNLOAD_FEEDRATE     10  // (mm/s) Unload filament feedrate. This can be pretty fast.
  #define FILAMENT_CHANGE_UNLOAD_ACCEL        25  // (mm/s^2) Lower acceleration may allow a faster feedrate.
  #define FILAMENT_CHANGE_UNLOAD_LENGTH      100  // (mm) The length of filament for a complete unload.
                                                  //   For Bowden, the full length of the tube and nozzle.
                                                  //   For direct drive, the full length of the nozzle.
                                                  //   Set to 0 for manual unloading.
  #define FILAMENT_CHANGE_SLOW_LOAD_FEEDRATE   6  // (mm/s) Slow move when starting load.
  #define FILAMENT_CHANGE_SLOW_LOAD_LENGTH     0  // (mm) Slow length, to allow time to insert material.
                                                  // 0 to disable start loading and skip to fast load only
  #define FILAMENT_CHANGE_FAST_LOAD_FEEDRATE   6  // (mm/s) Load filament feedrate. This can be pretty fast.
  #define FILAMENT_CHANGE_FAST_LOAD_ACCEL     25  // (mm/s^2) Lower acceleration may allow a faster feedrate.
  #define FILAMENT_CHANGE_FAST_LOAD_LENGTH     0  // (mm) Load length of filament, from extruder gear to nozzle.
                                                  //   For Bowden, the full length of the tube and nozzle.
                                                  //   For direct drive, the full length of the nozzle.
  //#define ADVANCED_PAUSE_CONTINUOUS_PURGE       // Purge continuously up to the purge length until interrupted.
  #define ADVANCED_PAUSE_PURGE_FEEDRATE        3  // (mm/s) Extrude feedrate (after loading). Should be slower than load feedrate.
  #define ADVANCED_PAUSE_PURGE_LENGTH         50  // (mm) Length to extrude after loading.
                                                  //   Set to 0 for manual extrusion.
                                                  //   Filament can be extruded repeatedly from the Filament Change menu
                                                  //   until extrusion is consistent, and to purge old filament.

                                                  // Filament Unload does a Retract, Delay, and Purge first:
  #define FILAMENT_UNLOAD_RETRACT_LENGTH      13  // (mm) Unload initial retract length.
  #define FILAMENT_UNLOAD_DELAY             5000  // (ms) Delay for the filament to cool after retract.
  #define FILAMENT_UNLOAD_PURGE_LENGTH         8  // (mm) An unretract is done, then this length is purged.

  #define PAUSE_PARK_NOZZLE_TIMEOUT           45  // (seconds) Time limit before the nozzle is turned off for safety.
  #define FILAMENT_CHANGE_ALERT_BEEPS         10  // Number of alert beeps to play when a response is needed.
  #define PAUSE_PARK_NO_STEPPER_TIMEOUT           // Enable for XYZ steppers to stay powered on during filament change.

  //#define PARK_HEAD_ON_PAUSE                    // Park the nozzle during pause and filament change.
  //#define HOME_BEFORE_FILAMENT_CHANGE           // Ensure homing has been completed prior to parking for filament change

  //#define FILAMENT_LOAD_UNLOAD_GCODES           // Add M701/M702 Load/Unload G-codes, plus Load/Unload in the LCD Prepare menu.
  //#define FILAMENT_UNLOAD_ALL_EXTRUDERS         // Allow M702 to unload all extruders above a minimum target temp (as set by M302)
#endif

// @section tmc

/**
 * TMC26X Stepper Driver options
 *
 * The TMC26XStepper library is required for this stepper driver.
 * https://github.com/trinamic/TMC26XStepper
 */
#if HAS_DRIVER(TMC26X)

  #define X_MAX_CURRENT     1000 // in mA
  #define X_SENSE_RESISTOR    91 // in mOhms
  #define X_MICROSTEPS        16 // number of microsteps

  #define X2_MAX_CURRENT    1000
  #define X2_SENSE_RESISTOR   91
  #define X2_MICROSTEPS       16

  #define Y_MAX_CURRENT     1000
  #define Y_SENSE_RESISTOR    91
  #define Y_MICROSTEPS        16

  #define Y2_MAX_CURRENT    1000
  #define Y2_SENSE_RESISTOR   91
  #define Y2_MICROSTEPS       16

  #define Z_MAX_CURRENT     1000
  #define Z_SENSE_RESISTOR    91
  #define Z_MICROSTEPS        16

  #define Z2_MAX_CURRENT    1000
  #define Z2_SENSE_RESISTOR   91
  #define Z2_MICROSTEPS       16

  #define Z3_MAX_CURRENT    1000
  #define Z3_SENSE_RESISTOR   91
  #define Z3_MICROSTEPS       16

  #define E0_MAX_CURRENT    1000
  #define E0_SENSE_RESISTOR   91
  #define E0_MICROSTEPS       16

  #define E1_MAX_CURRENT    1000
  #define E1_SENSE_RESISTOR   91
  #define E1_MICROSTEPS       16

  #define E2_MAX_CURRENT    1000
  #define E2_SENSE_RESISTOR   91
  #define E2_MICROSTEPS       16

  #define E3_MAX_CURRENT    1000
  #define E3_SENSE_RESISTOR   91
  #define E3_MICROSTEPS       16

  #define E4_MAX_CURRENT    1000
  #define E4_SENSE_RESISTOR   91
  #define E4_MICROSTEPS       16

  #define E5_MAX_CURRENT    1000
  #define E5_SENSE_RESISTOR   91
  #define E5_MICROSTEPS       16

#endif // TMC26X

// @section tmc_smart

/**
 * To use TMC2130 stepper drivers in SPI mode connect your SPI pins to
 * the hardware SPI interface on your board and define the required CS pins
 * in your `pins_MYBOARD.h` file. (e.g., RAMPS 1.4 uses AUX3 pins `X_CS_PIN 53`, `Y_CS_PIN 49`, etc.).
 * You may also use software SPI if you wish to use general purpose IO pins.
 *
 * The TMC2130Stepper library is required for this stepper driver.
 * https://github.com/teemuatlut/TMC2130Stepper
 *
 * To use TMC2208 stepper UART-configurable stepper drivers
 * connect #_SERIAL_TX_PIN to the driver side PDN_UART pin with a 1K resistor.
 * To use the reading capabilities, also connect #_SERIAL_RX_PIN
 * to PDN_UART without a resistor.
 * The drivers can also be used with hardware serial.
 *
 * The TMC2208Stepper library is required for this stepper driver.
 * https://github.com/teemuatlut/TMC2208Stepper
 */
#if HAS_TRINAMIC

  #define R_SENSE           0.11  // R_sense resistor for SilentStepStick2130
  #define HOLD_MULTIPLIER    0.5  // Scales down the holding current from run current
  #define INTERPOLATE       true  // Interpolate X/Y/Z_MICROSTEPS to 256

  #define X_CURRENT          800  // rms current in mA. Multiply by 1.41 for peak current.
  #define X_MICROSTEPS        32  // 0..256

  #define Y_CURRENT          800
  #define Y_MICROSTEPS        32

  #define Z_CURRENT          800
  #define Z_MICROSTEPS        32

  #define X2_CURRENT         800
  #define X2_MICROSTEPS       32

  #define Y2_CURRENT         800
  #define Y2_MICROSTEPS       32

  #define Z2_CURRENT         800
  #define Z2_MICROSTEPS       32

  #define Z3_CURRENT         800
  #define Z3_MICROSTEPS       16

  #define E0_CURRENT         800
  #define E0_MICROSTEPS       32

  #define E1_CURRENT         800
  #define E1_MICROSTEPS       32

  #define E2_CURRENT         800
  #define E2_MICROSTEPS       32

  #define E3_CURRENT         800
  #define E3_MICROSTEPS       32

  #define E4_CURRENT         800
  #define E4_MICROSTEPS       32

  #define E5_CURRENT         800
  #define E5_MICROSTEPS       16

  /**
   * Use software SPI for TMC2130.
   * The default SW SPI pins are defined the respective pins files,
   * but you can override or define them here.
   */
  //#define TMC_USE_SW_SPI
  //#define TMC_SW_MOSI       -1
  //#define TMC_SW_MISO       -1
  //#define TMC_SW_SCK        -1

  /**
   * Use Trinamic's ultra quiet stepping mode.
   * When disabled, Marlin will use spreadCycle stepping mode.
   */
  #define STEALTHCHOP

  /**
   * Monitor Trinamic TMC2130 and TMC2208 drivers for error conditions,
   * like overtemperature and short to ground. TMC2208 requires hardware serial.
   * In the case of overtemperature Marlin can decrease the driver current until error condition clears.
   * Other detected conditions can be used to stop the current print.
   * Relevant g-codes:
   * M906 - Set or get motor current in milliamps using axis codes X, Y, Z, E. Report values if no axis codes given.
   * M911 - Report stepper driver overtemperature pre-warn condition.
   * M912 - Clear stepper driver overtemperature pre-warn condition flag.
   * M122 S0/1 - Report driver parameters (Requires TMC_DEBUG)
   */
  #define MONITOR_DRIVER_STATUS

  #if ENABLED(MONITOR_DRIVER_STATUS)
    #define CURRENT_STEP_DOWN     50  // [mA]
    #define REPORT_CURRENT_CHANGE
    #define STOP_ON_ERROR
  #endif

  /**
   * The driver will switch to spreadCycle when stepper speed is over HYBRID_THRESHOLD.
   * This mode allows for faster movements at the expense of higher noise levels.
   * STEALTHCHOP needs to be enabled.
   * M913 X/Y/Z/E to live tune the setting
   */
<<<<<<< HEAD
  #define HYBRID_THRESHOLD

  #define X_HYBRID_THRESHOLD      60  // [mm/s]
  #define X2_HYBRID_THRESHOLD     60
  #define Y_HYBRID_THRESHOLD      60
  #define Y2_HYBRID_THRESHOLD     60
  #define Z_HYBRID_THRESHOLD      60
  #define Z2_HYBRID_THRESHOLD     60
=======
  //#define HYBRID_THRESHOLD

  #define X_HYBRID_THRESHOLD     100  // [mm/s]
  #define X2_HYBRID_THRESHOLD    100
  #define Y_HYBRID_THRESHOLD     100
  #define Y2_HYBRID_THRESHOLD    100
  #define Z_HYBRID_THRESHOLD       3
  #define Z2_HYBRID_THRESHOLD      3
  #define Z3_HYBRID_THRESHOLD      3
>>>>>>> c5e5cc5e
  #define E0_HYBRID_THRESHOLD     30
  #define E1_HYBRID_THRESHOLD     30
  #define E2_HYBRID_THRESHOLD     30
  #define E3_HYBRID_THRESHOLD     30
  #define E4_HYBRID_THRESHOLD     30
  #define E5_HYBRID_THRESHOLD     30

  /**
   * Use stallGuard2 to sense an obstacle and trigger an endstop.
   * You need to place a wire from the driver's DIAG1 pin to the X/Y endstop pin.
   * X, Y, and Z homing will always be done in spreadCycle mode.
   *
   * X/Y/Z_HOMING_SENSITIVITY is used for tuning the trigger sensitivity.
   * Higher values make the system LESS sensitive.
   * Lower value make the system MORE sensitive.
   * Too low values can lead to false positives, while too high values will collide the axis without triggering.
   * It is advised to set X/Y/Z_HOME_BUMP_MM to 0.
   * M914 X/Y/Z to live tune the setting
   */
  //#define SENSORLESS_HOMING // TMC2130 only

  #if ENABLED(SENSORLESS_HOMING)
    #define X_HOMING_SENSITIVITY  3
    #define Y_HOMING_SENSITIVITY  3
    #define Z_HOMING_SENSITIVITY  3
  #endif

  /**
   * Enable M122 debugging command for TMC stepper drivers.
   * M122 S0/1 will enable continous reporting.
   */
  #define TMC_DEBUG

  /**
   * M915 Z Axis Calibration
   *
   * - Adjust Z stepper current,
   * - Drive the Z axis to its physical maximum, and
   * - Home Z to account for the lost steps.
   *
   * Use M915 Snn to specify the current.
   * Use M925 Znn to add extra Z height to Z_MAX_POS.
   */
  //#define TMC_Z_CALIBRATION
  #if ENABLED(TMC_Z_CALIBRATION)
    #define CALIBRATION_CURRENT 250
    #define CALIBRATION_EXTRA_HEIGHT 10
  #endif

  /**
   * You can set your own advanced settings by filling in predefined functions.
   * A list of available functions can be found on the library github page
   * https://github.com/teemuatlut/TMC2130Stepper
   * https://github.com/teemuatlut/TMC2208Stepper
   *
   * Example:
   * #define TMC_ADV() { \
   *   stepperX.diag0_temp_prewarn(1); \
   *   stepperY.interpolate(0); \
   * }
   */
  #define TMC_ADV() {  }

#endif // TMC2130 || TMC2208

// @section L6470

/**
 * L6470 Stepper Driver options
 *
 * The Arduino-L6470 library is required for this stepper driver.
 * https://github.com/ameyer/Arduino-L6470
 */
#if HAS_DRIVER(L6470)

  #define X_MICROSTEPS        16 // number of microsteps
  #define X_OVERCURRENT     2000 // maxc current in mA. If the current goes over this value, the driver will switch off
  #define X_STALLCURRENT    1500 // current in mA where the driver will detect a stall

  #define X2_MICROSTEPS       16
  #define X2_OVERCURRENT    2000
  #define X2_STALLCURRENT   1500

  #define Y_MICROSTEPS        16
  #define Y_OVERCURRENT     2000
  #define Y_STALLCURRENT    1500

  #define Y2_MICROSTEPS       16
  #define Y2_OVERCURRENT    2000
  #define Y2_STALLCURRENT   1500

  #define Z_MICROSTEPS        16
  #define Z_OVERCURRENT     2000
  #define Z_STALLCURRENT    1500

  #define Z2_MICROSTEPS       16
  #define Z2_OVERCURRENT    2000
  #define Z2_STALLCURRENT   1500

  #define Z3_MICROSTEPS       16
  #define Z3_OVERCURRENT    2000
  #define Z3_STALLCURRENT   1500

  #define E0_MICROSTEPS       16
  #define E0_OVERCURRENT    2000
  #define E0_STALLCURRENT   1500

  #define E1_MICROSTEPS       16
  #define E1_OVERCURRENT    2000
  #define E1_STALLCURRENT   1500

  #define E2_MICROSTEPS       16
  #define E2_OVERCURRENT    2000
  #define E2_STALLCURRENT   1500

  #define E3_MICROSTEPS       16
  #define E3_OVERCURRENT    2000
  #define E3_STALLCURRENT   1500

  #define E4_MICROSTEPS       16
  #define E4_OVERCURRENT    2000
  #define E4_STALLCURRENT   1500

  #define E5_MICROSTEPS       16
  #define E5_OVERCURRENT    2000
  #define E5_STALLCURRENT   1500

#endif // L6470

/**
 * TWI/I2C BUS
 *
 * This feature is an EXPERIMENTAL feature so it shall not be used on production
 * machines. Enabling this will allow you to send and receive I2C data from slave
 * devices on the bus.
 *
 * ; Example #1
 * ; This macro send the string "Marlin" to the slave device with address 0x63 (99)
 * ; It uses multiple M260 commands with one B<base 10> arg
 * M260 A99  ; Target slave address
 * M260 B77  ; M
 * M260 B97  ; a
 * M260 B114 ; r
 * M260 B108 ; l
 * M260 B105 ; i
 * M260 B110 ; n
 * M260 S1   ; Send the current buffer
 *
 * ; Example #2
 * ; Request 6 bytes from slave device with address 0x63 (99)
 * M261 A99 B5
 *
 * ; Example #3
 * ; Example serial output of a M261 request
 * echo:i2c-reply: from:99 bytes:5 data:hello
 */

// @section i2cbus

//#define EXPERIMENTAL_I2CBUS
#define I2C_SLAVE_ADDRESS  0 // Set a value from 8 to 127 to act as a slave

// @section extras

/**
 * Spindle & Laser control
 *
 * Add the M3, M4, and M5 commands to turn the spindle/laser on and off, and
 * to set spindle speed, spindle direction, and laser power.
 *
 * SuperPid is a router/spindle speed controller used in the CNC milling community.
 * Marlin can be used to turn the spindle on and off. It can also be used to set
 * the spindle speed from 5,000 to 30,000 RPM.
 *
 * You'll need to select a pin for the ON/OFF function and optionally choose a 0-5V
 * hardware PWM pin for the speed control and a pin for the rotation direction.
 *
 * See http://marlinfw.org/docs/configuration/laser_spindle.html for more config details.
 */
//#define SPINDLE_LASER_ENABLE
#if ENABLED(SPINDLE_LASER_ENABLE)

  #define SPINDLE_LASER_ENABLE_INVERT   false  // set to "true" if the on/off function is reversed
  #define SPINDLE_LASER_PWM             true   // set to true if your controller supports setting the speed/power
  #define SPINDLE_LASER_PWM_INVERT      true   // set to "true" if the speed/power goes up when you want it to go slower
  #define SPINDLE_LASER_POWERUP_DELAY   5000   // delay in milliseconds to allow the spindle/laser to come up to speed/power
  #define SPINDLE_LASER_POWERDOWN_DELAY 5000   // delay in milliseconds to allow the spindle to stop
  #define SPINDLE_DIR_CHANGE            true   // set to true if your spindle controller supports changing spindle direction
  #define SPINDLE_INVERT_DIR            false
  #define SPINDLE_STOP_ON_DIR_CHANGE    true   // set to true if Marlin should stop the spindle before changing rotation direction

  /**
   *  The M3 & M4 commands use the following equation to convert PWM duty cycle to speed/power
   *
   *  SPEED/POWER = PWM duty cycle * SPEED_POWER_SLOPE + SPEED_POWER_INTERCEPT
   *    where PWM duty cycle varies from 0 to 255
   *
   *  set the following for your controller (ALL MUST BE SET)
   */

  #define SPEED_POWER_SLOPE    118.4
  #define SPEED_POWER_INTERCEPT  0
  #define SPEED_POWER_MIN     5000
  #define SPEED_POWER_MAX    30000    // SuperPID router controller 0 - 30,000 RPM

  //#define SPEED_POWER_SLOPE      0.3922
  //#define SPEED_POWER_INTERCEPT  0
  //#define SPEED_POWER_MIN       10
  //#define SPEED_POWER_MAX      100      // 0-100%
#endif

/**
 * Filament Width Sensor
 *
 * Measures the filament width in real-time and adjusts
 * flow rate to compensate for any irregularities.
 *
 * Also allows the measured filament diameter to set the
 * extrusion rate, so the slicer only has to specify the
 * volume.
 *
 * Only a single extruder is supported at this time.
 *
 *  34 RAMPS_14    : Analog input 5 on the AUX2 connector
 *  81 PRINTRBOARD : Analog input 2 on the Exp1 connector (version B,C,D,E)
 * 301 RAMBO       : Analog input 3
 *
 * Note: May require analog pins to be defined for other boards.
 */
//#define FILAMENT_WIDTH_SENSOR

#if ENABLED(FILAMENT_WIDTH_SENSOR)
  #define FILAMENT_SENSOR_EXTRUDER_NUM 0    // Index of the extruder that has the filament sensor. :[0,1,2,3,4]
  #define MEASUREMENT_DELAY_CM        14    // (cm) The distance from the filament sensor to the melting chamber

  #define FILWIDTH_ERROR_MARGIN        1.0  // (mm) If a measurement differs too much from nominal width ignore it
  #define MAX_MEASUREMENT_DELAY       20    // (bytes) Buffer size for stored measurements (1 byte per cm). Must be larger than MEASUREMENT_DELAY_CM.

  #define DEFAULT_MEASURED_FILAMENT_DIA DEFAULT_NOMINAL_FILAMENT_DIA // Set measured to nominal initially

  // Display filament width on the LCD status line. Status messages will expire after 5 seconds.
  //#define FILAMENT_LCD_DISPLAY
#endif

/**
 * CNC Coordinate Systems
 *
 * Enables G53 and G54-G59.3 commands to select coordinate systems
 * and G92.1 to reset the workspace to native machine space.
 */
//#define CNC_COORDINATE_SYSTEMS

/**
 * M43 - display pin status, watch pins for changes, watch endstops & toggle LED, Z servo probe test, toggle pins
 */
#define PINS_DEBUGGING

/**
 * Auto-report temperatures with M155 S<seconds>
 */
#define AUTO_REPORT_TEMPERATURES

/**
 * Include capabilities in M115 output
 */
#define EXTENDED_CAPABILITIES_REPORT

/**
 * Disable all Volumetric extrusion options
 */
//#define NO_VOLUMETRICS

#if DISABLED(NO_VOLUMETRICS)
  /**
   * Volumetric extrusion default state
   * Activate to make volumetric extrusion the default method,
   * with DEFAULT_NOMINAL_FILAMENT_DIA as the default diameter.
   *
   * M200 D0 to disable, M200 Dn to set a new diameter.
   */
  //#define VOLUMETRIC_DEFAULT_ON
#endif

/**
 * Enable this option for a leaner build of Marlin that removes all
 * workspace offsets, simplifying coordinate transformations, leveling, etc.
 *
 *  - M206 and M428 are disabled.
 *  - G92 will revert to its behavior from Marlin 1.0.
 */
//#define NO_WORKSPACE_OFFSETS

/**
 * Set the number of proportional font spaces required to fill up a typical character space.
 * This can help to better align the output of commands like `G29 O` Mesh Output.
 *
 * For clients that use a fixed-width font (like OctoPrint), leave this set to 1.0.
 * Otherwise, adjust according to your client and font.
 */
#define PROPORTIONAL_FONT_RATIO 1.0

/**
 * Spend 28 bytes of SRAM to optimize the GCode parser
 */
#define FASTER_GCODE_PARSER

/**
 * User-defined menu items that execute custom GCode
 */
//#define CUSTOM_USER_MENUS
#if ENABLED(CUSTOM_USER_MENUS)
  #define USER_SCRIPT_DONE "M117 User Script Done"
  #define USER_SCRIPT_AUDIBLE_FEEDBACK
  //#define USER_SCRIPT_RETURN  // Return to status screen after a script

  #define USER_DESC_1 "Home & UBL Info"
  #define USER_GCODE_1 "G28\nG29 W"

  #define USER_DESC_2 "Preheat for PLA"
  #define USER_GCODE_2 "M140 S" STRINGIFY(PREHEAT_1_TEMP_BED) "\nM104 S" STRINGIFY(PREHEAT_1_TEMP_HOTEND)

  #define USER_DESC_3 "Preheat for ABS"
  #define USER_GCODE_3 "M140 S" STRINGIFY(PREHEAT_2_TEMP_BED) "\nM104 S" STRINGIFY(PREHEAT_2_TEMP_HOTEND)

  #define USER_DESC_4 "Heat Bed/Home/Level"
  #define USER_GCODE_4 "M140 S" STRINGIFY(PREHEAT_2_TEMP_BED) "\nG28\nG29"

  //#define USER_DESC_5 "Home & Info"
  //#define USER_GCODE_5 "G28\nM503"
#endif

/**
 * Specify an action command to send to the host when the printer is killed.
 * Will be sent in the form '//action:ACTION_ON_KILL', e.g. '//action:poweroff'.
 * The host must be configured to handle the action command.
 */
//#define ACTION_ON_KILL "poweroff"

/**
 * Specify an action command to send to the host on pause and resume.
 * Will be sent in the form '//action:ACTION_ON_PAUSE', e.g. '//action:pause'.
 * The host must be configured to handle the action command.
 */
//#define ACTION_ON_PAUSE "pause"
//#define ACTION_ON_RESUME "resume"

//===========================================================================
//====================== I2C Position Encoder Settings ======================
//===========================================================================

/**
 *  I2C position encoders for closed loop control.
 *  Developed by Chris Barr at Aus3D.
 *
 *  Wiki: http://wiki.aus3d.com.au/Magnetic_Encoder
 *  Github: https://github.com/Aus3D/MagneticEncoder
 *
 *  Supplier: http://aus3d.com.au/magnetic-encoder-module
 *  Alternative Supplier: http://reliabuild3d.com/
 *
 *  Reilabuild encoders have been modified to improve reliability.
 */

//#define I2C_POSITION_ENCODERS
#if ENABLED(I2C_POSITION_ENCODERS)

  #define I2CPE_ENCODER_CNT         1                       // The number of encoders installed; max of 5
                                                            // encoders supported currently.

  #define I2CPE_ENC_1_ADDR          I2CPE_PRESET_ADDR_X     // I2C address of the encoder. 30-200.
  #define I2CPE_ENC_1_AXIS          X_AXIS                  // Axis the encoder module is installed on.  <X|Y|Z|E>_AXIS.
  #define I2CPE_ENC_1_TYPE          I2CPE_ENC_TYPE_LINEAR   // Type of encoder:  I2CPE_ENC_TYPE_LINEAR -or-
                                                            // I2CPE_ENC_TYPE_ROTARY.
  #define I2CPE_ENC_1_TICKS_UNIT    2048                    // 1024 for magnetic strips with 2mm poles; 2048 for
                                                            // 1mm poles. For linear encoders this is ticks / mm,
                                                            // for rotary encoders this is ticks / revolution.
  //#define I2CPE_ENC_1_TICKS_REV     (16 * 200)            // Only needed for rotary encoders; number of stepper
                                                            // steps per full revolution (motor steps/rev * microstepping)
  //#define I2CPE_ENC_1_INVERT                              // Invert the direction of axis travel.
  #define I2CPE_ENC_1_EC_METHOD     I2CPE_ECM_MICROSTEP     // Type of error error correction.
  #define I2CPE_ENC_1_EC_THRESH     0.10                    // Threshold size for error (in mm) above which the
                                                            // printer will attempt to correct the error; errors
                                                            // smaller than this are ignored to minimize effects of
                                                            // measurement noise / latency (filter).

  #define I2CPE_ENC_2_ADDR          I2CPE_PRESET_ADDR_Y     // Same as above, but for encoder 2.
  #define I2CPE_ENC_2_AXIS          Y_AXIS
  #define I2CPE_ENC_2_TYPE          I2CPE_ENC_TYPE_LINEAR
  #define I2CPE_ENC_2_TICKS_UNIT    2048
  //#define I2CPE_ENC_2_TICKS_REV   (16 * 200)
  //#define I2CPE_ENC_2_INVERT
  #define I2CPE_ENC_2_EC_METHOD     I2CPE_ECM_MICROSTEP
  #define I2CPE_ENC_2_EC_THRESH     0.10

  #define I2CPE_ENC_3_ADDR          I2CPE_PRESET_ADDR_Z     // Encoder 3.  Add additional configuration options
  #define I2CPE_ENC_3_AXIS          Z_AXIS                  // as above, or use defaults below.

  #define I2CPE_ENC_4_ADDR          I2CPE_PRESET_ADDR_E     // Encoder 4.
  #define I2CPE_ENC_4_AXIS          E_AXIS

  #define I2CPE_ENC_5_ADDR          34                      // Encoder 5.
  #define I2CPE_ENC_5_AXIS          E_AXIS

  // Default settings for encoders which are enabled, but without settings configured above.
  #define I2CPE_DEF_TYPE            I2CPE_ENC_TYPE_LINEAR
  #define I2CPE_DEF_ENC_TICKS_UNIT  2048
  #define I2CPE_DEF_TICKS_REV       (16 * 200)
  #define I2CPE_DEF_EC_METHOD       I2CPE_ECM_NONE
  #define I2CPE_DEF_EC_THRESH       0.1

  //#define I2CPE_ERR_THRESH_ABORT  100.0                   // Threshold size for error (in mm) error on any given
                                                            // axis after which the printer will abort. Comment out to
                                                            // disable abort behaviour.

  #define I2CPE_TIME_TRUSTED        10000                   // After an encoder fault, there must be no further fault
                                                            // for this amount of time (in ms) before the encoder
                                                            // is trusted again.

  /**
   * Position is checked every time a new command is executed from the buffer but during long moves,
   * this setting determines the minimum update time between checks. A value of 100 works well with
   * error rolling average when attempting to correct only for skips and not for vibration.
   */
  #define I2CPE_MIN_UPD_TIME_MS     4                       // (ms) Minimum time between encoder checks.

  // Use a rolling average to identify persistant errors that indicate skips, as opposed to vibration and noise.
  #define I2CPE_ERR_ROLLING_AVERAGE

#endif // I2C_POSITION_ENCODERS

/**
 * MAX7219 Debug Matrix
 *
 * Add support for a low-cost 8x8 LED Matrix based on the Max7219 chip as a realtime status display.
 * Requires 3 signal wires. Some useful debug options are included to demonstrate its usage.
 */
//#define MAX7219_DEBUG
#if ENABLED(MAX7219_DEBUG)
  #define MAX7219_CLK_PIN   64
  #define MAX7219_DIN_PIN   57
  #define MAX7219_LOAD_PIN  44

  //#define MAX7219_GCODE          // Add the M7219 G-code to control the LED matrix
  #define MAX7219_INIT_TEST    2   // Do a test pattern at initialization (Set to 2 for spiral)
  #define MAX7219_NUMBER_UNITS 1   // Number of Max7219 units in chain.
  #define MAX7219_ROTATE       0   // Rotate the display clockwise (in multiples of +/- 90°)
                                   // connector at:  right=0   bottom=-90  top=90  left=180

  /**
   * Sample debug features
   * If you add more debug displays, be careful to avoid conflicts!
   */
  #define MAX7219_DEBUG_PRINTER_ALIVE    // Blink corner LED of 8x8 matrix to show that the firmware is functioning
  #define MAX7219_DEBUG_PLANNER_HEAD  3  // Show the planner queue head position on this and the next LED matrix row
  #define MAX7219_DEBUG_PLANNER_TAIL  5  // Show the planner queue tail position on this and the next LED matrix row

  #define MAX7219_DEBUG_PLANNER_QUEUE 0  // Show the current planner queue depth on this and the next LED matrix row
                                         // If you experience stuttering, reboots, etc. this option can reveal how
                                         // tweaks made to the configuration are affecting the printer in real-time.
#endif

/**
 * NanoDLP Sync support
 *
 * Add support for Synchronized Z moves when using with NanoDLP. G0/G1 axis moves will output "Z_move_comp"
 * string to enable synchronization with DLP projector exposure. This change will allow to use
 * [[WaitForDoneMessage]] instead of populating your gcode with M400 commands
 */
//#define NANODLP_Z_SYNC
#if ENABLED(NANODLP_Z_SYNC)
  //#define NANODLP_ALL_AXIS  // Enables "Z_move_comp" output on any axis move.
                              // Default behaviour is limited to Z axis only.
#endif

/**
 * WiFi Support (Espressif ESP32 WiFi)
 */
//#define WIFISUPPORT
#if ENABLED(WIFISUPPORT)
  #define WIFI_SSID "Wifi SSID"
  #define WIFI_PWD  "Wifi Password"
#endif

// Enable Marlin dev mode which adds some special commands
//#define MARLIN_DEV_MODE

#endif // CONFIGURATION_ADV_H<|MERGE_RESOLUTION|>--- conflicted
+++ resolved
@@ -1237,7 +1237,6 @@
    * STEALTHCHOP needs to be enabled.
    * M913 X/Y/Z/E to live tune the setting
    */
-<<<<<<< HEAD
   #define HYBRID_THRESHOLD
 
   #define X_HYBRID_THRESHOLD      60  // [mm/s]
@@ -1246,17 +1245,7 @@
   #define Y2_HYBRID_THRESHOLD     60
   #define Z_HYBRID_THRESHOLD      60
   #define Z2_HYBRID_THRESHOLD     60
-=======
-  //#define HYBRID_THRESHOLD
-
-  #define X_HYBRID_THRESHOLD     100  // [mm/s]
-  #define X2_HYBRID_THRESHOLD    100
-  #define Y_HYBRID_THRESHOLD     100
-  #define Y2_HYBRID_THRESHOLD    100
-  #define Z_HYBRID_THRESHOLD       3
-  #define Z2_HYBRID_THRESHOLD      3
   #define Z3_HYBRID_THRESHOLD      3
->>>>>>> c5e5cc5e
   #define E0_HYBRID_THRESHOLD     30
   #define E1_HYBRID_THRESHOLD     30
   #define E2_HYBRID_THRESHOLD     30
