--- conflicted
+++ resolved
@@ -279,16 +279,10 @@
  */
 #define USE_CONTROLLER_FAN
 #if ENABLED(USE_CONTROLLER_FAN)
-<<<<<<< HEAD
   //#define CONTROLLER_FAN_PIN -1        // Set a custom pin for the controller fan
   #define CONTROLLERFAN_SECS 180         // Duration in seconds for the fan to run after all motors are disabled
   #define CONTROLLERFAN_SPEED 255        // 255 == full speed
-=======
-  //#define CONTROLLER_FAN_PIN -1           // Set a custom pin for the controller fan
-  #define CONTROLLERFAN_SECS 60             // Duration in seconds for the fan to run after all motors are disabled
-  #define CONTROLLERFAN_SPEED 255           // 255 == full speed
   //#define CONTROLLERFAN_SPEED_Z_ONLY 127  // Reduce noise on machines that keep Z enabled
->>>>>>> 8033bc87
 #endif
 
 // When first starting the main fan, run it at full speed for the
