--- conflicted
+++ resolved
@@ -16,21 +16,12 @@
 #
 
 [platformio]
-<<<<<<< HEAD
 src_dir     = Marlin
 build_dir   = .pioenvs
 lib_dir     = .piolib
 libdeps_dir = .piolibdeps
 boards_dir  = buildroot/share/PlatformIO/boards
 env_default = DUE
-=======
-src_dir      = Marlin
-build_dir    = .pioenvs
-lib_dir      = .piolib
-libdeps_dir  = .piolibdeps
-boards_dir   = buildroot/share/PlatformIO/boards
-env_default  = megaatmega2560
->>>>>>> 5b2fd3ad
 
 [common]
 default_src_filter = +<src/*> -<src/config> -<src/HAL> +<src/HAL/shared>
